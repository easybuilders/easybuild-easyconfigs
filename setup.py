--- conflicted
+++ resolved
@@ -40,11 +40,7 @@
 
 # note: release candidates should be versioned as a pre-release, e.g. "1.1rc1"
 # 1.1-rc1 would indicate a post-release, i.e., and update of 1.1, so beware!
-<<<<<<< HEAD
-VERSION = "1.0.0.2"
-=======
 VERSION = "1.1.0dev"
->>>>>>> 0c8ea737
 API_VERSION = VERSION.split('.')[0]
 EB_VERSION = '.'.join(VERSION.split('.')[0:2])
 rc_regexp = re.compile("^.*rc[0-9]*$")
