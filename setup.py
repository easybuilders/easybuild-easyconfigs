--- conflicted
+++ resolved
@@ -44,11 +44,7 @@
 # recent setuptools versions will *TRANSFORM* something like 'X.Y.Zdev' into 'X.Y.Z.dev0', with a warning like
 #   UserWarning: Normalizing '2.4.0dev' to '2.4.0.dev0'
 # This causes problems further up the dependency chain...
-<<<<<<< HEAD
 VERSION = '5.0.0.dev0'
-=======
-VERSION = '4.9.2.dev0'
->>>>>>> baa77232
 
 MAJ_VER = VERSION.split('.')[0]
 MAJMIN_VER = '.'.join(VERSION.split('.')[0:2])
