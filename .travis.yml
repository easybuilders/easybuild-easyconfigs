language: python
<<<<<<< HEAD
python: 2.6
env:
  matrix:
    - ENV_MOD_VERSION=3.2.10 EASYBUILD_MODULES_TOOL=EnvironmentModulesC EASYBUILD_MODULE_SYNTAX=Tcl
    - LMOD_VERSION=6.6.3
    - LMOD_VERSION=6.6.3 EASYBUILD_MODULE_SYNTAX=Tcl
    - LMOD_VERSION=7.8.5
    - LMOD_VERSION=7.8.5 EASYBUILD_MODULE_SYNTAX=Tcl
    - ENV_MOD_VERSION=4.0.0 EASYBUILD_MODULES_TOOL=EnvironmentModules EASYBUILD_MODULE_SYNTAX=Tcl
=======
>>>>>>> 2ab8d57e
matrix:
  # mark build as finished as soon as job has failed
  fast_finish: true
  include:
    - python: 2.6
      env: LMOD_VERSION=6.6.3 EASYBUILD_MODULE_SYNTAX=Tcl
    # also test default configuration with Python 2.7
    - python: 2.7
      env: LMOD_VERSION=6.6.3
    # also test with Python 3.6
    - python: 3.6
      env: LMOD_VERSION=7.8.5
addons:
  apt:
    packages:
      - tcl8.5
      # for testing OpenMPI-system*eb we need to have Open MPI installed
      - libopenmpi-dev
      - openmpi-bin
install:
    # pydot (dep for python-graph-dot) 1.2.0 and more recent doesn't work with Python 2.6
    - if [ "x$TRAVIS_PYTHON_VERSION" == 'x2.6' ]; then pip install pydot==1.1.0; else pip install pydot; fi
    # required for test_dep_graph
    - pip install pep8 python-graph-core python-graph-dot
    # install easybuild-framework/easybuild-easyblocks (and dependencies)
    # use 'develop' branch of framework/easyblocks, except when testing 'master' or '4.x' branches
    - BRANCH=develop
    - if [ "x$TRAVIS_BRANCH" = 'xmaster' ]; then BRANCH=master; fi
    - if [ "x$TRAVIS_BRANCH" = 'x4.x' ]; then BRANCH=4.x; fi
    - cd $HOME
    - git clone -b $BRANCH --depth 10 --single-branch https://github.com/hpcugent/easybuild-framework.git
    - cd easybuild-framework; git log -n 1; cd -
    - easy_install $PWD/easybuild-framework
    - git clone -b $BRANCH --depth 10 --single-branch https://github.com/hpcugent/easybuild-easyblocks.git
    - cd easybuild-easyblocks; git log -n 1; cd -
    - easy_install $PWD/easybuild-easyblocks
    # install environment modules tool using 'install_eb_dep.sh' script provided by easybuild-framework
    - if [ ! -z $ENV_MOD_VERSION ]; then source $(which install_eb_dep.sh) modules-${ENV_MOD_VERSION} $HOME; fi
    - if [ ! -z $LMOD_VERSION ]; then source $(which install_eb_dep.sh) lua-5.1.4.8 $HOME; fi
    - if [ ! -z $LMOD_VERSION ]; then source $(which install_eb_dep.sh) Lmod-${LMOD_VERSION} $HOME; fi
before_script:
    - cd $TRAVIS_BUILD_DIR
    # pull in target so we can diff against it to obtain list of touched files
    - if [ "x$TRAVIS_BRANCH" != 'xmaster' ]; then git fetch -v origin ${TRAVIS_BRANCH}:${TRAVIS_BRANCH}; fi
script:
    # make sure 'ml' alias is defined, otherwise sourcing the init script fails (silently) for Lmod (< 5.9.3)
    - if [ ! -z $MOD_INIT ] && [ ! -z $LMOD_VERSION ]; then alias ml=foobar; fi
    # set up environment for modules tool (if $MOD_INIT is defined)
    - if [ ! -z $MOD_INIT ]; then source $MOD_INIT; type module; fi
    - cd $HOME
    - export PYTHONPATH=$TRAVIS_BUILD_DIR
    - export PATH=$TRAVIS_BUILD_DIR/test/bin:$PATH
    - python -O -m test.easyconfigs.suite<|MERGE_RESOLUTION|>--- conflicted
+++ resolved
@@ -1,16 +1,4 @@
 language: python
-<<<<<<< HEAD
-python: 2.6
-env:
-  matrix:
-    - ENV_MOD_VERSION=3.2.10 EASYBUILD_MODULES_TOOL=EnvironmentModulesC EASYBUILD_MODULE_SYNTAX=Tcl
-    - LMOD_VERSION=6.6.3
-    - LMOD_VERSION=6.6.3 EASYBUILD_MODULE_SYNTAX=Tcl
-    - LMOD_VERSION=7.8.5
-    - LMOD_VERSION=7.8.5 EASYBUILD_MODULE_SYNTAX=Tcl
-    - ENV_MOD_VERSION=4.0.0 EASYBUILD_MODULES_TOOL=EnvironmentModules EASYBUILD_MODULE_SYNTAX=Tcl
-=======
->>>>>>> 2ab8d57e
 matrix:
   # mark build as finished as soon as job has failed
   fast_finish: true
