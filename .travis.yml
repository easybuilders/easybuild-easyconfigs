language: python
matrix:
  # mark build as finished as soon as job has failed
  fast_finish: true
  include:
<<<<<<< HEAD
    # test default configuration with Python 2.7
    - python: 2.7
      env: LMOD_VERSION=6.6.3
=======
    # only test with Python 2.7 & 3.6 + Lmod 7.x
    # other test configurations in GitHub Actions (see .github/workflows/unit_tests.yml)
    - python: 2.7
      env: LMOD_VERSION=7.8.22
    - python: 3.6
      env: LMOD_VERSION=7.8.22
>>>>>>> 5ee24bb9
addons:
  apt:
    packages:
      - tcl8.5
      # for testing OpenMPI-system*eb we need to have Open MPI installed
      - libopenmpi-dev
      - openmpi-bin
install:
    # pydot (dep for python-graph-dot) 1.2.0 and more recent doesn't work with Python 2.6
    - if [ "x$TRAVIS_PYTHON_VERSION" == 'x2.6' ]; then pip install pydot==1.1.0; else pip install pydot; fi
    # required for test_dep_graph
    - pip install pep8 python-graph-core python-graph-dot
    # install easybuild-framework/easybuild-easyblocks (and dependencies)
    # use our '2019b' branch of framework/easyblocks, except when testing 'master' or '4.x' branches
    - BRANCH=2019b
    - if [ "x$TRAVIS_BRANCH" = 'xmaster' ]; then BRANCH=master; fi
    - if [ "x$TRAVIS_BRANCH" = 'x4.x' ]; then BRANCH=4.x; fi
    - cd $HOME
    - git clone -b $BRANCH --depth 10 --single-branch https://github.com/bear-rsg/easybuild-framework.git
    - cd easybuild-framework; git log -n 1; cd -
    - pip install $PWD/easybuild-framework
    - git clone -b $BRANCH --depth 10 --single-branch https://github.com/bear-rsg/easybuild-easyblocks.git
    - cd easybuild-easyblocks; git log -n 1; cd -
    - pip install $PWD/easybuild-easyblocks
    # install environment modules tool using 'install_eb_dep.sh' script provided by easybuild-framework
    - if [ ! -z $ENV_MOD_VERSION ]; then source $(which install_eb_dep.sh) modules-${ENV_MOD_VERSION} $HOME; fi
    - if [ ! -z $LMOD_VERSION ]; then source $(which install_eb_dep.sh) lua-5.1.4.8 $HOME; fi
    - if [ ! -z $LMOD_VERSION ]; then source $(which install_eb_dep.sh) Lmod-${LMOD_VERSION} $HOME; fi
before_script:
    - cd $TRAVIS_BUILD_DIR
    # pull in target so we can diff against it to obtain list of touched files
    - if [ "x$TRAVIS_BRANCH" != 'xmaster' ]; then git fetch -v origin ${TRAVIS_BRANCH}:${TRAVIS_BRANCH}; fi
script:
    # make sure 'ml' alias is defined, otherwise sourcing the init script fails (silently) for Lmod (< 5.9.3)
    - if [ ! -z $MOD_INIT ] && [ ! -z $LMOD_VERSION ]; then alias ml=foobar; fi
    # set up environment for modules tool (if $MOD_INIT is defined)
    - if [ ! -z $MOD_INIT ]; then source $MOD_INIT; type module; fi
    - cd $HOME
    - export PYTHONPATH=$TRAVIS_BUILD_DIR
    - export PATH=$TRAVIS_BUILD_DIR/test/bin:$PATH
    - python -O -m test.easyconfigs.suite<|MERGE_RESOLUTION|>--- conflicted
+++ resolved
@@ -3,18 +3,12 @@
   # mark build as finished as soon as job has failed
   fast_finish: true
   include:
-<<<<<<< HEAD
-    # test default configuration with Python 2.7
-    - python: 2.7
-      env: LMOD_VERSION=6.6.3
-=======
     # only test with Python 2.7 & 3.6 + Lmod 7.x
     # other test configurations in GitHub Actions (see .github/workflows/unit_tests.yml)
     - python: 2.7
       env: LMOD_VERSION=7.8.22
     - python: 3.6
       env: LMOD_VERSION=7.8.22
->>>>>>> 5ee24bb9
 addons:
   apt:
     packages:
