##
# Copyright 2013-2022 Ghent University
#
# This file is part of EasyBuild,
# originally created by the HPC team of Ghent University (http://ugent.be/hpc/en),
# with support of Ghent University (http://ugent.be/hpc),
# the Flemish Supercomputer Centre (VSC) (https://www.vscentrum.be),
# Flemish Research Foundation (FWO) (http://www.fwo.be/en)
# and the Department of Economy, Science and Innovation (EWI) (http://www.ewi-vlaanderen.be/en).
#
# https://github.com/easybuilders/easybuild
#
# EasyBuild is free software: you can redistribute it and/or modify
# it under the terms of the GNU General Public License as published by
# the Free Software Foundation v2.
#
# EasyBuild is distributed in the hope that it will be useful,
# but WITHOUT ANY WARRANTY; without even the implied warranty of
# MERCHANTABILITY or FITNESS FOR A PARTICULAR PURPOSE.  See the
# GNU General Public License for more details.
#
# You should have received a copy of the GNU General Public License
# along with EasyBuild.  If not, see <http://www.gnu.org/licenses/>.
##
"""
Unit tests for easyconfig files.

@author: Kenneth Hoste (Ghent University)
"""
import glob
import os
import re
import shutil
import sys
import tempfile
from distutils.version import LooseVersion
from unittest import TestCase, TestLoader, main, skip

import easybuild.main as eb_main
import easybuild.tools.options as eboptions
from easybuild.base import fancylogger
from easybuild.easyblocks.generic.configuremake import ConfigureMake
from easybuild.easyblocks.generic.pythonpackage import PythonPackage
from easybuild.framework.easyblock import EasyBlock
from easybuild.framework.easyconfig.constants import EASYCONFIG_CONSTANTS
from easybuild.framework.easyconfig.default import DEFAULT_CONFIG
from easybuild.framework.easyconfig.format.format import DEPENDENCY_PARAMETERS
from easybuild.framework.easyconfig.easyconfig import get_easyblock_class, letter_dir_for
from easybuild.framework.easyconfig.easyconfig import resolve_template
from easybuild.framework.easyconfig.parser import EasyConfigParser, fetch_parameters_from_easyconfig
from easybuild.framework.easyconfig.tools import check_sha256_checksums, dep_graph, get_paths_for, process_easyconfig
from easybuild.tools import config
from easybuild.tools.build_log import EasyBuildError
from easybuild.tools.config import GENERAL_CLASS, build_option
from easybuild.tools.filetools import change_dir, is_generic_easyblock, read_file, remove_file
from easybuild.tools.filetools import verify_checksum, which, write_file
from easybuild.tools.module_naming_scheme.utilities import det_full_ec_version
from easybuild.tools.modules import modules_tool
from easybuild.tools.py2vs3 import string_type, urlopen
from easybuild.tools.robot import check_conflicts, resolve_dependencies
from easybuild.tools.run import run_cmd
from easybuild.tools.options import set_tmpdir
from easybuild.tools.utilities import nub


# indicates whether all the single tests are OK,
# and that bigger tests (building dep graph, testing for conflicts, ...) can be run as well
# other than optimizing for time, this also helps to get around problems like http://bugs.python.org/issue10949
single_tests_ok = True


def is_pr():
    """Return true if run in a pull request CI"""
    # $TRAVIS_PULL_REQUEST should be a PR number, otherwise we're not running tests for a PR
    travis_pr_test = re.match('^[0-9]+$', os.environ.get('TRAVIS_PULL_REQUEST', ''))

    # when testing a PR in GitHub Actions, $GITHUB_EVENT_NAME will be set to 'pull_request'
    github_pr_test = os.environ.get('GITHUB_EVENT_NAME') == 'pull_request'
    return travis_pr_test or github_pr_test


def get_target_branch():
    """Return the target branch of a pull request"""
    # target branch should be anything other than 'master';
    # usually is 'develop', but could also be a release branch like '3.7.x'
    target_branch = os.environ.get('GITHUB_BASE_REF', None)
    if not target_branch:
        target_branch = os.environ.get('TRAVIS_BRANCH', None)
    if not target_branch:
        raise RuntimeError("Did not find a target branch")
    return target_branch


def skip_if_not_pr_to_non_main_branch():
    if not is_pr():
        return skip("Only run for pull requests")
    if get_target_branch() == "main":
        return skip("Not run for pull requests against main")
    return lambda func: func


def get_files_from_diff(diff_filter, ext, basename=True):
    """Return the files changed on HEAD relative to the current target branch"""
    target_branch = get_target_branch()

    # relocate to top-level directory of repository to run 'git diff' command
    top_dir = os.path.dirname(os.path.dirname(get_paths_for('easyconfigs')[0]))
    cwd = change_dir(top_dir)

    # first determine the 'merge base' between target branch and PR branch
    # cfr. https://git-scm.com/docs/git-merge-base
    cmd = "git merge-base %s HEAD" % target_branch
    out, ec = run_cmd(cmd, simple=False, log_ok=False)
    if ec == 0:
        merge_base = out.strip()
        print("Merge base for %s and HEAD: %s" % (target_branch, merge_base))
    else:
        msg = "Failed to determine merge base (ec: %s, output: '%s'), "
        msg += "falling back to specifying target branch %s"
        print(msg % (ec, out, target_branch))
        merge_base = target_branch

    # determine list of changed files using 'git diff' and merge base determined above
    cmd = "git diff --name-only --diff-filter=%s %s..HEAD --" % (diff_filter, merge_base)
    out, _ = run_cmd(cmd, simple=False)
    if basename:
        files = [os.path.basename(f) for f in out.strip().split('\n') if f.endswith(ext)]
    else:
        files = [f for f in out.strip().split('\n') if f.endswith(ext)]

    change_dir(cwd)
    return files


def get_eb_files_from_diff(diff_filter):
    """Return the easyconfig files changed on HEAD relative to the current target branch"""
    return get_files_from_diff(diff_filter, '.eb')


class EasyConfigTest(TestCase):
    """Baseclass for easyconfig testcases."""

    @classmethod
    def setUpClass(cls):
        """Setup environment for all tests. Called once!"""
        # make sure that the EasyBuild installation is still known even if we purge an EB module
        if os.getenv('EB_SCRIPT_PATH') is None:
            eb_path = which('eb')
            if eb_path is not None:
                os.environ['EB_SCRIPT_PATH'] = eb_path

        # initialize configuration (required for e.g. default modules_tool setting)
        eb_go = eboptions.parse_options(args=[])  # Ignore cmdline args as those are meant for the unittest framework
        config.init(eb_go.options, eb_go.get_options_by_section('config'))
        build_options = {
            'check_osdeps': False,
            'external_modules_metadata': {},
            'force': True,
            'local_var_naming_check': 'error',
            'optarch': 'test',
            'robot_path': get_paths_for("easyconfigs")[0],
            'silent': True,
            'suffix_modules_path': GENERAL_CLASS,
            'valid_module_classes': config.module_classes(),
            'valid_stops': [x[0] for x in EasyBlock.get_steps()],
        }
        config.init_build_options(build_options=build_options)
        set_tmpdir()

        # put dummy 'craype-test' module in place, which is required for parsing easyconfigs using Cray* toolchains
        cls.TMPDIR = tempfile.mkdtemp()
        os.environ['MODULEPATH'] = cls.TMPDIR
        write_file(os.path.join(cls.TMPDIR, 'craype-test'), '#%Module\n')

        log = fancylogger.getLogger("EasyConfigTest", fname=False)

        # make sure a logger is present for main
        eb_main._log = log

        cls._ordered_specs = None
        cls._parsed_easyconfigs = []
        cls._parsed_all_easyconfigs = False
        cls._changed_ecs = None  # easyconfigs changed in a PR
        cls._changed_patches = None  # patches changed in a PR

    @classmethod
    def tearDownClass(cls):
        """Cleanup after running all tests"""
        shutil.rmtree(cls.TMPDIR)

    @classmethod
    def parse_all_easyconfigs(cls):
        """Parse all easyconfigs."""
        if cls._parsed_all_easyconfigs:
            return
        # all available easyconfig files
        easyconfigs_path = get_paths_for("easyconfigs")[0]
        specs = glob.glob('%s/*/*/*.eb' % easyconfigs_path)
        parsed_specs = set(ec['spec'] for ec in cls._parsed_easyconfigs)
        for spec in specs:
            if spec not in parsed_specs:
                cls._parsed_easyconfigs.extend(process_easyconfig(spec))
        cls._parsed_all_easyconfigs = True

    @classmethod
    def resolve_all_dependencies(cls):
        """Resolve dependencies between easyconfigs"""
        # Parse all easyconfigs if not done yet
        cls.parse_all_easyconfigs()
        # filter out external modules
        for ec in cls._parsed_easyconfigs:
            for dep in ec['dependencies'][:]:
                if dep.get('external_module', False):
                    ec['dependencies'].remove(dep)
        cls._ordered_specs = resolve_dependencies(
            cls._parsed_easyconfigs, modules_tool(), retain_all_deps=True)

    def _get_changed_easyconfigs(self):
        """Gather all added or modified easyconfigs"""
        # get list of changed easyconfigs
        changed_ecs_filenames = get_eb_files_from_diff(diff_filter='M')
        added_ecs_filenames = get_eb_files_from_diff(diff_filter='A')
        if changed_ecs_filenames:
            print("\nList of changed easyconfig files in this PR:\n\t%s" % '\n\t'.join(changed_ecs_filenames))
        if added_ecs_filenames:
            print("\nList of added easyconfig files in this PR:\n\t%s" % '\n\t'.join(added_ecs_filenames))
        EasyConfigTest._changed_ecs_filenames = changed_ecs_filenames
        EasyConfigTest._added_ecs_filenames = added_ecs_filenames

        # grab parsed easyconfigs for changed easyconfig files
        changed_ecs = []
        for ec_fn in changed_ecs_filenames + added_ecs_filenames:
            match = None
            for ec in self.parsed_easyconfigs:
                if os.path.basename(ec['spec']) == ec_fn:
                    match = ec['ec']
                    break

            if match:
                changed_ecs.append(match)
            else:
                # if no easyconfig is found, it's possible some archived easyconfigs were touched in the PR...
                # so as a last resort, try to find the easyconfig file in __archive__
                easyconfigs_path = get_paths_for("easyconfigs")[0]
                specs = glob.glob('%s/__archive__/*/*/%s' % (easyconfigs_path, ec_fn))
                if len(specs) == 1:
                    ec = process_easyconfig(specs[0])[0]
                    changed_ecs.append(ec['ec'])
                else:
                    raise RuntimeError("Failed to find parsed easyconfig for %s"
                                       " (and could not isolate it in easyconfigs archive either)" % ec_fn)
        EasyConfigTest._changed_ecs = changed_ecs

    def _get_changed_patches(self):
        """Gather all added or modified patches"""

        # get list of changed/added patch files
        changed_patches_filenames = get_files_from_diff(diff_filter='M', ext='.patch', basename=False)
        added_patches_filenames = get_files_from_diff(diff_filter='A', ext='.patch', basename=False)

        if changed_patches_filenames:
            print("\nList of changed patch files in this PR:\n\t%s" % '\n\t'.join(changed_patches_filenames))
        if added_patches_filenames:
            print("\nList of added patch files in this PR:\n\t%s" % '\n\t'.join(added_patches_filenames))

        EasyConfigTest._changed_patches = changed_patches_filenames + added_patches_filenames

    @property
    def parsed_easyconfigs(self):
        # parse all easyconfigs if they haven't been already
        EasyConfigTest.parse_all_easyconfigs()
        return EasyConfigTest._parsed_easyconfigs

    @property
    def ordered_specs(self):
        # Resolve dependencies if not done
        if EasyConfigTest._ordered_specs is None:
            EasyConfigTest.resolve_all_dependencies()
        return EasyConfigTest._ordered_specs

    @property
    def changed_ecs_filenames(self):
        if EasyConfigTest._changed_ecs is None:
            self._get_changed_easyconfigs()
        return EasyConfigTest._changed_ecs_filenames

    @property
    def added_ecs_filenames(self):
        if EasyConfigTest._changed_ecs is None:
            self._get_changed_easyconfigs()
        return EasyConfigTest._added_ecs_filenames

    @property
    def changed_ecs(self):
        if EasyConfigTest._changed_ecs is None:
            self._get_changed_easyconfigs()
        return EasyConfigTest._changed_ecs

    @property
    def changed_patches(self):
        if EasyConfigTest._changed_patches is None:
            self._get_changed_patches()
        return EasyConfigTest._changed_patches

    def test_dep_graph(self):
        """Unit test that builds a full dependency graph."""
        # pygraph dependencies required for constructing dependency graph are not available prior to Python 2.6
        if LooseVersion(sys.version) >= LooseVersion('2.6') and single_tests_ok:
            # temporary file for dep graph
            (hn, fn) = tempfile.mkstemp(suffix='.dot')
            os.close(hn)

            dep_graph(fn, self.ordered_specs)

            remove_file(fn)
        else:
            print("(skipped dep graph test)")

    def test_conflicts(self):
        """Check whether any conflicts occur in software dependency graphs."""

        if not single_tests_ok:
            print("(skipped conflicts test)")
            return

        self.assertFalse(check_conflicts(self.ordered_specs, modules_tool(), check_inter_ec_conflicts=False),
                         "No conflicts detected")

    def check_dep_vars(self, gen, dep, dep_vars):
        """Check whether available variants of a particular dependency are acceptable or not."""

        # 'guilty' until proven 'innocent'
        res = False

        # filter out wrapped Java versions
        # i.e. if the version of one is a prefix of the version of the other one (e.g. 1.8 & 1.8.0_181)
        if dep == 'Java':
            dep_vars_to_check = sorted(dep_vars.keys())

            retained_dep_vars = []

            while dep_vars_to_check:
                dep_var = dep_vars_to_check.pop()
                dep_var_version = dep_var.split(';')[0]

                # remove dep vars wrapped by current dep var
                dep_vars_to_check = [x for x in dep_vars_to_check if not x.startswith(dep_var_version + '.')]

                retained_dep_vars = [x for x in retained_dep_vars if not x.startswith(dep_var_version + '.')]

                retained_dep_vars.append(dep_var)

            for key in list(dep_vars.keys()):
                if key not in retained_dep_vars:
                    del dep_vars[key]

        version_regex = re.compile('^version: (?P<version>[^;]+);')

        # filter out binutils with empty versionsuffix which is used to build toolchain compiler
        if dep == 'binutils' and len(dep_vars) > 1:
            empty_vsuff_vars = [v for v in dep_vars.keys() if v.endswith('versionsuffix: ')]
            if len(empty_vsuff_vars) == 1:
                dep_vars = dict((k, v) for (k, v) in dep_vars.items() if k != empty_vsuff_vars[0])

        # multiple variants of HTSlib is OK as long as they are deps for a matching version of BCFtools;
        # same goes for WRF and WPS; Gurobi and Rgurobi
        for dep_name, parent_name in [('HTSlib', 'BCFtools'), ('WRF', 'WPS'), ('Gurobi', 'Rgurobi')]:
            if dep == dep_name and len(dep_vars) > 1:
                for key in list(dep_vars):
                    ecs = dep_vars[key]
                    # filter out dep variants that are only used as dependency for parent with same version
                    dep_ver = version_regex.search(key).group('version')
                    if all(ec.startswith('%s-%s-' % (parent_name, dep_ver)) for ec in ecs) and len(dep_vars) > 1:
                        dep_vars.pop(key)

        # multiple versions of Boost is OK as long as they are deps for a matching Boost.Python
        if dep == 'Boost' and len(dep_vars) > 1:
            for key in list(dep_vars):
                ecs = dep_vars[key]
                # filter out Boost variants that are only used as dependency for Boost.Python with same version
                boost_ver = version_regex.search(key).group('version')
                if all(ec.startswith('Boost.Python-%s-' % boost_ver) for ec in ecs):
                    dep_vars.pop(key)

        # filter out Perl with -minimal versionsuffix which are only used in makeinfo-minimal
        if dep == 'Perl':
            minimal_vsuff_vars = [v for v in dep_vars.keys() if v.endswith('versionsuffix: -minimal')]
            if len(minimal_vsuff_vars) == 1:
                dep_vars = dict((k, v) for (k, v) in dep_vars.items() if k != minimal_vsuff_vars[0])

        # filter out FFTW and imkl with -serial versionsuffix which are used in non-MPI subtoolchains
        if dep in ['FFTW', 'imkl']:
            serial_vsuff_vars = [v for v in dep_vars.keys() if v.endswith('versionsuffix: -serial')]
            if len(serial_vsuff_vars) == 1:
                dep_vars = dict((k, v) for (k, v) in dep_vars.items() if k != serial_vsuff_vars[0])

        # filter out BLIS and libFLAME with -amd versionsuffix
        # (AMD forks, used in gobff/*-amd toolchains)
        if dep in ['BLIS', 'libFLAME']:
            amd_vsuff_vars = [v for v in dep_vars.keys() if v.endswith('versionsuffix: -amd')]
            if len(amd_vsuff_vars) == 1:
                dep_vars = dict((k, v) for (k, v) in dep_vars.items() if k != amd_vsuff_vars[0])

        # filter out ScaLAPACK with -BLIS-* versionsuffix, used in goblf toolchain
        if dep == 'ScaLAPACK':
            blis_vsuff_vars = [v for v in dep_vars.keys() if '; versionsuffix: -BLIS-' in v]
            if len(blis_vsuff_vars) == 1:
                dep_vars = dict((k, v) for (k, v) in dep_vars.items() if k != blis_vsuff_vars[0])

        if dep == 'ScaLAPACK':
            # filter out ScaLAPACK with -bf versionsuffix, used in gobff toolchain
            bf_vsuff_vars = [v for v in dep_vars.keys() if '; versionsuffix: -bf' in v]
            if len(bf_vsuff_vars) == 1:
                dep_vars = dict((k, v) for (k, v) in dep_vars.items() if k != bf_vsuff_vars[0])
            # filter out ScaLAPACK with -bl versionsuffix, used in goblf toolchain
            bl_vsuff_vars = [v for v in dep_vars.keys() if '; versionsuffix: -bl' in v]
            if len(bl_vsuff_vars) == 1:
                dep_vars = dict((k, v) for (k, v) in dep_vars.items() if k != bl_vsuff_vars[0])

        # filter out HDF5 with -serial versionsuffix which is used in HDF5 for Python (h5py)
        if dep in ['HDF5']:
            serial_vsuff_vars = [v for v in dep_vars.keys() if v.endswith('versionsuffix: -serial')]
            if len(serial_vsuff_vars) == 1:
                dep_vars = dict((k, v) for (k, v) in dep_vars.items() if k != serial_vsuff_vars[0])

        # for some dependencies, we allow exceptions for software that depends on a particular version,
        # as long as that's indicated by the versionsuffix
        versionsuffix_deps = ['ASE', 'Boost', 'CUDAcore', 'Java', 'Lua',
                              'PLUMED', 'PyTorch', 'R', 'TensorFlow']
        if dep in versionsuffix_deps and len(dep_vars) > 1:

            # check for '-CUDA-*' versionsuffix for CUDAcore dependency
            if dep == 'CUDAcore':
                dep = 'CUDA'

            for key in list(dep_vars):
                dep_ver = version_regex.search(key).group('version')
                # use version of Java wrapper rather than full Java version
                if dep == 'Java':
                    dep_ver = '.'.join(dep_ver.split('.')[:2])
                # filter out dep version if all easyconfig filenames using it include specific dep version
                if all(re.search('-%s-%s' % (dep, dep_ver), v) for v in dep_vars[key]):
                    dep_vars.pop(key)
                # always retain at least one dep variant
                if len(dep_vars) == 1:
                    break

            # filter R dep for a specific version of Python 2.x
            if dep == 'R' and len(dep_vars) > 1:
                for key in list(dep_vars):
                    if '; versionsuffix: -Python-2' in key:
                        dep_vars.pop(key)
                    # always retain at least one variant
                    if len(dep_vars) == 1:
                        break

        # filter out variants that are specific to a particular version of CUDA
        cuda_dep_vars = [v for v in dep_vars.keys() if '-CUDA' in v]
        if len(dep_vars) >= len(cuda_dep_vars) and len(dep_vars) > 1:
            for key in list(dep_vars):
                if re.search('; versionsuffix: .*-CUDA-[0-9.]+', key):
                    dep_vars.pop(key)
                    # always retain at least one dep variant
                    if len(dep_vars) == 1:
                        break

        # some software packages require a specific (older/newer) version of a particular dependency
        alt_dep_versions = {
            'jax': [(r'0\.3\.9', [r'AlphaFold-2\.2\.2-'])],
            # arrow-R 6.0.0.2 is used for two R/R-bundle-Bioconductor sets (4.1.2/3.14 and 4.2.0/3.15)
            'arrow-R': [('6.0.0.2', [r'R-bundle-Bioconductor-'])],
            # EMAN2 2.3 requires Boost(.Python) 1.64.0
            'Boost': [('1.64.0;', [r'Boost.Python-1\.64\.0-', r'EMAN2-2\.3-'])],
            'Boost.Python': [('1.64.0;', [r'EMAN2-2\.3-'])],
            # GATE 9.2 requires CHLEP 2.4.5.1 and Geant4 11.0.x
            'CLHEP': [('2.4.5.1;', [r'GATE-9\.2-foss-2021b'])],
            'Geant4': [('11.0.1;', [r'GATE-9\.2-foss-2021b'])],
            # ncbi-vdb v2.x require HDF5 v1.10.x (HISAT2, SKESA, shovill depend on ncbi-vdb)
            'HDF5': [(r'1\.10\.', [r'ncbi-vdb-2\.11\.', r'HISAT2-2\.2\.', r'SKESA-2\.4\.', r'shovill-1\.1\.'])],
            # VMTK 1.4.x requires ITK 4.13.x
            'ITK': [(r'4\.13\.', [r'VMTK-1\.4\.'])],
            # Kraken 1.x requires Jellyfish 1.x (Roary & metaWRAP depend on Kraken 1.x)
            'Jellyfish': [(r'1\.', [r'Kraken-1\.', r'Roary-3\.12\.0', r'metaWRAP-1\.2'])],
            # Libint 1.1.6 is required by older CP2K versions
            'Libint': [(r'1\.1\.6', [r'CP2K-[3-6]'])],
            # libxc 2.x or 3.x is required by ABINIT, AtomPAW, CP2K, GPAW, horton, PySCF, WIEN2k
            # libxc 4.x is required by libGridXC
            # (Qiskit depends on PySCF), Elk 7.x requires libxc >= 5
            'libxc': [
                (r'[23]\.', [r'ABINIT-', r'AtomPAW-', r'CP2K-', r'GPAW-', r'horton-',
                             r'PySCF-', r'Qiskit-', r'WIEN2k-']),
                (r'4\.', [r'libGridXC-']),
                (r'5\.', [r'Elk-']),
            ],
            # some software depends on numba, which typically requires an older LLVM;
            # this includes BirdNET, cell2location, cryoDRGN, librosa, PyOD, Python-Geometric, scVelo, scanpy
            'LLVM': [
                # numba 0.47.x requires LLVM 7.x or 8.x (see https://github.com/numba/llvmlite#compatibility)
                (r'8\.', [r'numba-0\.47\.0-', r'librosa-0\.7\.2-', r'BirdNET-20201214-',
                          r'scVelo-0\.1\.24-', r'PyTorch-Geometric-1\.[346]\.[23]', 'RoseTTAFold-1.0.0-']),
                (r'10\.0\.1', [r'cell2location-0\.05-alpha-', r'cryoDRGN-0\.3\.2-', r'loompy-3\.0\.6-',
                               r'numba-0\.52\.0-', r'PyOD-0\.8\.7-', r'PyTorch-Geometric-1\.6\.3',
                               r'scanpy-1\.7\.2-', r'umap-learn-0\.4\.6-']),
            ],
            'Lua': [
                # SimpleITK 2.1.0 requires Lua 5.3.x, MedPy and nnU-Net depend on SimpleITK
                (r'5\.3\.5', [r'nnU-Net-1\.7\.0-', r'MedPy-0\.4\.0-', r'SimpleITK-2\.1\.0-']),
            ],
            # TensorFlow 2.5+ requires a more recent NCCL than version 2.4.8 used in 2019b generation;
            # Horovod depends on TensorFlow, so same exception required there
            'NCCL': [(r'2\.11\.4', [r'TensorFlow-2\.[5-9]\.', r'Horovod-0\.2[2-9]'])],
            # rampart requires nodejs > 10, artic-ncov2019 requires rampart
            'nodejs': [('12.16.1', ['rampart-1.2.0rc3-', 'artic-ncov2019-2020.04.13'])],
            # some software depends on an older numba;
            # this includes BirdNET, cell2location, cryoDRGN, librosa, PyOD, Python-Geometric, scVelo, scanpy
            'numba': [
                (r'0\.52\.0', [r'cell2location-0\.05-alpha-', r'cryoDRGN-0\.3\.2-', r'loompy-3\.0\.6-',
                               r'PyOD-0\.8\.7-', r'PyTorch-Geometric-1\.6\.3', r'scanpy-1\.7\.2-',
                               r'umap-learn-0\.4\.6-']),
            ],
            # medaka 1.1.*, 1.2.*, 1.4.* requires Pysam 0.16.0.1,
            # which is newer than what others use as dependency w.r.t. Pysam version in 2019b generation;
            # decona 0.1.2 and NGSpeciesID 0.1.1.1 depend on medaka 1.1.3
            # WhatsHap 1.4 + medaka 1.6.0 require Pysam >= 0.18.0 (NGSpeciesID depends on medaka)
            'Pysam': [
                ('0.16.0.1;', ['medaka-1.2.[0]-', 'medaka-1.1.[13]-', 'medaka-1.4.3-', 'decona-0.1.2-',
                               'NGSpeciesID-0.1.1.1-']),
                ('0.18.0;', ['medaka-1.6.0-', 'NGSpeciesID-0.1.2.1-', 'WhatsHap-1.4-']),
            ],
            # OPERA requires SAMtools 0.x
            'SAMtools': [(r'0\.', [r'ChimPipe-0\.9\.5', r'Cufflinks-2\.2\.1', r'OPERA-2\.0\.6',
                                   r'CGmapTools-0\.1\.2', r'BatMeth2-2\.1'])],
            # NanoPlot, NanoComp use an older version of Seaborn
            'Seaborn': [(r'0\.10\.1', [r'NanoComp-1\.13\.1-', r'NanoPlot-1\.33\.0-'])],
            # Shasta requires spoa 3.x
            'spoa': [(r'3\.4\.0', [r'Shasta-0\.8\.0-'])],
            # UShER requires tbb-2020.3 as newer versions will not build
            'tbb': [('2020.3', ['UShER-0.5.0-'])],
            'TensorFlow': [
                # medaka 0.11.4/0.12.0 requires recent TensorFlow <= 1.14 (and Python 3.6),
                # artic-ncov2019 requires medaka
                ('1.13.1;', ['medaka-0.11.4-', 'medaka-0.12.0-', 'artic-ncov2019-2020.04.13']),
                # medaka 1.1.* and 1.2.* requires TensorFlow 2.2.0
                # (while other 2019b easyconfigs use TensorFlow 2.1.0 as dep);
                # TensorFlow 2.2.0 is also used as a dep for Horovod 0.19.5;
                # decona 0.1.2 and NGSpeciesID 0.1.1.1 depend on medaka 1.1.3
                ('2.2.0;', ['medaka-1.2.[0]-', 'medaka-1.1.[13]-', 'Horovod-0.19.5-', 'decona-0.1.2-',
                            'NGSpeciesID-0.1.1.1-']),
                # medaka 1.4.3 (foss/2019b) depends on TensorFlow 2.2.2
                ('2.2.2;', ['medaka-1.4.3-']),
                # medaka 1.4.3 (foss/2020b) depends on TensorFlow 2.2.3; longread_umi and artic depend on medaka
                ('2.2.3;', ['medaka-1.4.3-', 'artic-ncov2019-2021.06.24-', 'longread_umi-0.3.2-']),
                # AlphaFold 2.1.2 (foss/2020b) depends on TensorFlow 2.5.0
                ('2.5.0;', ['AlphaFold-2.1.2-']),
                # medaka 1.5.0 (foss/2021a) depends on TensorFlow >=2.5.2, <2.6.0
                ('2.5.3;', ['medaka-1.5.0-']),
            ],
            # smooth-topk uses a newer version of torchvision
            'torchvision': [('0.11.3;', ['smooth-topk-1.0-20210817-'])],
            # for the sake of backwards compatibility, keep UCX-CUDA v1.11.0 which depends on UCX v1.11.0
            # (for 2021b, UCX was updated to v1.11.2)
            'UCX': [('1.11.0;', ['UCX-CUDA-1.11.0-'])],
<<<<<<< HEAD
            # medaka 1.1.*, 1.2.*, 1.4.* requires Pysam 0.16.0.1,
            # which is newer than what others use as dependency w.r.t. Pysam version in 2019b generation;
            # decona 0.1.2 and NGSpeciesID 0.1.1.1 depend on medaka 1.1.3
            'Pysam': [('0.16.0.1;', ['medaka-1.2.[0]-', 'medaka-1.1.[13]-', 'medaka-1.4.3-', 'decona-0.1.2-',
                      'NGSpeciesID-0.1.1.1-'])],
            # RoseTTAFold on Ivy Bridge needs HH-Suite-3.3.0 or newer
            'HH-Suite': [('3.3.0;', ['RoseTTAFold-1.0.0-'])],
=======
            # WPS 3.9.1 requires WRF 3.9.1.1
            'WRF': [(r'3\.9\.1\.1', [r'WPS-3\.9\.1'])],
>>>>>>> cc6b49f8
        }
        if dep in alt_dep_versions and len(dep_vars) > 1:
            for key in list(dep_vars):
                for version_pattern, parents in alt_dep_versions[dep]:
                    # filter out known alternative dependency versions
                    if re.search('^version: %s' % version_pattern, key):
                        # only filter if the easyconfig using this dep variants is known
                        if all(any(re.search(p, x) for p in parents) for x in dep_vars[key]):
                            dep_vars.pop(key)

        # filter out ELSI variants with -PEXSI suffix
        if dep == 'ELSI' and len(dep_vars) > 1:
            pexsi_vsuff_vars = [v for v in dep_vars.keys() if v.endswith('versionsuffix: -PEXSI')]
            if len(pexsi_vsuff_vars) == 1:
                dep_vars = dict((k, v) for (k, v) in dep_vars.items() if k != pexsi_vsuff_vars[0])

        # only single variant is always OK
        if len(dep_vars) == 1:
            res = True

        elif len(dep_vars) == 2 and dep in ['Python', 'Tkinter']:
            # for Python & Tkinter, it's OK to have on 2.x and one 3.x version
            v2_dep_vars = [x for x in dep_vars.keys() if x.startswith('version: 2.')]
            v3_dep_vars = [x for x in dep_vars.keys() if x.startswith('version: 3.')]
            if len(v2_dep_vars) == 1 and len(v3_dep_vars) == 1:
                res = True

        # two variants is OK if one is for Python 2.x and the other is for Python 3.x (based on versionsuffix)
        elif len(dep_vars) == 2:
            py2_dep_vars = [x for x in dep_vars.keys() if '; versionsuffix: -Python-2.' in x]
            py3_dep_vars = [x for x in dep_vars.keys() if '; versionsuffix: -Python-3.' in x]
            if len(py2_dep_vars) == 1 and len(py3_dep_vars) == 1:
                res = True

            # for recent generations, there's no versionsuffix anymore for Python 3,
            # but we still allow variants depending on Python 2.x + 3.x
            is_recent_gen = False
            full_toolchain_regex = re.compile(r'^20[1-9][0-9][ab]$')
            gcc_toolchain_regex = re.compile(r'^GCC(core)?-[0-9]?[0-9]\.[0-9]$')
            if full_toolchain_regex.match(gen):
                is_recent_gen = LooseVersion(gen) >= LooseVersion('2020b')
            elif gcc_toolchain_regex.match(gen):
                genver = gen.split('-', 1)[1]
                is_recent_gen = LooseVersion(genver) >= LooseVersion('10.2')
            else:
                raise EasyBuildError("Unkown type of toolchain generation: %s" % gen)

            if is_recent_gen:
                py2_dep_vars = [x for x in dep_vars.keys() if '; versionsuffix: -Python-2.' in x]
                py3_dep_vars = [x for x in dep_vars.keys() if x.strip().endswith('; versionsuffix:')]
                if len(py2_dep_vars) == 1 and len(py3_dep_vars) == 1:
                    res = True

        return res

    def test_check_dep_vars(self):
        """Test check_dep_vars utility method."""

        # one single dep version: OK
        self.assertTrue(self.check_dep_vars('2019b', 'testdep', {
            'version: 1.2.3; versionsuffix:': ['foo-1.2.3.eb', 'bar-4.5.6.eb'],
        }))
        self.assertTrue(self.check_dep_vars('2019b', 'testdep', {
            'version: 1.2.3; versionsuffix: -test': ['foo-1.2.3.eb', 'bar-4.5.6.eb'],
        }))

        # two or more dep versions (no special case: not OK)
        self.assertFalse(self.check_dep_vars('2019b', 'testdep', {
            'version: 1.2.3; versionsuffix:': ['foo-1.2.3.eb'],
            'version: 4.5.6; versionsuffix:': ['bar-4.5.6.eb'],
        }))
        self.assertFalse(self.check_dep_vars('2019b', 'testdep', {
            'version: 0.0; versionsuffix:': ['foobar-0.0.eb'],
            'version: 1.2.3; versionsuffix:': ['foo-1.2.3.eb'],
            'version: 4.5.6; versionsuffix:': ['bar-4.5.6.eb'],
        }))

        # Java is a special case, with wrapped Java versions
        self.assertTrue(self.check_dep_vars('2019b', 'Java', {
            'version: 1.8.0_221; versionsuffix:': ['foo-1.2.3.eb'],
            'version: 1.8; versionsuffix:': ['foo-1.2.3.eb'],
        }))
        # two Java wrappers is not OK
        self.assertFalse(self.check_dep_vars('2019b', 'Java', {
            'version: 1.8.0_221; versionsuffix:': ['foo-1.2.3.eb'],
            'version: 1.8; versionsuffix:': ['foo-1.2.3.eb'],
            'version: 11.0.2; versionsuffix:': ['bar-4.5.6.eb'],
            'version: 11; versionsuffix:': ['bar-4.5.6.eb'],
        }))
        # OK to have two or more wrappers if versionsuffix is used to indicate exception
        self.assertTrue(self.check_dep_vars('2019b', 'Java', {
            'version: 1.8.0_221; versionsuffix:': ['foo-1.2.3.eb'],
            'version: 1.8; versionsuffix:': ['foo-1.2.3.eb'],
            'version: 11.0.2; versionsuffix:': ['bar-4.5.6-Java-11.eb'],
            'version: 11; versionsuffix:': ['bar-4.5.6-Java-11.eb'],
        }))
        # versionsuffix must be there for all easyconfigs to indicate exception
        self.assertFalse(self.check_dep_vars('2019b', 'Java', {
            'version: 1.8.0_221; versionsuffix:': ['foo-1.2.3.eb'],
            'version: 1.8; versionsuffix:': ['foo-1.2.3.eb'],
            'version: 11.0.2; versionsuffix:': ['bar-4.5.6-Java-11.eb', 'bar-4.5.6.eb'],
            'version: 11; versionsuffix:': ['bar-4.5.6-Java-11.eb', 'bar-4.5.6.eb'],
        }))
        self.assertTrue(self.check_dep_vars('2019b', 'Java', {
            'version: 1.8.0_221; versionsuffix:': ['foo-1.2.3.eb'],
            'version: 1.8; versionsuffix:': ['foo-1.2.3.eb'],
            'version: 11.0.2; versionsuffix:': ['bar-4.5.6-Java-11.eb'],
            'version: 11; versionsuffix:': ['bar-4.5.6-Java-11.eb'],
            'version: 12.1.6; versionsuffix:': ['foobar-0.0-Java-12.eb'],
            'version: 12; versionsuffix:': ['foobar-0.0-Java-12.eb'],
        }))

        # strange situation: odd number of Java versions
        # not OK: two Java wrappers (and no versionsuffix to indicate exception)
        self.assertFalse(self.check_dep_vars('2019b', 'Java', {
            'version: 1.8.0_221; versionsuffix:': ['foo-1.2.3.eb'],
            'version: 1.8; versionsuffix:': ['foo-1.2.3.eb'],
            'version: 11; versionsuffix:': ['bar-4.5.6.eb'],
        }))
        # OK because of -Java-11 versionsuffix
        self.assertTrue(self.check_dep_vars('2019b', 'Java', {
            'version: 1.8.0_221; versionsuffix:': ['foo-1.2.3.eb'],
            'version: 1.8; versionsuffix:': ['foo-1.2.3.eb'],
            'version: 11; versionsuffix:': ['bar-4.5.6-Java-11.eb'],
        }))
        # not OK: two Java wrappers (and no versionsuffix to indicate exception)
        self.assertFalse(self.check_dep_vars('2019b', 'Java', {
            'version: 1.8; versionsuffix:': ['foo-1.2.3.eb'],
            'version: 11.0.2; versionsuffix:': ['bar-4.5.6.eb'],
            'version: 11; versionsuffix:': ['bar-4.5.6.eb'],
        }))
        # OK because of -Java-11 versionsuffix
        self.assertTrue(self.check_dep_vars('2019b', 'Java', {
            'version: 1.8; versionsuffix:': ['foo-1.2.3.eb'],
            'version: 11.0.2; versionsuffix:': ['bar-4.5.6-Java-11.eb'],
            'version: 11; versionsuffix:': ['bar-4.5.6-Java-11.eb'],
        }))

        # two different versions of Boost is not OK
        self.assertFalse(self.check_dep_vars('2019b', 'Boost', {
            'version: 1.64.0; versionsuffix:': ['foo-1.2.3.eb'],
            'version: 1.70.0; versionsuffix:': ['foo-2.3.4.eb'],
        }))

        # a different Boost version that is only used as dependency for a matching Boost.Python is fine
        self.assertTrue(self.check_dep_vars('2019a', 'Boost', {
            'version: 1.64.0; versionsuffix:': ['Boost.Python-1.64.0-gompi-2019a.eb'],
            'version: 1.70.0; versionsuffix:': ['foo-2.3.4.eb'],
        }))
        self.assertTrue(self.check_dep_vars('2019a', 'Boost', {
            'version: 1.64.0; versionsuffix:': ['Boost.Python-1.64.0-gompi-2019a.eb'],
            'version: 1.66.0; versionsuffix:': ['Boost.Python-1.66.0-gompi-2019a.eb'],
            'version: 1.70.0; versionsuffix:': ['foo-2.3.4.eb'],
        }))
        self.assertFalse(self.check_dep_vars('2019a', 'Boost', {
            'version: 1.64.0; versionsuffix:': ['Boost.Python-1.64.0-gompi-2019a.eb'],
            'version: 1.66.0; versionsuffix:': ['foo-1.2.3.eb'],
            'version: 1.70.0; versionsuffix:': ['foo-2.3.4.eb'],
        }))

        self.assertTrue(self.check_dep_vars('2018a', 'Boost', {
            'version: 1.63.0; versionsuffix: -Python-2.7.14': ['EMAN2-2.21a-foss-2018a-Python-2.7.14-Boost-1.63.0.eb'],
            'version: 1.64.0; versionsuffix:': ['Boost.Python-1.64.0-gompi-2018a.eb'],
            'version: 1.66.0; versionsuffix:': ['BLAST+-2.7.1-foss-2018a.eb'],
        }))

        self.assertTrue(self.check_dep_vars('2019a', 'Boost', {
            'version: 1.64.0; versionsuffix:': [
                'Boost.Python-1.64.0-gompi-2019a.eb',
                'EMAN2-2.3-foss-2019a-Python-2.7.15.eb',
            ],
            'version: 1.70.0; versionsuffix:': [
                'BLAST+-2.9.0-gompi-2019a.eb',
                'Boost.Python-1.70.0-gompi-2019a.eb',
            ],
        }))

        # two variants is OK, if they're for Python 2.x and 3.x
        self.assertTrue(self.check_dep_vars('2020a', 'Python', {
            'version: 2.7.18; versionsuffix:': ['SciPy-bundle-2020.03-foss-2020a-Python-2.7.18.eb'],
            'version: 3.8.2; versionsuffix:': ['SciPy-bundle-2020.03-foss-2020a-Python-3.8.2.eb'],
        }))

        self.assertTrue(self.check_dep_vars('2020a', 'SciPy-bundle', {
            'version: 2020.03; versionsuffix: -Python-2.7.18': ['matplotlib-3.2.1-foss-2020a-Python-2.7.18.eb'],
            'version: 2020.03; versionsuffix: -Python-3.8.2': ['matplotlib-3.2.1-foss-2020a-Python-3.8.2.eb'],
        }))

        # for recent easyconfig generations, there's no versionsuffix anymore for Python 3
        self.assertTrue(self.check_dep_vars('2020b', 'Python', {
            'version: 2.7.18; versionsuffix:': ['SciPy-bundle-2020.11-foss-2020b-Python-2.7.18.eb'],
            'version: 3.8.6; versionsuffix:': ['SciPy-bundle-2020.11-foss-2020b.eb'],
        }))

        self.assertTrue(self.check_dep_vars('GCCcore-10.2', 'PyYAML', {
            'version: 5.3.1; versionsuffix:': ['IPython-7.18.1-GCCcore-10.2.0.eb'],
            'version: 5.3.1; versionsuffix: -Python-2.7.18': ['IPython-7.18.1-GCCcore-10.2.0-Python-2.7.18.eb'],
        }))

        self.assertTrue(self.check_dep_vars('2020b', 'SciPy-bundle', {
            'version: 2020.11; versionsuffix: -Python-2.7.18': ['matplotlib-3.3.3-foss-2020b-Python-2.7.18.eb'],
            'version: 2020.11; versionsuffix:': ['matplotlib-3.3.3-foss-2020b.eb'],
        }))

        # not allowed for older generations (foss/intel 2020a or older, GCC(core) 10.1.0 or older)
        self.assertFalse(self.check_dep_vars('2020a', 'SciPy-bundle', {
            'version: 2020.03; versionsuffix: -Python-2.7.18': ['matplotlib-3.2.1-foss-2020a-Python-2.7.18.eb'],
            'version: 2020.03; versionsuffix:': ['matplotlib-3.2.1-foss-2020a.eb'],
        }))

    def test_dep_versions_per_toolchain_generation(self):
        """
        Check whether there's only one dependency version per toolchain generation actively used.
        This is enforced to try and limit the chance of running into conflicts when multiple modules built with
        the same toolchain are loaded together.
        """
        ecs_by_full_mod_name = dict((ec['full_mod_name'], ec) for ec in self.parsed_easyconfigs)
        if len(ecs_by_full_mod_name) != len(self.parsed_easyconfigs):
            self.fail('Easyconfigs with duplicate full_mod_name found')

        # Cache already determined dependencies
        ec_to_deps = dict()

        def get_deps_for(ec):
            """Get list of (direct) dependencies for specified easyconfig."""
            ec_mod_name = ec['full_mod_name']
            deps = ec_to_deps.get(ec_mod_name)
            if deps is None:
                deps = []
                for dep in ec['ec']['dependencies']:
                    dep_mod_name = dep['full_mod_name']
                    deps.append((dep['name'], dep['version'], dep['versionsuffix'], dep_mod_name))
                    # Note: Raises KeyError if dep not found
                    res = ecs_by_full_mod_name[dep_mod_name]
                    deps.extend(get_deps_for(res))
                ec_to_deps[ec_mod_name] = deps

            return deps

        # some software also follows <year>{a,b} versioning scheme,
        # which throws off the pattern matching done below for toolchain versions
        false_positives_regex = re.compile('^MATLAB-Engine-20[0-9][0-9][ab]')

        # restrict to checking dependencies of easyconfigs using common toolchains (start with 2018a)
        # and GCCcore subtoolchain for common toolchains, starting with GCCcore 7.x
        for pattern in ['20(1[89]|[2-9][0-9])[ab]', r'GCCcore-([7-9]|[1-9][0-9])\.[0-9]']:
            all_deps = {}
            regex = re.compile(r'^.*-(?P<tc_gen>%s).*\.eb$' % pattern)

            # collect variants for all dependencies of easyconfigs that use a toolchain that matches
            for ec in self.ordered_specs:
                ec_file = os.path.basename(ec['spec'])

                # take into account software which also follows a <year>{a,b} versioning scheme
                ec_file = false_positives_regex.sub('', ec_file)

                res = regex.match(ec_file)
                if res:
                    tc_gen = res.group('tc_gen')
                    all_deps_tc_gen = all_deps.setdefault(tc_gen, {})
                    for dep_name, dep_ver, dep_versuff, dep_mod_name in get_deps_for(ec):
                        dep_variants = all_deps_tc_gen.setdefault(dep_name, {})
                        # a variant is defined by version + versionsuffix
                        variant = "version: %s; versionsuffix: %s" % (dep_ver, dep_versuff)
                        # keep track of which easyconfig this is a dependency
                        dep_variants.setdefault(variant, set()).add(ec_file)

            # check which dependencies have more than 1 variant
            multi_dep_vars, multi_dep_vars_msg = [], ''
            for tc_gen in sorted(all_deps.keys()):
                for dep in sorted(all_deps[tc_gen].keys()):
                    dep_vars = all_deps[tc_gen][dep]
                    if not self.check_dep_vars(tc_gen, dep, dep_vars):
                        multi_dep_vars.append(dep)
                        multi_dep_vars_msg += "\nfound %s variants of '%s' dependency " % (len(dep_vars), dep)
                        multi_dep_vars_msg += "in easyconfigs using '%s' toolchain generation\n* " % tc_gen
                        multi_dep_vars_msg += '\n* '.join("%s as dep for %s" % v for v in sorted(dep_vars.items()))
                        multi_dep_vars_msg += '\n'

            error_msg = "No multi-variant deps found for '%s' easyconfigs:\n%s" % (regex.pattern, multi_dep_vars_msg)
            self.assertFalse(multi_dep_vars, error_msg)

    def test_sanity_check_paths(self):
        """Make sure specified sanity check paths adher to the requirements."""

        for ec in self.parsed_easyconfigs:
            ec_scp = ec['ec']['sanity_check_paths']
            if ec_scp != {}:
                # if sanity_check_paths is specified (i.e., non-default), it must adher to the requirements
                # both 'files' and 'dirs' keys, both with list values and with at least one a non-empty list
                error_msg = "sanity_check_paths for %s does not meet requirements: %s" % (ec['spec'], ec_scp)
                self.assertEqual(sorted(ec_scp.keys()), ['dirs', 'files'], error_msg)
                self.assertTrue(isinstance(ec_scp['dirs'], list), error_msg)
                self.assertTrue(isinstance(ec_scp['files'], list), error_msg)
                self.assertTrue(ec_scp['dirs'] or ec_scp['files'], error_msg)

    def test_r_libs_site_env_var(self):
        """Make sure $R_LIBS_SITE is being updated, rather than $R_LIBS."""
        # cfr. https://github.com/easybuilders/easybuild-easyblocks/pull/2326

        r_libs_ecs = []
        for ec in self.parsed_easyconfigs:
            for key in ('modextrapaths', 'modextravars'):
                if 'R_LIBS' in ec['ec'][key]:
                    r_libs_ecs.append(ec['spec'])

        error_msg = "%d easyconfigs found which set $R_LIBS, should be $R_LIBS_SITE: %s"
        self.assertEqual(r_libs_ecs, [], error_msg % (len(r_libs_ecs), ', '.join(r_libs_ecs)))

    def test_easyconfig_locations(self):
        """Make sure all easyconfigs files are in the right location."""
        easyconfig_dirs_regex = re.compile(r'/easybuild/easyconfigs/[0a-z]/[^/]+$')
        topdir = os.path.dirname(os.path.dirname(os.path.dirname(__file__)))
        for (dirpath, _, filenames) in os.walk(topdir):
            # ignore git/svn dirs & archived easyconfigs
            if '/.git/' in dirpath or '/.svn/' in dirpath or '__archive__' in dirpath:
                continue
            # check whether list of .eb files is non-empty
            easyconfig_files = [fn for fn in filenames if fn.endswith('eb')]
            if easyconfig_files:
                # check whether path matches required pattern
                if not easyconfig_dirs_regex.search(dirpath):
                    # only exception: TEMPLATE.eb
                    if not (dirpath.endswith('/easybuild/easyconfigs') and filenames == ['TEMPLATE.eb']):
                        self.assertTrue(False, "List of easyconfig files in %s is empty: %s" % (dirpath, filenames))

    @skip_if_not_pr_to_non_main_branch()
    def test_pr_sha256_checksums(self):
        """Make sure changed easyconfigs have SHA256 checksums in place."""

        # list of software for which checksums can not be required,
        # e.g. because 'source' files need to be constructed manually
        whitelist = [
            'Kent_tools-*',
            'MATLAB-*',
            'OCaml-*',
            'OpenFOAM-Extend-4.1-*',
            # sources for old versions of Bioconductor packages are no longer available,
            # so not worth adding checksums for at this point
            'R-bundle-Bioconductor-3.[2-5]',
        ]

        # the check_sha256_checksums function (again) creates an EasyBlock instance
        # for easyconfigs using the Bundle easyblock, this is a problem because the 'sources' easyconfig parameter
        # is updated in place (sources for components are added to the 'parent' sources) in Bundle's __init__;
        # therefore, we need to reset 'sources' to an empty list here if Bundle is used...
        # likewise for 'patches' and 'checksums'
        for ec in self.changed_ecs:
            if ec['easyblock'] in ['Bundle', 'PythonBundle', 'EB_OpenSSL_wrapper'] or ec['name'] in ['Clang-AOMP']:
                ec['sources'] = []
                ec['patches'] = []
                ec['checksums'] = []

        # filter out deprecated easyconfigs
        retained_changed_ecs = []
        for ec in self.changed_ecs:
            if not ec['deprecated']:
                retained_changed_ecs.append(ec)

        checksum_issues = check_sha256_checksums(retained_changed_ecs, whitelist=whitelist)
        self.assertTrue(len(checksum_issues) == 0, "No checksum issues:\n%s" % '\n'.join(checksum_issues))

    @skip_if_not_pr_to_non_main_branch()
    def test_pr_python_packages(self):
        """Several checks for easyconfigs that install (bundles of) Python packages."""

        # These packages do not support installation with 'pip'
        whitelist_pip = [
            r'ESMPy-.*',
            r'MATLAB-Engine-.*',
            r'Meld-.*',
            r'PyTorch-.*',
        ]

        whitelist_pip_check = [
            r'Mako-1.0.4.*Python-2.7.12.*',
            # no pip 9.x or newer for configparser easyconfigs using a 2016a or 2016b toolchain
            r'configparser-3.5.0.*-2016[ab].*',
            # mympirun is installed with system Python, pip may not be installed for system Python
            r'vsc-mympirun.*',
        ]

        failing_checks = []

        python_default_urls = PythonPackage.extra_options()['source_urls'][0]

        for ec in self.changed_ecs:

            with ec.disable_templating():
                ec_fn = os.path.basename(ec.path)
                easyblock = ec.get('easyblock')
                exts_defaultclass = ec.get('exts_defaultclass')
                exts_default_options = ec.get('exts_default_options', {})

                download_dep_fail = ec.get('download_dep_fail')
                exts_download_dep_fail = ec.get('exts_download_dep_fail')
                use_pip = ec.get('use_pip')
                if use_pip is None:
                    use_pip = exts_default_options.get('use_pip')

            # only easyconfig parameters as they are defined in the easyconfig file,
            # does *not* include other easyconfig parameters with their default value!
            pure_ec = ec.parser.get_config_dict()

            # download_dep_fail should be set when using PythonPackage
            if easyblock == 'PythonPackage':
                if download_dep_fail is None:
                    failing_checks.append("'download_dep_fail' should be set in %s" % ec_fn)

                if pure_ec.get('source_urls') == python_default_urls:
                    failing_checks.append("'source_urls' should not be defined when using the default value "
                                          "in %s" % ec_fn)

            # use_pip should be set when using PythonPackage or PythonBundle (except for whitelisted easyconfigs)
            if easyblock in ['PythonBundle', 'PythonPackage']:
                if use_pip is None and not any(re.match(regex, ec_fn) for regex in whitelist_pip):
                    failing_checks.append("'use_pip' should be set in %s" % ec_fn)

            # download_dep_fail is enabled automatically in PythonBundle easyblock, so shouldn't be set
            if easyblock == 'PythonBundle':
                if download_dep_fail or exts_download_dep_fail:
                    fail = "'*download_dep_fail' should not be set in %s since PythonBundle easyblock is used" % ec_fn
                    failing_checks.append(fail)
                if pure_ec.get('exts_default_options', {}).get('source_urls') == python_default_urls:
                    failing_checks.append("'source_urls' should not be defined in exts_default_options when using "
                                          "the default value in %s" % ec_fn)

            elif exts_defaultclass == 'PythonPackage':
                # bundle of Python packages should use PythonBundle
                if easyblock == 'Bundle':
                    fail = "'PythonBundle' easyblock should be used for bundle of Python packages in %s" % ec_fn
                    failing_checks.append(fail)
                else:
                    # both download_dep_fail and use_pip should be set via exts_default_options
                    # when installing Python packages as extensions
                    for key in ['download_dep_fail', 'use_pip']:
                        if exts_default_options.get(key) is None:
                            failing_checks.append("'%s' should be set in exts_default_options in %s" % (key, ec_fn))

            # if Python is a dependency, that should be reflected in the versionsuffix
            # Tkinter is an exception, since its version always matches the Python version anyway
            # Python 3.8.6 and later are also excluded, as we consider python 3 the default python
            # Also whitelist some updated versions of Amber
            whitelist_python_suffix = [
                'Amber-16-*-2018b-AmberTools-17-patchlevel-10-15.eb',
                'Amber-16-intel-2017b-AmberTools-17-patchlevel-8-12.eb',
                'R-keras-2.1.6-foss-2018a-R-3.4.4.eb',
            ]
            whitelisted = any(re.match(regex, ec_fn) for regex in whitelist_python_suffix)
            has_python_dep = any(LooseVersion(dep['version']) < LooseVersion('3.8.6')
                                 for dep in ec['dependencies'] if dep['name'] == 'Python')
            if has_python_dep and ec.name != 'Tkinter' and not whitelisted:
                if not re.search(r'-Python-[23]\.[0-9]+\.[0-9]+', ec['versionsuffix']):
                    msg = "'-Python-%%(pyver)s' should be included in versionsuffix in %s" % ec_fn
                    # This is only a failure for newly added ECs, not for existing ECS
                    # As that would probably break many ECs
                    if ec_fn in self.added_ecs_filenames:
                        failing_checks.append(msg)
                    else:
                        print('\nNote: Failed non-critical check: ' + msg)
            else:
                has_recent_python3_dep = any(LooseVersion(dep['version']) >= LooseVersion('3.8.6')
                                             for dep in ec['dependencies'] if dep['name'] == 'Python')
                if has_recent_python3_dep and re.search(r'-Python-3\.[0-9]+\.[0-9]+', ec['versionsuffix']):
                    msg = "'-Python-%%(pyver)s' should no longer be included in versionsuffix in %s" % ec_fn
                    failing_checks.append(msg)

            # require that running of "pip check" during sanity check is enabled via sanity_pip_check
            if easyblock in ['PythonBundle', 'PythonPackage']:
                sanity_pip_check = ec.get('sanity_pip_check') or exts_default_options.get('sanity_pip_check')
                if not sanity_pip_check and not any(re.match(regex, ec_fn) for regex in whitelist_pip_check):
                    failing_checks.append("sanity_pip_check should be enabled in %s" % ec_fn)

        if failing_checks:
            self.fail('\n'.join(failing_checks))

    @skip_if_not_pr_to_non_main_branch()
    def test_pr_R_packages(self):
        """Several checks for easyconfigs that install (bundles of) R packages."""
        failing_checks = []

        for ec in self.changed_ecs:
            ec_fn = os.path.basename(ec.path)
            exts_defaultclass = ec.get('exts_defaultclass')
            if exts_defaultclass == 'RPackage' or ec.name == 'R':
                seen_exts = set()
                for ext in ec['exts_list']:
                    if isinstance(ext, (tuple, list)):
                        ext_name = ext[0]
                    else:
                        ext_name = ext
                    if ext_name in seen_exts:
                        failing_checks.append('%s was added multiple times to exts_list in %s' % (ext_name, ec_fn))
                    else:
                        seen_exts.add(ext_name)
        self.assertFalse(failing_checks, '\n'.join(failing_checks))

    @skip_if_not_pr_to_non_main_branch()
    def test_pr_sanity_check_paths(self):
        """Make sure a custom sanity_check_paths value is specified for easyconfigs that use a generic easyblock."""

        # some generic easyblocks already have a decent customised sanity_check_paths,
        # including CMakePythonPackage, GoPackage, PythonBundle & PythonPackage;
        # BuildEnv, ModuleRC and Toolchain easyblocks doesn't install anything so there is nothing to check.
        whitelist = ['BuildEnv', 'CMakePythonPackage', 'CrayToolchain', 'GoPackage', 'ModuleRC',
                     'PythonBundle', 'PythonPackage', 'Toolchain']
        # Bundles of dependencies without files of their own
        # Autotools: Autoconf + Automake + libtool, (recent) GCC: GCCcore + binutils, CUDA: GCC + CUDAcore,
        # CESM-deps: Python + Perl + netCDF + ESMF + git, FEniCS: DOLFIN and co
        bundles_whitelist = ['Autotools', 'CESM-deps', 'CUDA', 'GCC', 'FEniCS', 'ESL-Bundle', 'ROCm']

        failing_checks = []

        for ec in self.changed_ecs:
            easyblock = ec.get('easyblock')
            if is_generic_easyblock(easyblock) and not ec.get('sanity_check_paths'):

                sanity_check_ok = False

                if easyblock in whitelist or (easyblock == 'Bundle' and ec['name'] in bundles_whitelist):
                    sanity_check_ok = True

                # also allow bundles that enable per-component sanity checks
                elif easyblock == 'Bundle':
                    if ec['sanity_check_components'] or ec['sanity_check_all_components']:
                        sanity_check_ok = True

                if not sanity_check_ok:
                    ec_fn = os.path.basename(ec.path)
                    failing_checks.append("No custom sanity_check_paths found in %s" % ec_fn)

        self.assertFalse(failing_checks, '\n'.join(failing_checks))

    @skip_if_not_pr_to_non_main_branch()
    def test_pr_https(self):
        """Make sure https:// URL is used (if it exists) for homepage/source_urls (rather than http://)."""

        whitelist = [
            'Kaiju',  # invalid certificate at https://kaiju.binf.ku.dk
            'libxml2',  # https://xmlsoft.org works, but invalid certificate
            'p4vasp',  # https://www.p4vasp.at doesn't work
            'ITSTool',  # https://itstool.org/ doesn't work
            'UCX-',  # bad certificate for https://www.openucx.org
            'MUMPS',  # https://mumps.enseeiht.fr doesn't work
            'PyFR',  # https://www.pyfr.org doesn't work
            'PycURL',  # bad certificate for https://pycurl.io/
        ]
        url_whitelist = [
            # https:// doesn't work, results in index page being downloaded instead
            # (see https://github.com/easybuilders/easybuild-easyconfigs/issues/9692)
            'http://isl.gforge.inria.fr',
            # https:// leads to File Not Found
            'http://tau.uoregon.edu/',
            # https:// has outdated SSL configurations
            'http://faculty.scs.illinois.edu',
        ]
        # Cache: Mapping of already checked HTTP urls to whether the HTTPS variant works
        checked_urls = dict()

        def check_https_url(http_url):
            """Check if the https url works"""
            http_url = http_url.rstrip('/')  # Remove trailing slashes
            https_url_works = checked_urls.get(http_url)
            if https_url_works is None:
                https_url = http_url.replace('http://', 'https://')
                try:
                    https_url_works = bool(urlopen(https_url, timeout=5))
                except Exception:
                    https_url_works = False
            checked_urls[http_url] = https_url_works

        http_regex = re.compile('http://[^"\'\n]+', re.M)

        failing_checks = []
        for ec in self.changed_ecs:
            ec_fn = os.path.basename(ec.path)

            # skip whitelisted easyconfigs
            if any(ec_fn.startswith(x) for x in whitelist):
                continue

            # ignore commented out lines in easyconfig files when checking for http:// URLs
            ec_txt = '\n'.join(line for line in ec.rawtxt.split('\n') if not line.startswith('#'))

            for http_url in http_regex.findall(ec_txt):

                # skip whitelisted http:// URLs
                if any(http_url.startswith(x) for x in url_whitelist):
                    continue

                if check_https_url(http_url):
                    failing_checks.append("Found http:// URL in %s, should be https:// : %s" % (ec_fn, http_url))
        if failing_checks:
            self.fail('\n'.join(failing_checks))

    @skip_if_not_pr_to_non_main_branch()
    def test_pr_patch_descr(self):
        """
        Check whether all patch files touched in PR have a description on top.
        """
        no_descr_patches = []
        for patch in self.changed_patches:
            patch_txt = read_file(patch)
            if patch_txt.startswith('--- '):
                no_descr_patches.append(patch)

        self.assertFalse(no_descr_patches, "No description found in patches: %s" % ', '.join(no_descr_patches))


def template_easyconfig_test(self, spec):
    """Tests for an individual easyconfig: parsing, instantiating easyblock, check patches, ..."""

    # set to False, so it's False in case of this test failing
    global single_tests_ok
    prev_single_tests_ok = single_tests_ok
    single_tests_ok = False

    # parse easyconfig
    ecs = process_easyconfig(spec)
    if len(ecs) == 1:
        ec = ecs[0]['ec']

        # cache the parsed easyconfig, to avoid that it is parsed again
        EasyConfigTest._parsed_easyconfigs.append(ecs[0])
    else:
        self.assertTrue(False, "easyconfig %s does not contain blocks, yields only one parsed easyconfig" % spec)

    # check easyconfig file name
    expected_fn = '%s-%s.eb' % (ec['name'], det_full_ec_version(ec))
    msg = "Filename '%s' of parsed easyconfig matches expected filename '%s'" % (spec, expected_fn)
    self.assertEqual(os.path.basename(spec), expected_fn, msg)

    name, easyblock = fetch_parameters_from_easyconfig(ec.rawtxt, ['name', 'easyblock'])

    # make sure easyconfig file is in expected location
    expected_subdir = os.path.join('easybuild', 'easyconfigs', letter_dir_for(name), name)
    subdir = os.path.join(*spec.split(os.path.sep)[-5:-1])
    fail_msg = "Easyconfig file %s not in expected subdirectory %s" % (spec, expected_subdir)
    self.assertEqual(expected_subdir, subdir, fail_msg)

    # sanity check for software name, moduleclass
    self.assertEqual(ec['name'], name)
    self.assertTrue(ec['moduleclass'] in build_option('valid_module_classes'))

    # instantiate easyblock with easyconfig file
    app_class = get_easyblock_class(easyblock, name=name)

    # check that automagic fallback to ConfigureMake isn't done (deprecated behaviour)
    fn = os.path.basename(spec)
    error_msg = "%s relies on automagic fallback to ConfigureMake, should use easyblock = 'ConfigureMake' instead" % fn
    self.assertTrue(easyblock or app_class is not ConfigureMake, error_msg)

    # dump the easyconfig file;
    # this should be done before creating the easyblock instance (done below via app_class),
    # because some easyblocks (like PythonBundle) modify easyconfig parameters at initialisation
    handle, test_ecfile = tempfile.mkstemp()
    os.close(handle)

    ec.dump(test_ecfile)
    dumped_ec = EasyConfigParser(test_ecfile).get_config_dict()
    os.remove(test_ecfile)

    app = app_class(ec)

    # more sanity checks
    self.assertTrue(name, app.name)
    self.assertTrue(ec['version'], app.version)

    # make sure that deprecated 'dummy' toolchain is no longer used, should use 'system' toolchain instead
    ec_fn = os.path.basename(spec)
    error_msg_tmpl = "%s should use 'system' toolchain rather than deprecated 'dummy' toolchain"
    self.assertFalse(ec['toolchain']['name'] == 'dummy', error_msg_tmpl % os.path.basename(spec))

    # make sure that $root is not used, since it is not compatible with module files in Lua syntax
    res = re.findall(r'.*\$root.*', ec.rawtxt, re.M)
    error_msg = "Found use of '$root', not compatible with modules in Lua syntax, use '%%(installdir)s' instead: %s"
    self.assertFalse(res, error_msg % res)

    # check for redefined easyconfig parameters, there should be none...
    param_def_regex = re.compile(r'^(?P<key>\w+)\s*=', re.M)
    keys = param_def_regex.findall(ec.rawtxt)
    redefined_keys = []
    for key in sorted(nub(keys)):
        cnt = keys.count(key)
        if cnt > 1:
            redefined_keys.append((key, cnt))

    redefined_keys_error_msg = "There should be no redefined easyconfig parameters, found %d: " % len(redefined_keys)
    redefined_keys_error_msg += ', '.join('%s (%d)' % x for x in redefined_keys)

    self.assertFalse(redefined_keys, redefined_keys_error_msg)

    # make sure old GitHub urls for EasyBuild that include 'hpcugent' are no longer used
    old_urls = [
        'github.com/hpcugent/easybuild',
        'hpcugent.github.com/easybuild',
        'hpcugent.github.io/easybuild',
    ]
    for old_url in old_urls:
        self.assertFalse(old_url in ec.rawtxt, "Old URL '%s' not found in %s" % (old_url, spec))

    # make sure binutils is included as a (build) dep if toolchain is GCCcore
    if ec['toolchain']['name'] == 'GCCcore':
        # easyblocks without a build step
        non_build_blocks = ['Binary', 'JAR', 'PackedBinary', 'Tarball']
        # some software packages do not have a build step
        non_build_soft = ['ANIcalculator', 'Eigen']

        requires_binutils = ec['easyblock'] not in non_build_blocks and ec['name'] not in non_build_soft

        # let's also exclude the very special case where the system GCC is used as GCCcore, and only apply this
        # exception to the dependencies of binutils (since we should eventually build a new binutils with GCCcore)
        if ec['toolchain']['version'] == 'system':
            binutils_complete_dependencies = ['M4', 'Bison', 'flex', 'help2man', 'zlib', 'binutils']
            requires_binutils &= bool(ec['name'] not in binutils_complete_dependencies)

        # if no sources/extensions/components are specified, it's just a bundle (nothing is being compiled)
        requires_binutils &= bool(ec['sources'] or ec['exts_list'] or ec.get('components'))

        if requires_binutils:
            # dependencies() returns both build and runtime dependencies
            # in some cases, binutils can also be a runtime dep (e.g. for Clang)
            # Also using GCC directly as a build dep is also allowed (it includes the correct binutils)
            dep_names = [d['name'] for d in ec.dependencies()]
            self.assertTrue('binutils' in dep_names or 'GCC' in dep_names,
                            "binutils or GCC is a build dep in %s: %s" % (spec, dep_names))

    # make sure that OpenSSL wrapper is used rather than OS dependency,
    # for easyconfigs using a 2021a (sub)toolchain or more recent common toolchain version
    osdeps = ec['osdependencies']
    if osdeps:
        # check whether any entry in osdependencies related to OpenSSL
        openssl_osdep = False
        for osdep in osdeps:
            if isinstance(osdep, string_type):
                osdep = [osdep]
            if any('libssl' in x for x in osdep) or any('openssl' in x for x in osdep):
                openssl_osdep = True

        if openssl_osdep:
            tcname = ec['toolchain']['name']
            tcver = LooseVersion(ec['toolchain']['version'])

            gcc_subtc_2021a = tcname in ('GCCcore', 'GCC') and tcver > LooseVersion('10.3')
            if gcc_subtc_2021a or (tcname in ('foss', 'gompi', 'iimpi', 'intel') and tcver >= LooseVersion('2021')):
                self.assertFalse(openssl_osdep, "OpenSSL should not be listed as OS dependency in %s" % spec)

    src_cnt = len(ec['sources'])
    patch_checksums = ec['checksums'][src_cnt:]

    # make sure all patch files are available
    specdir = os.path.dirname(spec)
    specfn = os.path.basename(spec)
    for idx, patch in enumerate(ec['patches']):
        if isinstance(patch, (tuple, list)):
            patch = patch[0]

        # only check actual patch files, not other files being copied via the patch functionality
        patch_full = os.path.join(specdir, patch)
        if patch.endswith('.patch'):
            msg = "Patch file %s is available for %s" % (patch_full, specfn)
            self.assertTrue(os.path.isfile(patch_full), msg)

        # verify checksum for each patch file
        if idx < len(patch_checksums) and (os.path.exists(patch_full) or patch.endswith('.patch')):
            checksum = patch_checksums[idx]
            error_msg = "Invalid checksum for patch file %s in %s: %s" % (patch, ec_fn, checksum)
            res = verify_checksum(patch_full, checksum)
            self.assertTrue(res, error_msg)

    # make sure 'source' step is not being skipped,
    # since that implies not verifying the checksum
    error_msg = "'source' step should not be skipped in %s, since that implies not verifying checksums" % ec_fn
    self.assertFalse(ec['checksums'] and ('source' in ec['skipsteps']), error_msg)

    for ext in ec.get_ref('exts_list'):
        if isinstance(ext, (tuple, list)) and len(ext) == 3:
            ext_name = ext[0]
            self.assertTrue(isinstance(ext[2], dict),
                            "3rd element of extension spec for %s must be a dictionary" % ext_name)

    # After the sanity check above, use collect_exts_file_info to resolve templates etc. correctly
    for ext in app.collect_exts_file_info(fetch_files=False, verify_checksums=False):
        try:
            ext_options = ext['options']
        except KeyError:
            # No options --> Only have a name which is valid, so nothing to check
            continue

        checksums = ext_options.get('checksums', [])
        src_cnt = len(ext_options.get('sources', [])) or 1
        patch_checksums = checksums[src_cnt:]

        for idx, ext_patch in enumerate(ext.get('patches', [])):
            if isinstance(ext_patch, (tuple, list)):
                ext_patch = ext_patch[0]

            # only check actual patch files, not other files being copied via the patch functionality
            ext_patch_full = os.path.join(specdir, ext_patch['name'])
            if ext_patch_full.endswith('.patch'):
                msg = "Patch file %s is available for %s" % (ext_patch_full, specfn)
                self.assertTrue(os.path.isfile(ext_patch_full), msg)

            # verify checksum for each patch file
            if idx < len(patch_checksums) and (os.path.exists(ext_patch_full) or ext_patch.endswith('.patch')):
                checksum = patch_checksums[idx]
                error_msg = "Invalid checksum for patch %s for %s extension in %s: %s"
                res = verify_checksum(ext_patch_full, checksum)
                self.assertTrue(res, error_msg % (ext_patch, ext_name, ec_fn, checksum))

    # check whether all extra_options defined for used easyblock are defined
    extra_opts = app.extra_options()
    for key in extra_opts:
        self.assertTrue(key in app.cfg)

    app.close_log()
    os.remove(app.logfile)

    # inject dummy values for templates that are only known at a later stage
    dummy_template_values = {
        'builddir': '/dummy/builddir',
        'installdir': '/dummy/installdir',
        'parallel': '2',
    }
    ec.template_values.update(dummy_template_values)

    ec_dict = ec.parser.get_config_dict()
    orig_toolchain = ec_dict['toolchain']
    for key in ec_dict:
        # skip parameters for which value is equal to default value
        orig_val = ec_dict[key]
        if key in DEFAULT_CONFIG and orig_val == DEFAULT_CONFIG[key][0]:
            continue
        if key in extra_opts and orig_val == extra_opts[key][0]:
            continue
        if key not in DEFAULT_CONFIG and key not in extra_opts:
            continue

        orig_val = resolve_template(ec_dict[key], ec.template_values)
        dumped_val = resolve_template(dumped_ec[key], ec.template_values)

        # take into account that dumped value for *dependencies may include hard-coded subtoolchains
        # if no easyconfig was found for the dependency with the 'parent' toolchain,
        # if may get resolved using a subtoolchain, which is then hardcoded in the dumped easyconfig
        if key in DEPENDENCY_PARAMETERS:
            # number of dependencies should remain the same
            self.assertEqual(len(orig_val), len(dumped_val))
            for orig_dep, dumped_dep in zip(orig_val, dumped_val):
                # name should always match
                self.assertEqual(orig_dep[0], dumped_dep[0])

                # version should always match, or be a possibility from the version dict
                if isinstance(orig_dep[1], dict):
                    self.assertTrue(dumped_dep[1] in orig_dep[1].values())
                else:
                    self.assertEqual(orig_dep[1], dumped_dep[1])

                # 3rd value is versionsuffix;
                if len(dumped_dep) >= 3:
                    # if no versionsuffix was specified in original dep spec, then dumped value should be empty string
                    if len(orig_dep) >= 3:
                        self.assertEqual(dumped_dep[2], orig_dep[2])
                    else:
                        self.assertEqual(dumped_dep[2], '')

                # 4th value is toolchain spec
                if len(dumped_dep) >= 4:
                    if len(orig_dep) >= 4:
                        # if True was used to indicate that dependency should use system toolchain,
                        # then we need to compare the value for the dumped easyconfig more carefully;
                        # see also https://github.com/easybuilders/easybuild-framework/pull/4069
                        if orig_dep[3] is True:
                            self.assertEqual(dumped_dep[3], EASYCONFIG_CONSTANTS['SYSTEM'][0])
                        else:
                            self.assertEqual(dumped_dep[3], orig_dep[3])
                    else:
                        # if a subtoolchain is specifed (only) in the dumped easyconfig,
                        # it should *not* be the same as the parent toolchain
                        self.assertNotEqual(dumped_dep[3], (orig_toolchain['name'], orig_toolchain['version']))

        # take into account that for some string-valued easyconfig parameters (configopts & co),
        # the easyblock may have injected additional values, which affects the dumped easyconfig file
        elif isinstance(orig_val, string_type):
            error_msg = "%s value '%s' should start with '%s'" % (key, dumped_val, orig_val)
            self.assertTrue(dumped_val.startswith(orig_val), error_msg)
        else:
            error_msg = "%s value should be equal in original and dumped easyconfig: '%s' vs '%s'"
            self.assertEqual(orig_val, dumped_val, error_msg % (key, orig_val, dumped_val))

    # test passed, so set back to True
    single_tests_ok = True and prev_single_tests_ok


def suite(loader=None):
    """Return all easyblock initialisation tests."""
    def make_inner_test(spec_path):
        def innertest(self):
            template_easyconfig_test(self, spec_path)
        return innertest

    # dynamically generate a separate test for each of the available easyconfigs
    # define new inner functions that can be added as class methods to InitTest
    easyconfigs_path = get_paths_for('easyconfigs')[0]
    cnt = 0
    for (subpath, dirs, specs) in os.walk(easyconfigs_path, topdown=True):

        # ignore archived easyconfigs
        if '__archive__' in dirs:
            dirs.remove('__archive__')

        for spec in specs:
            if spec.endswith('.eb') and spec != 'TEMPLATE.eb':
                cnt += 1
                innertest = make_inner_test(os.path.join(subpath, spec))
                innertest.__doc__ = "Test for easyconfig %s" % spec
                # double underscore so parsing tests are run first
                innertest.__name__ = "test__parse_easyconfig_%s" % spec
                setattr(EasyConfigTest, innertest.__name__, innertest)

    print("Found %s easyconfigs..." % cnt)
    if not loader:
        loader = TestLoader()
    return loader.loadTestsFromTestCase(EasyConfigTest)


if __name__ == '__main__':
    main()<|MERGE_RESOLUTION|>--- conflicted
+++ resolved
@@ -477,6 +477,8 @@
             'Geant4': [('11.0.1;', [r'GATE-9\.2-foss-2021b'])],
             # ncbi-vdb v2.x require HDF5 v1.10.x (HISAT2, SKESA, shovill depend on ncbi-vdb)
             'HDF5': [(r'1\.10\.', [r'ncbi-vdb-2\.11\.', r'HISAT2-2\.2\.', r'SKESA-2\.4\.', r'shovill-1\.1\.'])],
+            # RoseTTAFold on Ivy Bridge needs HH-Suite-3.3.0 or newer
+            'HH-Suite': [('3.3.0;', ['RoseTTAFold-1.0.0-'])],
             # VMTK 1.4.x requires ITK 4.13.x
             'ITK': [(r'4\.13\.', [r'VMTK-1\.4\.'])],
             # Kraken 1.x requires Jellyfish 1.x (Roary & metaWRAP depend on Kraken 1.x)
@@ -560,18 +562,8 @@
             # for the sake of backwards compatibility, keep UCX-CUDA v1.11.0 which depends on UCX v1.11.0
             # (for 2021b, UCX was updated to v1.11.2)
             'UCX': [('1.11.0;', ['UCX-CUDA-1.11.0-'])],
-<<<<<<< HEAD
-            # medaka 1.1.*, 1.2.*, 1.4.* requires Pysam 0.16.0.1,
-            # which is newer than what others use as dependency w.r.t. Pysam version in 2019b generation;
-            # decona 0.1.2 and NGSpeciesID 0.1.1.1 depend on medaka 1.1.3
-            'Pysam': [('0.16.0.1;', ['medaka-1.2.[0]-', 'medaka-1.1.[13]-', 'medaka-1.4.3-', 'decona-0.1.2-',
-                      'NGSpeciesID-0.1.1.1-'])],
-            # RoseTTAFold on Ivy Bridge needs HH-Suite-3.3.0 or newer
-            'HH-Suite': [('3.3.0;', ['RoseTTAFold-1.0.0-'])],
-=======
             # WPS 3.9.1 requires WRF 3.9.1.1
             'WRF': [(r'3\.9\.1\.1', [r'WPS-3\.9\.1'])],
->>>>>>> cc6b49f8
         }
         if dep in alt_dep_versions and len(dep_vars) > 1:
             for key in list(dep_vars):
