##
# Copyright 2013-2025 Ghent University
#
# This file is part of EasyBuild,
# originally created by the HPC team of Ghent University (http://ugent.be/hpc/en),
# with support of Ghent University (http://ugent.be/hpc),
# the Flemish Supercomputer Centre (VSC) (https://www.vscentrum.be),
# Flemish Research Foundation (FWO) (http://www.fwo.be/en)
# and the Department of Economy, Science and Innovation (EWI) (http://www.ewi-vlaanderen.be/en).
#
# https://github.com/easybuilders/easybuild
#
# EasyBuild is free software: you can redistribute it and/or modify
# it under the terms of the GNU General Public License as published by
# the Free Software Foundation v2.
#
# EasyBuild is distributed in the hope that it will be useful,
# but WITHOUT ANY WARRANTY; without even the implied warranty of
# MERCHANTABILITY or FITNESS FOR A PARTICULAR PURPOSE.  See the
# GNU General Public License for more details.
#
# You should have received a copy of the GNU General Public License
# along with EasyBuild.  If not, see <http://www.gnu.org/licenses/>.
##
"""
Unit tests for easyconfig files.

@author: Kenneth Hoste (Ghent University)
"""
import glob
import os
import re
import shutil
import stat
import tempfile
from collections import defaultdict
from unittest import TestCase, TestLoader, main, skip
from urllib.request import urlopen

import easybuild.main as eb_main
import easybuild.tools.options as eboptions
from easybuild.base import fancylogger
from easybuild.easyblocks.generic.configuremake import ConfigureMake
from easybuild.easyblocks.generic.pythonpackage import PythonPackage
from easybuild.framework.easyblock import EasyBlock
from easybuild.framework.easyconfig.default import DEFAULT_CONFIG
from easybuild.framework.easyconfig.format.format import DEPENDENCY_PARAMETERS
from easybuild.framework.easyconfig.easyconfig import get_easyblock_class, letter_dir_for
from easybuild.framework.easyconfig.easyconfig import resolve_template
from easybuild.framework.easyconfig.parser import (
    EasyConfigParser, fetch_parameters_from_easyconfig,
    DEPRECATED_EASYCONFIG_PARAMETERS,
)
from easybuild.framework.easyconfig.tools import check_sha256_checksums, dep_graph, get_paths_for, process_easyconfig
from easybuild.tools import config, LooseVersion
from easybuild.tools.config import GENERAL_CLASS, build_option
from easybuild.tools.filetools import change_dir, is_generic_easyblock, read_file, remove_file
from easybuild.tools.filetools import verify_checksum, which, write_file
from easybuild.tools.module_naming_scheme.utilities import det_full_ec_version
from easybuild.tools.modules import modules_tool
from easybuild.tools.robot import check_conflicts, resolve_dependencies
from easybuild.tools.run import run_shell_cmd
from easybuild.tools.options import set_tmpdir
from easybuild.tools.utilities import nub


# indicates whether all the single tests are OK,
# and that bigger tests (building dep graph, testing for conflicts, ...) can be run as well
# other than optimizing for time, this also helps to get around problems like http://bugs.python.org/issue10949
single_tests_ok = True


def is_pr():
    """Return true if run in a pull request CI"""
    # $TRAVIS_PULL_REQUEST should be a PR number, otherwise we're not running tests for a PR
    travis_pr_test = re.match('^[0-9]+$', os.environ.get('TRAVIS_PULL_REQUEST', ''))

    # when testing a PR in GitHub Actions, $GITHUB_EVENT_NAME will be set to 'pull_request'
    github_pr_test = os.environ.get('GITHUB_EVENT_NAME') == 'pull_request'
    return travis_pr_test or github_pr_test


def get_target_branch():
    """Return the target branch of a pull request"""
    # target branch should be anything other than 'master';
    # usually is 'develop', but could also be a release branch like '3.7.x'
    target_branch = os.environ.get('GITHUB_BASE_REF', None)
    if not target_branch:
        target_branch = os.environ.get('TRAVIS_BRANCH', None)
    if not target_branch:
        raise RuntimeError("Did not find a target branch")
    return target_branch


def skip_if_not_pr_to_non_main_branch():
    if not is_pr():
        return skip("Only run for pull requests")
    if get_target_branch() == "main":
        return skip("Not run for pull requests against main")
    return lambda func: func


def get_files_from_diff(diff_filter, ext):
    """Return the files changed on HEAD relative to the current target branch"""
    target_branch = get_target_branch()

    # relocate to top-level directory of repository to run 'git diff' command
    top_dir = os.path.dirname(os.path.dirname(get_paths_for('easyconfigs')[0]))
    cwd = change_dir(top_dir)

    # first determine the 'merge base' between target branch and PR branch
    # cfr. https://git-scm.com/docs/git-merge-base
    cmd = "git merge-base %s HEAD" % target_branch
    res = run_shell_cmd(cmd, fail_on_error=False, hidden=True)
    if res.exit_code == 0:
        merge_base = res.output.strip()
        print("Merge base for %s and HEAD: %s" % (target_branch, merge_base))
    else:
        msg = "Failed to determine merge base (exit_code: %s, output: '%s'), "
        msg += "falling back to specifying target branch %s"
        print(msg % (res.exit_code, res.output, target_branch))
        merge_base = target_branch

    # determine list of changed files using 'git diff' and merge base determined above
    cmd = "git diff --name-only --diff-filter=%s %s..HEAD --" % (diff_filter, merge_base)
    res = run_shell_cmd(cmd, hidden=True)
    files = [os.path.join(top_dir, f) for f in res.output.strip().split('\n') if f.endswith(ext)]

    change_dir(cwd)
    return files


def get_eb_files_from_diff(diff_filter):
    """Return the easyconfig files changed on HEAD relative to the current target branch"""
    return get_files_from_diff(diff_filter, '.eb')


class EasyConfigTest(TestCase):
    """Baseclass for easyconfig testcases."""

    @classmethod
    def setUpClass(cls):
        """Setup environment for all tests. Called once!"""
        # make sure that the EasyBuild installation is still known even if we purge an EB module
        if os.getenv('EB_SCRIPT_PATH') is None:
            eb_path = which('eb')
            if eb_path is not None:
                os.environ['EB_SCRIPT_PATH'] = eb_path

        # initialize configuration (required for e.g. default modules_tool setting)
        eb_go = eboptions.parse_options(args=[])  # Ignore cmdline args as those are meant for the unittest framework
        config.init(eb_go.options, eb_go.get_options_by_section('config'))
        build_options = {
            'check_osdeps': False,
            'external_modules_metadata': {},
            'force': True,
            'local_var_naming_check': 'error',
            'optarch': 'test',
            'robot_path': get_paths_for("easyconfigs")[0],
            'silent': True,
            'suffix_modules_path': GENERAL_CLASS,
            'valid_module_classes': config.module_classes(),
            'valid_stops': [x[0] for x in EasyBlock.get_steps()],
        }
        config.init_build_options(build_options=build_options)
        set_tmpdir()

        # put dummy 'craype-test' module in place, which is required for parsing easyconfigs using Cray* toolchains
        cls.TMPDIR = tempfile.mkdtemp()
        os.environ['MODULEPATH'] = cls.TMPDIR
        write_file(os.path.join(cls.TMPDIR, 'craype-test'), '#%Module\n')

        log = fancylogger.getLogger("EasyConfigTest", fname=False)

        # make sure a logger is present for main
        eb_main._log = log

        cls._ordered_specs = None
        cls._parsed_easyconfigs = []
        cls._parsed_all_easyconfigs = False
        cls._changed_ecs = None  # easyconfigs changed in a PR
        cls._changed_patches = None  # patches changed in a PR

    @classmethod
    def tearDownClass(cls):
        """Cleanup after running all tests"""
        shutil.rmtree(cls.TMPDIR)

    @classmethod
    def parse_all_easyconfigs(cls):
        """Parse all easyconfigs."""
        if cls._parsed_all_easyconfigs:
            return
        # all available easyconfig files
        easyconfigs_path = get_paths_for("easyconfigs")[0]
        specs = glob.glob('%s/*/*/*.eb' % easyconfigs_path)
        parsed_specs = set(ec['spec'] for ec in cls._parsed_easyconfigs)
        for spec in specs:
            if spec not in parsed_specs:
                cls._parsed_easyconfigs.extend(process_easyconfig(spec))
        cls._parsed_all_easyconfigs = True

    @classmethod
    def resolve_all_dependencies(cls):
        """Resolve dependencies between easyconfigs"""
        # Parse all easyconfigs if not done yet
        cls.parse_all_easyconfigs()
        # filter out external modules
        for ec in cls._parsed_easyconfigs:
            for dep in ec['dependencies'][:]:
                if dep.get('external_module', False):
                    ec['dependencies'].remove(dep)
        cls._ordered_specs = resolve_dependencies(
            cls._parsed_easyconfigs, modules_tool(), retain_all_deps=True)

    def _get_changed_easyconfigs(self):
        """Gather all added or modified easyconfigs"""
        # get list of changed easyconfigs
        changed_ecs_files = get_eb_files_from_diff(diff_filter='M')
        added_ecs_files = get_eb_files_from_diff(diff_filter='A')

        # ignore archived easyconfigs
        def filter_ecs(ecs):
            archive_path = os.path.join('easybuild', 'easyconfigs', '__archive__')
            return [ec for ec in ecs if archive_path not in ec]

        changed_ecs_files = filter_ecs(changed_ecs_files)
        added_ecs_files = filter_ecs(added_ecs_files)

        changed_ecs_filenames = [os.path.basename(f) for f in changed_ecs_files]
        added_ecs_filenames = [os.path.basename(f) for f in added_ecs_files]
        if changed_ecs_filenames:
            print("\nList of changed easyconfig files in this PR:\n\t%s" % '\n\t'.join(changed_ecs_filenames))
        if added_ecs_filenames:
            print("\nList of added easyconfig files in this PR:\n\t%s" % '\n\t'.join(added_ecs_filenames))
        EasyConfigTest._changed_ecs_filenames = changed_ecs_filenames
        EasyConfigTest._added_ecs_filenames = added_ecs_filenames

        # grab parsed easyconfigs for changed easyconfig files
        changed_ecs = []
        easyconfigs_path = get_paths_for("easyconfigs")[0]
        for ec_file in changed_ecs_files + added_ecs_files:
            # Search in already parsed ECs first
            match = next((ec['ec'] for ec in EasyConfigTest._parsed_easyconfigs if ec['spec'] == ec_file), None)

            if match:
                changed_ecs.append(match)
            elif ec_file.startswith(easyconfigs_path):
                ec = process_easyconfig(ec_file)
                # Cache non-archived files
                if '__archive__' not in ec_file:
                    EasyConfigTest._parsed_easyconfigs.extend(ec)
                changed_ecs.append(ec[0]['ec'])
            else:
                raise RuntimeError("Failed to find parsed easyconfig for %s" % os.path.basename(ec_file))
        EasyConfigTest._changed_ecs = changed_ecs

    def _get_changed_patches(self):
        """Gather all added or modified patches"""

        # get list of changed/added patch files
        changed_patches = get_files_from_diff(diff_filter='M', ext='.patch')
        added_patches = get_files_from_diff(diff_filter='A', ext='.patch')

        if changed_patches:
            print("\nList of changed patch files in this PR:\n\t%s" % '\n\t'.join(changed_patches))
        if added_patches:
            print("\nList of added patch files in this PR:\n\t%s" % '\n\t'.join(added_patches))

        EasyConfigTest._changed_patches = changed_patches + added_patches

    @property
    def parsed_easyconfigs(self):
        # parse all easyconfigs if they haven't been already
        EasyConfigTest.parse_all_easyconfigs()
        return EasyConfigTest._parsed_easyconfigs

    @property
    def ordered_specs(self):
        # Resolve dependencies if not done
        if EasyConfigTest._ordered_specs is None:
            EasyConfigTest.resolve_all_dependencies()
        return EasyConfigTest._ordered_specs

    @property
    def changed_ecs_filenames(self):
        if EasyConfigTest._changed_ecs is None:
            self._get_changed_easyconfigs()
        return EasyConfigTest._changed_ecs_filenames

    @property
    def added_ecs_filenames(self):
        if EasyConfigTest._changed_ecs is None:
            self._get_changed_easyconfigs()
        return EasyConfigTest._added_ecs_filenames

    @property
    def changed_ecs(self):
        if EasyConfigTest._changed_ecs is None:
            self._get_changed_easyconfigs()
        return EasyConfigTest._changed_ecs

    @property
    def changed_patches(self):
        if EasyConfigTest._changed_patches is None:
            self._get_changed_patches()
        return EasyConfigTest._changed_patches

    def test_dep_graph(self):
        """Unit test that builds a full dependency graph."""

        if not single_tests_ok:
            print("(skipped dep graph test)")
            return

        # temporary file for dep graph
        (hn, fn) = tempfile.mkstemp(suffix='.dot')
        os.close(hn)

        dep_graph(fn, self.ordered_specs)

        remove_file(fn)

    def test_conflicts(self):
        """Check whether any conflicts occur in software dependency graphs."""

        if not single_tests_ok:
            print("(skipped conflicts test)")
            return

        self.assertFalse(check_conflicts(self.ordered_specs, modules_tool(), check_inter_ec_conflicts=False),
                         "No conflicts detected")

    def test_deps(self):
        """Perform checks on dependencies in easyconfig files"""

        fails = []

        for ec in self.parsed_easyconfigs:
            # make sure we don't add backdoored XZ versions (5.6.0, 5.6.1)
            # see https://access.redhat.com/security/cve/CVE-2024-3094
            if ec['ec']['name'] == 'XZ' and ec['ec']['version'] in ('5.6.0', '5.6.1'):
                fail = ("XZ versions 5.6.0 and 5.6.1 contain malicious code, and should not be introduced into"
                        " EasyBuild. Please use another version instead. For more details, see"
                        " https://access.redhat.com/security/cve/CVE-2024-3094")
                fails.append(fail)

            # make sure that no odd versions (like 1.13) of HDF5 are used as a dependency,
            # since those are released candidates - only even versions (like 1.12) are stable releases;
            # see https://docs.hdfgroup.org/archive/support/HDF5/doc/TechNotes/Version.html
            for dep in ec['ec'].dependencies():
                if dep['name'] == 'HDF5':
                    ver = dep['version']
                    if int(ver.split('.')[1]) % 2 == 1:
                        fail = "Odd minor versions of HDF5 should not be used as a dependency: "
                        fail += "found HDF5 v%s as dependency in %s" % (ver, os.path.basename(ec['spec']))
                        fails.append(fail)

        self.assertFalse(len(fails), '\n'.join(sorted(fails)))

    def check_dep_vars(self, gen, dep, dep_vars):
        """Check whether available variants of a particular dependency are acceptable or not."""

        # short-circuit in case there's only one dependency variant, or none at all
        if len(dep_vars) <= 1:
            return True

        # 'guilty' until proven 'innocent'
        res = False

        # filter out wrapped Java or dotNET-Core versions
        # i.e. if the version of one is a prefix of the version of the other one (e.g. 1.8 & 1.8.0_181)
        if dep in ['Java', 'dotNET-Core']:
            dep_vars_to_check = sorted(dep_vars.keys())

            retained_dep_vars = []

            while dep_vars_to_check:
                dep_var = dep_vars_to_check.pop()
                dep_var_version = dep_var.split(';')[0]

                # remove dep vars wrapped by current dep var
                dep_vars_to_check = [x for x in dep_vars_to_check if not x.startswith(dep_var_version + '.')]

                retained_dep_vars = [x for x in retained_dep_vars if not x.startswith(dep_var_version + '.')]

                retained_dep_vars.append(dep_var)

            for key in list(dep_vars.keys()):
                if key not in retained_dep_vars:
                    del dep_vars[key]

        version_regex = re.compile('^version: (?P<version>[^;]+);')

        # multiple variants of HTSlib is OK as long as they are deps for a matching version of BCFtools;
        # same goes for WRF and WPS; Gurobi and Rgurobi; ncbi-vdb and SRA-Toolkit
        multiple_allowed_variants = [('HTSlib', 'BCFtools'),
                                     ('WRF', 'WPS'),
                                     ('Gurobi', 'Rgurobi'),
                                     ('ncbi-vdb', 'SRA-Toolkit')]
        for dep_name, parent_name in multiple_allowed_variants:
            if dep == dep_name and len(dep_vars) > 1:
                for key in list(dep_vars):
                    ecs = dep_vars[key]
                    # filter out dep variants that are only used as dependency for parent with same version
                    dep_ver = version_regex.search(key).group('version')
                    if all(ec.startswith('%s-%s-' % (parent_name, dep_ver)) for ec in ecs) and len(dep_vars) > 1:
                        dep_vars.pop(key)

        # multiple variants of Meson is OK as long as they are deps for meson-python, since meson-python should only be
        # a build dependency elsewhere
        if dep == 'Meson' and len(dep_vars) > 1:
            for key in list(dep_vars):
                ecs = dep_vars[key]
                # filter out Meson variants that are only used as a dependency for meson-python
                if all(ec.startswith('meson-python-') for ec in ecs):
                    dep_vars.pop(key)
                # always retain at least one dep variant
                if len(dep_vars) == 1:
                    break

        # multiple versions of Boost is OK as long as they are deps for a matching Boost.Python
        if dep == 'Boost' and len(dep_vars) > 1:
            for key in list(dep_vars):
                ecs = dep_vars[key]
                # filter out Boost variants that are only used as dependency for Boost.Python with same version
                boost_ver = version_regex.search(key).group('version')
                if all(ec.startswith('Boost.Python-%s-' % boost_ver) for ec in ecs):
                    dep_vars.pop(key)

        # multiple variants of GPAW-setups is OK as long as they are deps for GPAW
        if dep == 'GPAW-setups' and len(dep_vars) > 1:
            for key in list(dep_vars):
                ecs = dep_vars[key]
                # filter out GPAW-setups variants that are only used as a dependency for GPAW
                if all(ec.startswith('GPAW') for ec in ecs):
                    dep_vars.pop(key)
                # always retain at least one dep variant
                if len(dep_vars) == 1:
                    break

        # Pairs of name, versionsuffix that should be removed from dep_vars if exactly one matching key is found.
        # The name is checked against 'dep' and can be a list to allow multiple
        # If the versionsuffix is a 2-element tuple, the second element should be set to True
        # to interpret the first element as the start of the suffix (e.g. to include trailing version numbers)
        # Otherwise the whole versionsuffix must match for the filter to apply.
        filter_variants = [
            # filter out binutils with empty versionsuffix which is used to build toolchain compiler
            ('binutils', ''),
            # filter out Perl with -minimal versionsuffix which are only used in makeinfo-minimal
            ('Perl', '-minimal'),
            # filter out FFTW and imkl with -serial versionsuffix which are used in non-MPI subtoolchains
            # Same for HDF5 with -serial versionsuffix which is used in HDF5 for Python (h5py)
            (['FFTW', 'imkl', 'HDF5'], '-serial'),
            # filter out BLIS and libFLAME with -amd versionsuffix
            # (AMD forks, used in gobff/*-amd toolchains)
            (['BLIS', 'libFLAME'], '-amd'),
            # filter out libcint with -pypzpx versionsuffix, used by MOLGW
            ('libcint', '-pypzpx'),
            # filter out OpenBLAS with -int8 versionsuffix, used by GAMESS-US
            ('OpenBLAS', '-int8'),
            # filter out ScaLAPACK with -BLIS-* versionsuffix, used in goblf toolchain
            ('ScaLAPACK', ('-BLIS-', True)),
            # filter out ScaLAPACK with -bf versionsuffix, used in gobff toolchain
            ('ScaLAPACK', '-bf'),
            # filter out ScaLAPACK with -bl versionsuffix, used in goblf toolchain
            ('ScaLAPACK', '-bl'),
            # filter out ELSI variants with -PEXSI suffix
            ('ELSI', '-PEXSI'),
            # For Z3 the EC including Python bindings has a matching versionsuffix
            # filter out one per Python version
            ('Z3', ('-Python-2', True)),
            ('Z3', ('-Python-3', True)),
        ]
        for dep_name, version_suffix in filter_variants:
            # always retain at least one dep variant
            if len(dep_vars) == 1:
                break
            if isinstance(dep_name, str):
                if dep != dep_name:
                    continue
            elif dep not in dep_name:
                continue
            if isinstance(version_suffix, str):
                match_prefix = False
            else:
                version_suffix, match_prefix = version_suffix
            search = 'versionsuffix: ' + version_suffix
            if match_prefix:
                matches = [v for v in dep_vars if search in v]
            else:
                matches = [v for v in dep_vars if v.endswith(search)]
            if len(matches) == 1:
                del dep_vars[matches[0]]

        # for some dependencies, we allow exceptions for software that depends on a particular version,
        # as long as that's indicated by the versionsuffix
        versionsuffix_deps = ['ASE', 'Boost', 'CUDA', 'CUDAcore', 'Java', 'Lua',
                              'PLUMED', 'PyTorch', 'R', 'Rust', 'TensorFlow']
        if dep in versionsuffix_deps and len(dep_vars) > 1:

            # check for '-CUDA-*' versionsuffix for CUDAcore dependency
            if dep == 'CUDAcore':
                dep = 'CUDA'

            for key in list(dep_vars):
                dep_ver = version_regex.search(key).group('version')
                # use version of Java wrapper rather than full Java version
                if dep == 'Java':
                    dep_ver = '.'.join(dep_ver.split('.')[:2])
                # filter out dep version if all easyconfig filenames using it include specific dep version
                if all(re.search('-%s-%s' % (dep, dep_ver), v) for v in dep_vars[key]):
                    dep_vars.pop(key)
                # always retain at least one dep variant
                if len(dep_vars) == 1:
                    break

            # filter R dep for a specific version of Python 2.x
            if dep == 'R' and len(dep_vars) > 1:
                for key in list(dep_vars):
                    if '; versionsuffix: -Python-2' in key:
                        dep_vars.pop(key)
                    # always retain at least one variant
                    if len(dep_vars) == 1:
                        break

        # for some dependencies, we allow exceptions for software with the same version
        # but with a -int64 versionsuffix in both the dependency and all its dependents
        int64_deps = ['SCOTCH', 'METIS']
        if dep in int64_deps and len(dep_vars) > 1:
            unique_dep_vers = {version_regex.search(x).group('version') for x in list(dep_vars)}
            if len(unique_dep_vers) == 1:
                for key in list(dep_vars):
                    if all(re.search('-int64', v) for v in dep_vars[key]) and re.search(
                        '; versionsuffix: .*-int64', key
                    ):
                        dep_vars.pop(key)
                    # always retain at least one dep variant
                    if len(dep_vars) == 1:
                        break

        # filter out variants that are specific to a particular version of CUDA
        cuda_dep_vars = [v for v in dep_vars.keys() if '-CUDA' in v]
        if len(dep_vars) >= len(cuda_dep_vars) and len(dep_vars) > 1:
            for key in list(dep_vars):
                if re.search('; versionsuffix: .*-CUDA-[0-9.]+', key):
                    dep_vars.pop(key)
                    # always retain at least one dep variant
                    if len(dep_vars) == 1:
                        break

        # some software packages require a specific (older/newer) version of a particular dependency
        alt_dep_versions = {
            # arrow-R 6.0.0.2 is used for two R/R-bundle-Bioconductor sets (4.1.2/3.14 and 4.2.0/3.15)
            'arrow-R': [('6.0.0.2', [r'R-bundle-Bioconductor-'])],
            # BRAKER 3.0.8 depends on AUGUSTUS 3.5.0-20240612
            'AUGUSTUS': [(r'3\.5\.0-20240612', [r'BRAKER-3\.0\.8'])],
            # GATE 9.2 requires CHLEP 2.4.5.1 and Geant4 11.0.x
            'CLHEP': [('2.4.5.1;', [r'GATE-9\.2-foss-2021b'])],
            # Score-P 8.3+ requires Cube 4.8.2+ but we have 4.8.1 already
            'CubeLib': [(r'4\.8\.2;', [r'Score-P-8\.[3-9]'])],
            'CubeWriter': [(r'4\.8\.2;', [r'Score-P-8\.[3-9]'])],
            # Current rapthor requires WSclean 3.5 or newer, which in turn requires EveryBeam 0.6.X or newer
            # Requires us to also bump DP3 version (to 6.2) and its dependency on EveryBeam
            'EveryBeam': [(r'0\.6\.1', [r'DP3-6\.2', r'WSClean-3\.[5-9]'])],
            # egl variant of glew is required by libwpe, wpebackend-fdo + WebKitGTK+ depend on libwpe
            'glew': [
                ('2.2.0; versionsuffix: -egl', [r'libwpe-1\.13\.3-GCCcore-11\.2\.0',
                                                r'libwpe-1\.14\.1-GCCcore-11\.3\.0',
                                                r'wpebackend-fdo-1\.13\.1-GCCcore-11\.2\.0',
                                                r'wpebackend-fdo-1\.14\.1-GCCcore-11\.3\.0',
                                                r'WebKitGTK\+-2\.37\.1-GCC-11\.2\.0',
                                                r'wxPython-4\.2\.0',
                                                r'wxPython-4\.2\.1',
                                                r'GRASS-8\.2\.0',
                                                r'QGIS-3\.28\.1']),
            ],
            # GATE 9.2 requires CHLEP 2.4.5.1 and Geant4 11.0.x
            'Geant4': [('11.0.1;', [r'GATE-9\.2-foss-2021b'])],
            # jax 0.2.24 is used as dep for AlphaFold 2.1.2 (other easyconfigs with foss/2021a use jax 0.3.9)
            'jax': [(r'0\.2\.24', [r'AlphaFold-2\.1\.2-foss-2021a'])],
            # libxc 4.x is required by libGridXC
            # (Qiskit depends on PySCF), Elk 7.x requires libxc >= 5
            'libxc': [
                (r'4\.', [r'libGridXC-']),
                (r'5\.', [r'Elk-']),
            ],
            # FDMNES requires sequential variant of MUMPS
            'MUMPS': [(r'5\.6\.1; versionsuffix: -metis-seq', [r'FDMNES'])],
            # SRA-toolkit 3.0.0 requires ncbi-vdb 3.0.0, Finder requires SRA-Toolkit 3.0.0
            'ncbi-vdb': [(r'3\.0\.0', [r'SRA-Toolkit-3\.0\.0', r'finder-1\.1\.0'])],
            'OpenFOAM': [
                # CFDEMcoupling requires OpenFOAM 5.x
                (r'5\.0-20180606', [r'CFDEMcoupling-3\.8\.0']),
            ],
            'ParaView': [
                # OpenFOAM 5.0 requires older ParaView, CFDEMcoupling depends on OpenFOAM 5.0
                (r'5\.4\.1', [r'CFDEMcoupling-3\.8\.0', r'OpenFOAM-5\.0-20180606']),
            ],
            'pydantic': [
                # GTDB-Tk v2.3.2 requires pydantic 1.x (see https://github.com/Ecogenomics/GTDBTk/pull/530)
                ('1.10.13;', ['GTDB-Tk-2.3.2-', 'GTDB-Tk-2.4.0-']),
            ],
            # bakta requires PyHMMER 0.10.15
            'PyHMMER': [(r'0\.10\.15', [r'bakta-1\.10\.1'])],
            # WhatsHap 1.4 + medaka 1.6.0 require Pysam >= 0.18.0 (NGSpeciesID depends on medaka)
            'Pysam': [
                ('0.18.0;', ['medaka-1.6.0-', 'NGSpeciesID-0.1.2.1-', 'WhatsHap-1.4-']),
            ],
            # bakta requires python-isal 1.6.1
            'python-isal': [(r'1\.6\.1', [r'bakta-1\.10\.1'])],
            # PyTorch-Lightning-1.8.4 is requiered in synthcity-0.2.10 and DECAF-synthetic-data-0.1.6
            'PyTorch-Lightning': [('1.8.4;', ['synthcity-0.2.10-', 'DECAF-synthetic-data-0.1.6-'])],
            # OPERA requires SAMtools 0.x
            'SAMtools': [(r'0\.', [r'ChimPipe-0\.9\.5', r'Cufflinks-2\.2\.1', r'OPERA-2\.0\.6',
                                   r'CGmapTools-0\.1\.2', r'BatMeth2-2\.1', r'OPERA-MS-0\.9\.0-20240703'])],
            # CheckM2 and its dep LightGBM requires scikit-learn-1.6.1
            'scikit-learn': [(r'1\.6\.1', [r'CheckM2-1\.1\.0-', r'LightGBM-4\.6\.0-'])],
            # UShER requires tbb-2020.3 as newer versions will not build
            # orthagogue requires tbb-2020.3 as 2021 versions are not backward compatible with the previous releases
            'tbb': [('2020.3', ['UShER-0.5.0-', 'orthAgogue-20141105-'])],
            'TensorFlow': [
                # medaka 1.5.0 (foss/2021a) depends on TensorFlow >=2.5.2, <2.6.0
                ('2.5.3;', ['medaka-1.5.0-']),
                # tensorflow-probability version to TF version
                ('2.8.4;', ['tensorflow-probability-0.16.0-']),
            ],
            # vLLM has pinned dependency tiktoken == 0.6.0
            'tiktoken': [('0.6.0;', ['vLLM-0.4.0-'])],
            # smooth-topk uses a newer version of torchvision
            'torchvision': [('0.11.3;', ['smooth-topk-1.0-20210817-'])],
            # for the sake of backwards compatibility, keep UCX-CUDA v1.11.0 which depends on UCX v1.11.0
            # (for 2021b, UCX was updated to v1.11.2)
            'UCX': [('1.11.0;', ['UCX-CUDA-1.11.0-'])],
            # Napari 0.4.19post1 requires VisPy >=0.14.1 <0.15
            'VisPy': [('0.14.1;', ['napari-0.4.19.post1-'])],
            # Visit-3.4.1 requires VTK 9.2.x
            'VTK': [('9.2.6;', ['Visit-3.4.1-'])],
            # wxPython 4.2.0 depends on wxWidgets 3.2.0
            'wxWidgets': [(r'3\.2\.0', [r'wxPython-4\.2\.0', r'GRASS-8\.2\.0', r'QGIS-3\.28\.1'])],
        }
        if dep in alt_dep_versions and len(dep_vars) > 1:
            for key in list(dep_vars):
                for version_pattern, parents in alt_dep_versions[dep]:
                    # filter out known alternative dependency versions
                    if re.search('^version: %s' % version_pattern, key):
                        # only filter if the easyconfig using this dep variants is known
                        if all(any(re.search(p, x) for p in parents) for x in dep_vars[key]):
                            dep_vars.pop(key)

        # only single variant is always OK
        if len(dep_vars) == 1:
            res = True

        elif len(dep_vars) == 2 and dep in ['Python', 'Tkinter']:
            # for Python & Tkinter, it's OK to have on 2.x and one 3.x version
            v2_dep_vars = [x for x in dep_vars.keys() if x.startswith('version: 2.')]
            v3_dep_vars = [x for x in dep_vars.keys() if x.startswith('version: 3.')]
            if len(v2_dep_vars) == 1 and len(v3_dep_vars) == 1:
                res = True

        # two variants is OK if one is for Python 2.x and the other is for Python 3.x
        elif len(dep_vars) == 2:
            # there's no versionsuffix anymore for Python 3, but we still allow variants depending on Python 2.x + 3.x
            py2_dep_vars = [x for x in dep_vars.keys() if '; versionsuffix: -Python-2.' in x]
            py3_dep_vars = [x for x in dep_vars.keys() if x.strip().endswith('; versionsuffix:')]
            if len(py2_dep_vars) == 1 and len(py3_dep_vars) == 1:
                res = True

        return res

    def test_check_dep_vars(self):
        """Test check_dep_vars utility method."""

        # one single dep version: OK
        self.assertTrue(self.check_dep_vars('2019b', 'testdep', {
            'version: 1.2.3; versionsuffix:': ['foo-1.2.3.eb', 'bar-4.5.6.eb'],
        }))
        self.assertTrue(self.check_dep_vars('2019b', 'testdep', {
            'version: 1.2.3; versionsuffix: -test': ['foo-1.2.3.eb', 'bar-4.5.6.eb'],
        }))

        # two or more dep versions (no special case: not OK)
        self.assertFalse(self.check_dep_vars('2019b', 'testdep', {
            'version: 1.2.3; versionsuffix:': ['foo-1.2.3.eb'],
            'version: 4.5.6; versionsuffix:': ['bar-4.5.6.eb'],
        }))
        self.assertFalse(self.check_dep_vars('2019b', 'testdep', {
            'version: 0.0; versionsuffix:': ['foobar-0.0.eb'],
            'version: 1.2.3; versionsuffix:': ['foo-1.2.3.eb'],
            'version: 4.5.6; versionsuffix:': ['bar-4.5.6.eb'],
        }))

        # Java is a special case, with wrapped Java versions
        self.assertTrue(self.check_dep_vars('2019b', 'Java', {
            'version: 1.8.0_221; versionsuffix:': ['foo-1.2.3.eb'],
            'version: 1.8; versionsuffix:': ['foo-1.2.3.eb'],
        }))
        # two Java wrappers is not OK
        self.assertFalse(self.check_dep_vars('2019b', 'Java', {
            'version: 1.8.0_221; versionsuffix:': ['foo-1.2.3.eb'],
            'version: 1.8; versionsuffix:': ['foo-1.2.3.eb'],
            'version: 11.0.2; versionsuffix:': ['bar-4.5.6.eb'],
            'version: 11; versionsuffix:': ['bar-4.5.6.eb'],
        }))
        # OK to have two or more wrappers if versionsuffix is used to indicate exception
        self.assertTrue(self.check_dep_vars('2019b', 'Java', {
            'version: 1.8.0_221; versionsuffix:': ['foo-1.2.3.eb'],
            'version: 1.8; versionsuffix:': ['foo-1.2.3.eb'],
            'version: 11.0.2; versionsuffix:': ['bar-4.5.6-Java-11.eb'],
            'version: 11; versionsuffix:': ['bar-4.5.6-Java-11.eb'],
        }))
        # versionsuffix must be there for all easyconfigs to indicate exception
        self.assertFalse(self.check_dep_vars('2019b', 'Java', {
            'version: 1.8.0_221; versionsuffix:': ['foo-1.2.3.eb'],
            'version: 1.8; versionsuffix:': ['foo-1.2.3.eb'],
            'version: 11.0.2; versionsuffix:': ['bar-4.5.6-Java-11.eb', 'bar-4.5.6.eb'],
            'version: 11; versionsuffix:': ['bar-4.5.6-Java-11.eb', 'bar-4.5.6.eb'],
        }))
        self.assertTrue(self.check_dep_vars('2019b', 'Java', {
            'version: 1.8.0_221; versionsuffix:': ['foo-1.2.3.eb'],
            'version: 1.8; versionsuffix:': ['foo-1.2.3.eb'],
            'version: 11.0.2; versionsuffix:': ['bar-4.5.6-Java-11.eb'],
            'version: 11; versionsuffix:': ['bar-4.5.6-Java-11.eb'],
            'version: 12.1.6; versionsuffix:': ['foobar-0.0-Java-12.eb'],
            'version: 12; versionsuffix:': ['foobar-0.0-Java-12.eb'],
        }))

        # strange situation: odd number of Java versions
        # not OK: two Java wrappers (and no versionsuffix to indicate exception)
        self.assertFalse(self.check_dep_vars('2019b', 'Java', {
            'version: 1.8.0_221; versionsuffix:': ['foo-1.2.3.eb'],
            'version: 1.8; versionsuffix:': ['foo-1.2.3.eb'],
            'version: 11; versionsuffix:': ['bar-4.5.6.eb'],
        }))
        # OK because of -Java-11 versionsuffix
        self.assertTrue(self.check_dep_vars('2019b', 'Java', {
            'version: 1.8.0_221; versionsuffix:': ['foo-1.2.3.eb'],
            'version: 1.8; versionsuffix:': ['foo-1.2.3.eb'],
            'version: 11; versionsuffix:': ['bar-4.5.6-Java-11.eb'],
        }))
        # not OK: two Java wrappers (and no versionsuffix to indicate exception)
        self.assertFalse(self.check_dep_vars('2019b', 'Java', {
            'version: 1.8; versionsuffix:': ['foo-1.2.3.eb'],
            'version: 11.0.2; versionsuffix:': ['bar-4.5.6.eb'],
            'version: 11; versionsuffix:': ['bar-4.5.6.eb'],
        }))
        # OK because of -Java-11 versionsuffix
        self.assertTrue(self.check_dep_vars('2019b', 'Java', {
            'version: 1.8; versionsuffix:': ['foo-1.2.3.eb'],
            'version: 11.0.2; versionsuffix:': ['bar-4.5.6-Java-11.eb'],
            'version: 11; versionsuffix:': ['bar-4.5.6-Java-11.eb'],
        }))

        # two different versions of Boost is not OK
        self.assertFalse(self.check_dep_vars('2019b', 'Boost', {
            'version: 1.64.0; versionsuffix:': ['foo-1.2.3.eb'],
            'version: 1.70.0; versionsuffix:': ['foo-2.3.4.eb'],
        }))

        # a different Boost version that is only used as dependency for a matching Boost.Python is fine
        self.assertTrue(self.check_dep_vars('2019a', 'Boost', {
            'version: 1.64.0; versionsuffix:': ['Boost.Python-1.64.0-gompi-2019a.eb'],
            'version: 1.70.0; versionsuffix:': ['foo-2.3.4.eb'],
        }))
        self.assertTrue(self.check_dep_vars('2019a', 'Boost', {
            'version: 1.64.0; versionsuffix:': ['Boost.Python-1.64.0-gompi-2019a.eb'],
            'version: 1.66.0; versionsuffix:': ['Boost.Python-1.66.0-gompi-2019a.eb'],
            'version: 1.70.0; versionsuffix:': ['foo-2.3.4.eb'],
        }))
        self.assertFalse(self.check_dep_vars('2019a', 'Boost', {
            'version: 1.64.0; versionsuffix:': ['Boost.Python-1.64.0-gompi-2019a.eb'],
            'version: 1.66.0; versionsuffix:': ['foo-1.2.3.eb'],
            'version: 1.70.0; versionsuffix:': ['foo-2.3.4.eb'],
        }))

        self.assertTrue(self.check_dep_vars('2018a', 'Boost', {
            'version: 1.63.0; versionsuffix: -Python-2.7.14': ['EMAN2-2.21a-foss-2018a-Python-2.7.14-Boost-1.63.0.eb'],
            'version: 1.64.0; versionsuffix:': ['Boost.Python-1.64.0-gompi-2018a.eb'],
            'version: 1.66.0; versionsuffix:': ['BLAST+-2.7.1-foss-2018a.eb'],
        }))

<<<<<<< HEAD
        self.assertTrue(self.check_dep_vars('2019a', 'Boost', {
            'version: 1.64.0; versionsuffix:': [
                'Boost.Python-1.64.0-gompi-2019a.eb',
                'EMAN2-2.3-foss-2019a-Python-2.7.15.eb',
            ],
            'version: 1.70.0; versionsuffix:': [
                'BLAST+-2.9.0-gompi-2019a.eb',
                'Boost.Python-1.70.0-gompi-2019a.eb',
            ],
        }))

        # two variants is OK, if they're for Python 2.x and 3.x, there's no versionsuffix anymore for Python 3
=======
        # two variants is OK, if they're for Python 2.x and 3.x
        self.assertTrue(self.check_dep_vars('2020a', 'Python', {
            'version: 2.7.18; versionsuffix:': ['SciPy-bundle-2020.03-foss-2020a-Python-2.7.18.eb'],
            'version: 3.8.2; versionsuffix:': ['SciPy-bundle-2020.03-foss-2020a-Python-3.8.2.eb'],
        }))

        self.assertTrue(self.check_dep_vars('2020a', 'SciPy-bundle', {
            'version: 2020.03; versionsuffix: -Python-2.7.18': ['matplotlib-3.2.1-foss-2020a-Python-2.7.18.eb'],
            'version: 2020.03; versionsuffix: -Python-3.8.2': ['matplotlib-3.2.1-foss-2020a-Python-3.8.2.eb'],
        }))

        # for recent easyconfig generations, there's no versionsuffix anymore for Python 3
>>>>>>> 0b8b78ed
        self.assertTrue(self.check_dep_vars('2020b', 'Python', {
            'version: 2.7.18; versionsuffix:': ['SciPy-bundle-2020.11-foss-2020b-Python-2.7.18.eb'],
            'version: 3.8.6; versionsuffix:': ['SciPy-bundle-2020.11-foss-2020b.eb'],
        }))

        self.assertTrue(self.check_dep_vars('GCCcore-10.2', 'PyYAML', {
            'version: 5.3.1; versionsuffix:': ['IPython-7.18.1-GCCcore-10.2.0.eb'],
            'version: 5.3.1; versionsuffix: -Python-2.7.18': ['IPython-7.18.1-GCCcore-10.2.0-Python-2.7.18.eb'],
        }))

        self.assertTrue(self.check_dep_vars('2020b', 'SciPy-bundle', {
            'version: 2020.11; versionsuffix: -Python-2.7.18': ['matplotlib-3.3.3-foss-2020b-Python-2.7.18.eb'],
            'version: 2020.11; versionsuffix:': ['matplotlib-3.3.3-foss-2020b.eb'],
        }))

        # multiple dependency variants of specific software is OK, but only if indicated via versionsuffix
        self.assertTrue(self.check_dep_vars('2019b', 'TensorFlow', {
            'version: 1.15.2; versionsuffix: -TensorFlow-1.15.2':
                ['Horovod-0.18.2-fosscuda-2019b-TensorFlow-1.15.2.eb'],
            'version: 2.2.0; versionsuffix: -TensorFlow-2.2.0-Python-3.7.4':
                ['Horovod-0.19.5-fosscuda-2019b-TensorFlow-2.2.0-Python-3.7.4.eb'],
            'version: 2.1.0; versionsuffix: -Python-3.7.4': ['Keras-2.3.1-foss-2019b-Python-3.7.4.eb'],
        }))

        self.assertFalse(self.check_dep_vars('2019b', 'TensorFlow', {
            'version: 1.15.2; versionsuffix: ': ['Horovod-0.18.2-fosscuda-2019b.eb'],
            'version: 2.1.0; versionsuffix: -Python-3.7.4': ['Keras-2.3.1-foss-2019b-Python-3.7.4.eb'],
        }))

        self.assertTrue(self.check_dep_vars('2022b', 'Rust', {
            'version: 1.65.0; versionsuffix: ': ['maturin-1.1.0-GCCcore-12.2.0.eb'],
            'version: 1.75.0; versionsuffix: -Rust-1.75.0': ['maturin-1.4.0-GCCcore-12.2.0-Rust-1.75.0.eb'],
        }))

        self.assertFalse(self.check_dep_vars('2022b', 'Rust', {
            'version: 1.65.0; versionsuffix: ': ['maturin-1.1.0-GCCcore-12.2.0.eb'],
            'version: 1.75.0; versionsuffix: ': ['maturin-1.4.0-GCCcore-12.2.0.eb'],
        }))

    # some software also follows <year>{a,b} versioning scheme,
    # which throws off the pattern matching done below for toolchain versions
    multideps_false_positives_regex = re.compile(r'^MATLAB(-Engine)?-20[0-9][0-9][ab]')

    def test_dep_versions_per_toolchain(self):
        """
        Check whether there's only one dependency version per toolchain actively used.
        This is enforced to try and limit the chance of running into conflicts when multiple modules built with
        the same toolchain are loaded together.
        Generations 2023b and newer (GCC 13.2 and newer) are checked in the more stringent
        test_dep_versions_per_toolchain_generation.
        """
        ecs_by_full_mod_name = dict((ec['full_mod_name'], ec) for ec in self.parsed_easyconfigs)
        if len(ecs_by_full_mod_name) != len(self.parsed_easyconfigs):
            self.fail('Easyconfigs with duplicate full_mod_name found')

        # Cache already determined dependencies
        ec_to_deps = dict()

        def get_deps_for(ec):
            """Get list of (direct) dependencies for specified easyconfig."""
            ec_mod_name = ec['full_mod_name']
            deps = ec_to_deps.get(ec_mod_name)
            if deps is None:
                deps = []
                for dep in ec['ec']['dependencies']:
                    dep_mod_name = dep['full_mod_name']
                    deps.append((dep['name'], dep['version'], dep['versionsuffix'], dep_mod_name))
                    # Note: Raises KeyError if dep not found
                    res = ecs_by_full_mod_name[dep_mod_name]
                    deps.extend(get_deps_for(res))
                ec_to_deps[ec_mod_name] = deps
            return deps

        multi_dep_vars_msg = ''
        # restrict to checking dependencies of easyconfigs using common toolchains
        # and GCCcore subtoolchain for common toolchains
        patterns = [
            # compiler-only subtoolchains GCCcore, this pattern has never checked GCC toolchains
            # retain the check as it has always been in the old generation check
            r'GCCcore-1(0\.3|[12]\.[0-9])',  # GCCcore 10.3 to 12.3
            # intel-compilers
            r'intel-compilers-202([0-2]\.[0-9]|3\.[01])',  # intel-compilers up to 2023.1
            # full toolchains, like foss/2021a or intel/2022b
            r'202([12][ab]|3a)',  # 2021a to 2023a
        ]
        for pattern in patterns:
            all_deps = {}
            regex = re.compile(r'^.*-(?P<tc_gen>%s).*\.eb$' % pattern)

            # collect variants for all dependencies of easyconfigs that use a toolchain that matches
            for ec in self.ordered_specs:
                ec_file = os.path.basename(ec['spec'])

                # take into account software which also follows a <year>{a,b} versioning scheme
                ec_file = self.multideps_false_positives_regex.sub('', ec_file)

                res = regex.match(ec_file)
                if res:
                    tc_gen = res.group('tc_gen')
                    all_deps_tc_gen = all_deps.setdefault(tc_gen, {})
                    for dep_name, dep_ver, dep_versuff, dep_mod_name in get_deps_for(ec):
                        dep_variants = all_deps_tc_gen.setdefault(dep_name, {})
                        # a variant is defined by version + versionsuffix
                        variant = "version: %s; versionsuffix: %s" % (dep_ver, dep_versuff)
                        # keep track of which easyconfig this is a dependency
                        dep_variants.setdefault(variant, set()).add(ec_file)

            # check which dependencies have more than 1 variant
            for tc_gen, deps in sorted(all_deps.items()):
                for dep, dep_vars in sorted(deps.items()):
                    if not self.check_dep_vars(tc_gen, dep, dep_vars):
                        multi_dep_vars_msg += "Found %s variants of '%s' dependency " % (len(dep_vars), dep)
                        multi_dep_vars_msg += "in easyconfigs using '%s' toolchain generation\n* " % tc_gen
                        multi_dep_vars_msg += '\n  * '.join("%s as dep for %s" % v for v in sorted(dep_vars.items()))
                        multi_dep_vars_msg += '\n'

        if multi_dep_vars_msg:
            self.fail("Should not have multi-variant dependencies in easyconfigs:\n%s" % multi_dep_vars_msg)

    def test_dep_versions_per_toolchain_generation(self):
        """
        Check whether there's only one dependency version per toolchain generation actively used.
        This is enforced to try and limit the chance of running into conflicts when multiple modules built with
        the same toolchain generation are loaded together.
        Active for 2023b generation and newer (GCC 13.2 and newer)
        """
        ecs_by_full_mod_name = dict((ec['full_mod_name'], ec) for ec in self.parsed_easyconfigs)
        if len(ecs_by_full_mod_name) != len(self.parsed_easyconfigs):
            self.fail('Easyconfigs with duplicate full_mod_name found')

        # Cache already determined dependencies
        ec_to_deps = dict()

        def get_deps_for(ec):
            """Get list of (direct) dependencies for specified easyconfig."""
            ec_mod_name = ec['full_mod_name']
            deps = ec_to_deps.get(ec_mod_name)
            if deps is None:
                deps = []
                for dep in ec['ec']['dependencies']:
                    dep_mod_name = dep['full_mod_name']
                    deps.append((dep['name'], dep['version'], dep['versionsuffix'], dep_mod_name))
                    # Note: Raises KeyError if dep not found
                    res = ecs_by_full_mod_name[dep_mod_name]
                    deps.extend(get_deps_for(res))
                ec_to_deps[ec_mod_name] = deps
            return deps

        # map GCC(core) version to toolchain generations;
        # only for recent generations, where we want to limit dependency variants as much as possible
        # across all easyconfigs of that generation (regardless of whether a full toolchain or subtoolchain is used);
        # see https://docs.easybuild.io/common-toolchains/#common_toolchains_overview
        gcc_tc_gen_map = {
            '10.2': '2020b',
            '10.3': '2021a',
            '11.1': None,
            '11.2': '2021b',
            '11.3': '2022a',
            '11.4': None,
            '12.1': None,
            '12.2': '2022b',
            '12.3': '2023a',
            '13.1': None,
            '13.1': None,
            '13.2': '2023b',
            '13.3': '2024a',
            '14.1': None,
            '14.2': '2025a',
            '14.3': '2025b',
            '15.1': None,
        }

        # map intel-compilers to toolchain generations
        # only for recent generations, where we want to limit dependency variants as much as possible
        # across all easyconfigs of that generation (regardless of whether a full toolchain or subtoolchain is used);
        # see https://docs.easybuild.io/common-toolchains/#common_toolchains_overview
        ic_tc_gen_map = {
            '2021.2.0': '2021a',
            '2021.3.0': None,
            '2021.4.0': '2021b',
            '2022.0.1': None,
            '2022.0.2': None,
            '2022.1.0': '2022a',
            '2022.2.0': None,
            '2022.2.1': '2022b',
            '2023.0.0': None,
            '2023.1.0': '2023a',
            '2023.2.1': '2023b',
            '2024.0.0': None,
            '2024.2.0': '2024a',
            '2025.0.0': None,
            '2025.1.0': None,
            '2025.1.1': '2025a',
        }

        multi_dep_vars_msg = ''
        # restrict to checking dependencies of easyconfigs using common toolchains,
        # and GCCcore subtoolchain for common toolchains;
        # for now, we only enforce this for recent toolchain versions (2023b + GCCcore 13.x, and newer);
        patterns = [
            # compiler-only subtoolchains GCCcore and GCC
            r'GCC(core)?-1[3-9]\.[0-9]\.',  # GCCcore 13.x & newer
            # intel-compilers
            r'intel-compilers-202(3\.2|[4-9]\.[0-9])\.[0-9]',  # intel-compilers from 2023.2
            # full toolchains, like foss/2022b or intel/2023a
            r'20(23b|(2[4-9]|[3-9][0-9])[ab])',  # 2023b and newer
        ]

        all_deps = {}

        # collect variants for all dependencies of easyconfigs that use a toolchain that matches
        for ec in self.ordered_specs:
            ec_file = os.path.basename(ec['spec'])
            ec_deps = None

            for pattern in patterns:
                regex = re.compile(r'^.*-(?P<tc_gen>%s).*\.eb$' % pattern)

                # take into account software which also follows a <year>{a,b} versioning scheme
                ec_file = self.multideps_false_positives_regex.sub('', ec_file)

                res = regex.match(ec_file)
                if res:
                    tc_gen = res.group('tc_gen')

                    if tc_gen.startswith('GCC'):
                        gcc_ver = tc_gen.split('-', 1)[1].rstrip('.')
                        if gcc_ver in gcc_tc_gen_map and gcc_tc_gen_map[gcc_ver] is not None:
                            tc_gen = gcc_tc_gen_map[gcc_ver]
                        elif gcc_ver not in gcc_tc_gen_map:
                            # for recent GCC versions, we really want to have a mapping in place...
                            self.fail("No mapping for GCC(core) %s to toolchain generation!" % gcc_ver)

                    if tc_gen.startswith('intel-compilers'):
                        ic_ver = tc_gen.split('-')[2]
                        if ic_ver in ic_tc_gen_map and ic_tc_gen_map[ic_ver] is not None:
                            tc_gen = ic_tc_gen_map[ic_ver]
                        elif ic_ver not in ic_tc_gen_map:
                            # for recent intel-compilers versions, we really want to have a mapping in place...
                            self.fail("No mapping for intel-compilers %s to toolchain generation!" % ic_ver)

                    if ec_deps is None:
                        ec_deps = get_deps_for(ec)

                    all_deps_tc_gen = all_deps.setdefault(tc_gen, {})
                    for dep_name, dep_ver, dep_versuff, _ in ec_deps:
                        dep_variants = all_deps_tc_gen.setdefault(dep_name, {})
                        # a variant is defined by version + versionsuffix
                        variant = "version: %s; versionsuffix: %s" % (dep_ver, dep_versuff)
                        # keep track of which easyconfig this is a dependency
                        dep_variants.setdefault(variant, set()).add(ec_file)

        # check which dependencies have more than 1 variant
        multi_dep_vars, multi_dep_vars_msg = [], ''
        for tc_gen in sorted(all_deps.keys()):
            for dep in sorted(all_deps[tc_gen].keys()):
                dep_vars = all_deps[tc_gen][dep]
                if not self.check_dep_vars(tc_gen, dep, dep_vars):
                    multi_dep_vars.append(dep)
                    multi_dep_vars_msg += "\nfound %s variants of '%s' dependency " % (len(dep_vars), dep)
                    multi_dep_vars_msg += "in easyconfigs using '%s' toolchain generation\n* " % tc_gen
                    multi_dep_vars_msg += '\n* '.join("%s as dep for %s" % v for v in sorted(dep_vars.items()))
                    multi_dep_vars_msg += '\n'

        if multi_dep_vars_msg:
            self.fail("Should not have multi-variant dependencies in easyconfigs:\n%s" % multi_dep_vars_msg)

    def test_downloadable_or_instructions(self):
        """
        Make sure the sources are downloadable or there are instructions for how to download them
        using the download_instructions parameter, including a link if one exists.
        """
        problem_ecs = []
        for easyconfig in self.parsed_easyconfigs:
            ec = easyconfig['ec']
            # easyblocks where there'll be no sources
            if ec['easyblock'] in [
                'BuildEnv',
                'Bundle',
                'CrayToolchain',
                'ModuleRC',
                'SystemCompiler',
                'SystemCompilerGCC',
                'SystemMPI',
                'Toolchain',
            ]:
                continue

            # easyconfigs where a dep provides the source
            if ec['name'] in [
                'imkl-FFTW',  # imkl
                'minizip',  # zlib
            ]:
                continue

            with ec.disable_templating():
                if ec.get('download_instructions') or ec.get('crates') or ec.get('channels') or ec.get('source_urls'):
                    continue

                ok = False
                for source in ec['sources'] + ec['data_sources']:
                    if isinstance(source, dict):
                        if 'git_config' in source or 'source_urls' in source:
                            ok = True
                            break

                for ext in ec['exts_list']:
                    if isinstance(ext, tuple) and len(ext) >= 3:
                        if 'source_urls' in ext[2]:
                            ok = True
                            break

                if 'components' in ec and ec['components']:
                    for component in ec['components']:
                        if len(component) > 2 and not isinstance(component[2], str):
                            if 'source_urls' in component[2]:
                                ok = True
                                break

                if not ok:
                    problem_ecs.append(easyconfig['spec'])

        error_msg = "%d easyconfigs found without defined sources or download_instructions: %s"
        if problem_ecs:
            self.fail(error_msg % (len(problem_ecs), ', '.join(problem_ecs)))

    def test_sanity_check_paths(self):
        """Make sure specified sanity check paths adher to the requirements."""

        for ec in self.parsed_easyconfigs:
            ec_scp = ec['ec'].get('sanity_check_paths', resolve=False)
            if ec_scp != {}:
                # if sanity_check_paths is specified (i.e., non-default), it must adher to the requirements
                # both 'files' and 'dirs' keys, both with list values and with at least one a non-empty list
                error_msg = "sanity_check_paths for %s does not meet requirements: %s" % (ec['spec'], ec_scp)
                self.assertEqual(sorted(ec_scp.keys()), ['dirs', 'files'], error_msg)
                self.assertTrue(isinstance(ec_scp['dirs'], list), error_msg)
                self.assertTrue(isinstance(ec_scp['files'], list), error_msg)
                self.assertTrue(ec_scp['dirs'] or ec_scp['files'], error_msg)

    def test_r_libs_site_env_var(self):
        """Make sure $R_LIBS_SITE is being updated, rather than $R_LIBS."""
        # cfr. https://github.com/easybuilders/easybuild-easyblocks/pull/2326

        r_libs_ecs = []
        for ec in self.parsed_easyconfigs:
            if any('R_LIBS' in ec['ec'].get(key, resolve=False) for key in ('modextrapaths', 'modextravars')):
                r_libs_ecs.append(ec['spec'])

        error_msg = "%d easyconfigs found which set $R_LIBS, should be $R_LIBS_SITE: %s"
        self.assertEqual(r_libs_ecs, [], error_msg % (len(r_libs_ecs), ', '.join(r_libs_ecs)))

    def test_easyconfig_locations(self):
        """Make sure all easyconfigs files are in the right location."""
        easyconfig_dirs_regex = re.compile(r'/easybuild/easyconfigs/[0a-z]/[^/]+$')
        topdir = os.path.dirname(os.path.dirname(os.path.dirname(__file__)))
        for (dirpath, _, filenames) in os.walk(topdir):
            # ignore git/svn dirs & archived easyconfigs
            if '/.git/' in dirpath or '/.svn/' in dirpath or '__archive__' in dirpath:
                continue
            # check whether list of .eb files is non-empty
            easyconfig_files = [fn for fn in filenames if fn.endswith('eb')]
            if easyconfig_files:
                # check whether path matches required pattern
                if not easyconfig_dirs_regex.search(dirpath):
                    if not dirpath.endswith('/easybuild/easyconfigs'):
                        self.fail("There should be no easyconfig files in %s, found %s" % (dirpath, easyconfig_files))

    def test_easybuild_easyconfigs_latest_release(self):
        """
        Check which easyconfig file would be picked up by 'eb --install-latest-eb-release'
        """
        # this mimics the logic used in the find_easybuild_easyconfig used by EasyBuild framework
        # to obtain an easyconfig file when --install-latest-eb-release is used
        topdir = os.path.dirname(os.path.dirname(os.path.dirname(__file__)))
        easybuild_dir = os.path.join(topdir, 'easybuild', 'easyconfigs', 'e', 'EasyBuild')
        ecs = os.listdir(easybuild_dir)

        file_versions = []
        for ec in ecs:
            txt = read_file(os.path.join(easybuild_dir, ec))
            for line in txt.split('\n'):
                if re.search(r'^version\s*=', line):
                    scope = {}
                    exec(line, scope)
                    version = scope['version']
                    file_versions.append((LooseVersion(version), ec))

        most_recent = sorted(file_versions)[-1]
        self.assertEqual(most_recent[0], LooseVersion('5.1.0'))
        self.assertEqual(most_recent[1], 'EasyBuild-5.1.0.eb')

    def test_easyconfig_name_clashes(self):
        """Make sure there is not a name clash when all names are lowercase"""
        topdir = os.path.dirname(os.path.dirname(os.path.dirname(__file__)))
        names = defaultdict(list)
        # ignore git/svn dirs & archived easyconfigs
        ignore_dirs = ['.git', '.svn', '__archive__']
        for (dirpath, _, _) in os.walk(topdir):
            if not any('/%s' % d in dirpath for d in ignore_dirs):
                dirpath_split = dirpath.replace(topdir, '').split(os.sep)
                if len(dirpath_split) == 5:
                    name = dirpath_split[4]
                    names[name.lower()].append(name)

        duplicates = {}
        for name in names:
            if len(names[name]) > 1:
                duplicates[name] = names[name]

        if duplicates:
            self.fail("EasyConfigs with case-insensitive name clash: %s" % duplicates)

    @skip_if_not_pr_to_non_main_branch()
    def test_pr_deprecated_ec_params(self):
        """Check that no deprecated EasyConfig parameters are used."""
        deprecated_params = {old_param: new_param
                             for old_param, (new_param, _) in DEPRECATED_EASYCONFIG_PARAMETERS.items()}
        deprecated_params['parallel'] = 'maxparallel'
        failing_checks = []
        for ec in self.changed_ecs:
            pure_ec = ec.parser.get_config_dict()
            # Special handling:
            for param in pure_ec:
                new_param = deprecated_params.get(param)
                if new_param:
                    ec_fn = os.path.basename(ec.path)
                    failing_checks.append(f"Deprecated parameter '{param}' used in {ec_fn}. "
                                          f"Use '{new_param}' instead.")
        if failing_checks:
            self.fail("\n".join(failing_checks))

    @skip_if_not_pr_to_non_main_branch()
    def test_pr_sha256_checksums(self):
        """Make sure changed easyconfigs have SHA256 checksums in place."""

        # list of software for which checksums can not be required,
        # e.g. because 'source' files need to be constructed manually
        whitelist = [
            'Kent_tools-*',
            'MATLAB-*',
            'OCaml-*',
            'OpenFOAM-Extend-4.1-*',
            # sources for old versions of Bioconductor packages are no longer available,
            # so not worth adding checksums for at this point
            'R-bundle-Bioconductor-3.[2-5]',
        ]

        # filter out deprecated easyconfigs
        retained_changed_ecs = [ec for ec in self.changed_ecs if not ec['deprecated']]

        # The check_sha256_checksums function creates an EasyBlock instance.
        # For easyconfigs using the Bundle easyblock, this is a problem because the 'sources' easyconfig parameter
        # is updated in place (sources for components are added to the 'parent' sources) in Bundle's __init__.
        # Therefore, we need to a operate on a copy of those easyconfigs.
        bundle_easyblocks = {'Bundle', 'CargoPythonBundle', 'PythonBundle', 'EB_OpenSSL_wrapper'}

        def is_bundle(ec):
            return ec['easyblock'] in bundle_easyblocks or ec['name'] == 'Clang-AOMP'
        ecs = [ec.copy() if is_bundle(ec) else ec for ec in retained_changed_ecs]
        checksum_issues = check_sha256_checksums(ecs, whitelist=whitelist)
        self.assertTrue(len(checksum_issues) == 0, "No checksum issues:\n%s" % '\n'.join(checksum_issues))

    @skip_if_not_pr_to_non_main_branch()
    def test_pr_python_packages(self):
        """Several checks for easyconfigs that install (bundles of) Python packages."""

        # These packages do not support installation with 'pip'
        whitelist_pip = [
            r'ESMPy-.*',
            r'MATLAB-Engine-.*',
            r'Meld-.*',
            r'PyTorch-.*',
        ]

        whitelist_pip_check = [
            r'Mako-1.0.4.*Python-2.7.12.*',
            # no pip 9.x or newer for easyconfigs using a 2016a or 2016b toolchain
            r'.*-2016[ab]-Python-.*',
            # mympirun is installed with system Python, pip may not be installed for system Python
            r'vsc-mympirun.*',
            # ReFrame intentionally installs its deps in a %(installdir)s/external subdir, which is added
            # to sys.path by the ReFrame command, and is intentionally NOT on the PYTHONPATH.
            # Thus, a pip check fails, but this is expected and ok, it is still a working ReFrame installation
            # See https://github.com/easybuilders/easybuild-easyconfigs/pull/21269 for more info
            r'ReFrame.*',
        ]

        failing_checks = []

        python_default_urls = PythonPackage.extra_options()['source_urls'][0]

        for ec in self.changed_ecs:

            with ec.disable_templating():
                ec_fn = os.path.basename(ec.path)
                easyblock = ec.get('easyblock')
                exts_defaultclass = ec.get('exts_defaultclass')
                exts_default_options = ec.get('exts_default_options', {})

                download_dep_fail = ec.get('download_dep_fail')
                use_pip = ec.get('use_pip')
                if use_pip is None:
                    use_pip = exts_default_options.get('use_pip')

            # only easyconfig parameters as they are defined in the easyconfig file,
            # does *not* include other easyconfig parameters with their default value!
            pure_ec = ec.parser.get_config_dict()

            # download_dep_fail should be set when using PythonPackage
            if easyblock == 'PythonPackage':
                if download_dep_fail is None:
                    failing_checks.append("'download_dep_fail' should be set in %s" % ec_fn)

                if pure_ec.get('source_urls') == python_default_urls:
                    failing_checks.append("'source_urls' should not be defined when using the default value "
                                          "in %s" % ec_fn)

            # use_pip should be set when using PythonPackage or PythonBundle,
            # or an easyblock that derives from it (except for whitelisted easyconfigs)
            if easyblock in ['CargoPythonBundle', 'CargoPythonPackage', 'PythonBundle', 'PythonPackage']:
                if use_pip is None and not any(re.match(regex, ec_fn) for regex in whitelist_pip):
                    failing_checks.append("'use_pip' should be set in %s" % ec_fn)

            if exts_defaultclass == 'PythonPackage':
                # bundle of Python packages should use PythonBundle
                if easyblock == 'Bundle':
                    fail = "'PythonBundle' easyblock should be used for bundle of Python packages in %s" % ec_fn
                    failing_checks.append(fail)

            # if Python is a dependency, that should be reflected in the versionsuffix since v3.8.6
            has_recent_python3_dep = any(LooseVersion(dep['version']) >= LooseVersion('3.8.6')
                                         for dep in ec['dependencies'] if dep['name'] == 'Python')
            has_old_python_dep = any(LooseVersion(dep['version']) < LooseVersion('3.8.6')
                                     for dep in ec['dependencies'] if dep['name'] == 'Python')
            # Tkinter is an exception, since its version always matches the Python version anyway
            # Z3 is an exception, since it has easyconfigs with and without Python bindings
            exception_python_suffix = ['Tkinter', 'Z3']
            # Also whitelist some specific easyconfigs from this check
            # TODO: clean whitelist in EB 5.0
            whitelist_python_suffix = [
                'Amber-16-*-2018b-AmberTools-17-patchlevel-10-15.eb',
                'Amber-16-intel-2017b-AmberTools-17-patchlevel-8-12.eb',
                'R-keras-2.1.6-foss-2018a-R-3.4.4.eb',
            ]
            whitelisted = any(re.match(regex, ec_fn) for regex in whitelist_python_suffix)

            if ec.name in exception_python_suffix or whitelisted:
                continue
            elif has_old_python_dep and not re.search(r'-Python-[23]\.[0-9]+\.[0-9]+', ec['versionsuffix']):
                msg = "'-Python-%%(pyver)s' should be included in versionsuffix in %s" % ec_fn
                # This is only a failure for newly added ECs, not for existing ECS
                # As that would probably break many ECs
                if ec_fn in self.added_ecs_filenames:
                    failing_checks.append(msg)
                else:
                    print('\nNote: Failed non-critical check: ' + msg)
            elif has_recent_python3_dep and re.search(r'-Python-3\.[0-9]+\.[0-9]+', ec['versionsuffix']):
                msg = "'-Python-%%(pyver)s' should no longer be included in versionsuffix in %s" % ec_fn
                failing_checks.append(msg)

            # require that running of "pip check" during sanity check is enabled via sanity_pip_check
            if easyblock in ['CargoPythonBundle', 'CargoPythonPackage', 'PythonBundle', 'PythonPackage']:
                sanity_pip_check = ec.get('sanity_pip_check') or exts_default_options.get('sanity_pip_check')
                if not sanity_pip_check and not any(re.match(regex, ec_fn) for regex in whitelist_pip_check):
                    failing_checks.append("sanity_pip_check should be enabled in %s" % ec_fn)

            # When using Rust it should use CargoPython*
            if easyblock in ('PythonBundle', 'PythonPackage'):
                if any(dep['name'] == 'Rust' or '-Rust-' in dep['versionsuffix'] for dep in ec.dependencies()):
                    failing_checks.append('Use Cargo%s instead of %s when Rust is used in %s'
                                          % (easyblock, easyblock, ec_fn))

        if failing_checks:
            self.fail('\n'.join(failing_checks))

    @skip_if_not_pr_to_non_main_branch()
    def test_pr_R_packages(self):
        """Several checks for easyconfigs that install (bundles of) R packages."""
        failing_checks = []

        for ec in self.changed_ecs:
            ec_fn = os.path.basename(ec.path)
            exts_defaultclass = ec.get('exts_defaultclass')
            if exts_defaultclass == 'RPackage' or ec.name == 'R':
                seen_exts = set()
                for ext in ec['exts_list']:
                    if isinstance(ext, (tuple, list)):
                        ext_name = ext[0]
                    else:
                        ext_name = ext
                    if ext_name in seen_exts:
                        failing_checks.append('%s was added multiple times to exts_list in %s' % (ext_name, ec_fn))
                    else:
                        seen_exts.add(ext_name)
        self.assertFalse(failing_checks, '\n'.join(failing_checks))

    @skip_if_not_pr_to_non_main_branch()
    def test_pr_sanity_check_paths(self):
        """Make sure a custom sanity_check_paths value is specified for easyconfigs that use a generic easyblock."""

        # some generic easyblocks already have a decent customised sanity_check_paths,
        # including CargoPythonPackage, CMakePythonPackage, GoPackage, JuliaBundle & JuliaPackage, PerlBundle,
        #           PythonBundle & PythonPackage;
        # BuildEnv, ModuleRC SystemCompiler and Toolchain easyblocks do not install anything so there is nothing
        # to check.
        whitelist = ['BuildEnv', 'CargoPythonBundle', 'CargoPythonPackage', 'CMakePythonPackage',
                     'ConfigureMakePythonPackage', 'CrayToolchain', 'GoPackage', 'JuliaBundle', 'JuliaPackage',
                     'ModuleRC', 'PerlBundle', 'PythonBundle', 'PythonPackage', 'SystemCompiler', 'SystemCompilerGCC',
                     'Toolchain']
        # Bundles of dependencies without files of their own
        # Autotools: Autoconf + Automake + libtool, (recent) GCC: GCCcore + binutils, CUDA: GCC + CUDAcore,
        # CESM-deps: Python + Perl + netCDF + ESMF + git, FEniCS: DOLFIN and co,
        # Jupyter-bundle: JupyterHub + JupyterLab + notebook + nbclassic + jupyter-server-proxy
        # + jupyterlmod + jupyter-resource-usage
        # Python-bundle: Python + SciPy-bundle + matplotlib + JupyterLab
        bundles_whitelist = ['Autotools', 'CESM-deps', 'CUDA', 'ESL-Bundle', 'FEniCS', 'GCC', 'Jupyter-bundle',
                             'Python-bundle', 'ROCm']

        failing_checks = []

        for ec in self.changed_ecs:
            easyblock = ec.get('easyblock')
            if is_generic_easyblock(easyblock) and not ec.get('sanity_check_paths'):

                sanity_check_ok = False

                if easyblock in whitelist or (easyblock == 'Bundle' and ec['name'] in bundles_whitelist):
                    sanity_check_ok = True

                # also allow bundles that enable per-component sanity checks
                elif easyblock == 'Bundle':
                    if ec['sanity_check_components'] or ec['sanity_check_all_components']:
                        sanity_check_ok = True

                if not sanity_check_ok:
                    ec_fn = os.path.basename(ec.path)
                    failing_checks.append("No custom sanity_check_paths found in %s" % ec_fn)

        self.assertFalse(failing_checks, '\n'.join(failing_checks))

    @skip_if_not_pr_to_non_main_branch()
    def test_pr_https(self):
        """Make sure https:// URL is used (if it exists) for homepage/source_urls (rather than http://)."""

        whitelist = [
            'Kaiju',  # invalid certificate at https://kaiju.binf.ku.dk
            'libxml2',  # https://xmlsoft.org works, but invalid certificate
            'p4vasp',  # https://www.p4vasp.at doesn't work
            'ITSTool',  # https://itstool.org/ doesn't work
            'UCX-',  # bad certificate for https://www.openucx.org
            'MUMPS',  # https://mumps.enseeiht.fr doesn't work
            'PyFR',  # https://www.pyfr.org doesn't work
            'PycURL',  # bad certificate for https://pycurl.io/
        ]
        url_whitelist = [
            # https:// doesn't work, results in index page being downloaded instead
            # (see https://github.com/easybuilders/easybuild-easyconfigs/issues/9692)
            'http://isl.gforge.inria.fr',
            # https:// leads to File Not Found
            'http://tau.uoregon.edu/',
            # https:// has outdated SSL configurations
            'http://faculty.scs.illinois.edu',
        ]
        # Cache: Mapping of already checked HTTP urls to whether the HTTPS variant works
        checked_urls = dict()

        def check_https_url(http_url):
            """Check if the https url works"""
            http_url = http_url.rstrip('/')  # Remove trailing slashes
            https_url_works = checked_urls.get(http_url)
            if https_url_works is None:
                https_url = http_url.replace('http://', 'https://')
                try:
                    https_url_works = bool(urlopen(https_url, timeout=5))
                except Exception:
                    https_url_works = False
            checked_urls[http_url] = https_url_works

        http_regex = re.compile('http://[^"\'\n]+', re.M)

        failing_checks = []
        for ec in self.changed_ecs:
            ec_fn = os.path.basename(ec.path)

            # skip whitelisted easyconfigs
            if any(ec_fn.startswith(x) for x in whitelist):
                continue

            # ignore commented out lines in easyconfig files when checking for http:// URLs
            ec_txt = '\n'.join(line for line in ec.rawtxt.split('\n') if not line.startswith('#'))

            for http_url in http_regex.findall(ec_txt):

                # skip whitelisted http:// URLs
                if any(http_url.startswith(x) for x in url_whitelist):
                    continue

                if check_https_url(http_url):
                    failing_checks.append("Found http:// URL in %s, should be https:// : %s" % (ec_fn, http_url))
        if failing_checks:
            self.fail('\n'.join(failing_checks))

    @skip_if_not_pr_to_non_main_branch()
    def test_ec_file_permissions(self):
        """Make sure correct access rights are set for easyconfigs."""

        failing_checks = []
        for ec in self.changed_ecs:
            ec_fn = os.path.basename(ec.path)
            st = os.stat(ec.path)
            read_perms = stat.S_IRUSR | stat.S_IRGRP | stat.S_IROTH
            exec_perms = stat.S_IXUSR | stat.S_IXGRP | stat.S_IXOTH
            wrong_perms = []
            if (st.st_mode & read_perms) != read_perms:
                wrong_perms.append("readable (owner, group, other)")
            if st.st_mode & exec_perms:
                wrong_perms.append("not executable")
            if not (st.st_mode & stat.S_IWUSR):
                wrong_perms.append("at least owner writable")
            if wrong_perms:
                failing_checks.append("%s must be %s, is: %s" % (ec_fn, ", ".join(wrong_perms), oct(st.st_mode)))

        if failing_checks:
            self.fail('\n'.join(failing_checks))

    @skip_if_not_pr_to_non_main_branch()
    def test_pr_CMAKE_BUILD_TYPE(self):
        """Make sure -DCMAKE_BUILD_TYPE is no longer used (replaced by build_type)"""
        failing_checks = []
        for ec in self.changed_ecs:
            ec_fn = os.path.basename(ec.path)
            build_type = ec.get_ref('build_type') if 'build_type' in ec else ''
            configopts = ec.get_ref('configopts')
            if isinstance(configopts, list):
                configopts = ' '.join(configopts)

            if configopts and '-DCMAKE_BUILD_TYPE' in configopts:
                failing_checks.append("Found -DCMAKE_BUILD_TYPE in configopts. Use build_type instead: %s" % ec_fn)
            if build_type == 'Release':
                failing_checks.append("build_type was set to the default of 'Release'. "
                                      "Omit this to base it on toolchain_opts.debug: %s" % ec_fn)
        if failing_checks:
            self.fail('\n'.join(failing_checks))

    @skip_if_not_pr_to_non_main_branch()
    def test_pr_CMAKE_INSTALL_LIBDIR(self):
        """Make sure -DCMAKE_INSTALL_LIBDIR is no longer used (replaced by install_libdir)"""
        failing_checks = []
        for ec in self.changed_ecs:
            ec_fn = os.path.basename(ec.path)
            configopts = ec.get_ref('configopts')
            if isinstance(configopts, list):
                configopts = ' '.join(configopts)

            cmake_install_opt_pattern = re.compile(r"-DCMAKE_INSTALL_LIBDIR(:PATH)?=[^\s]")
            if cmake_install_opt_pattern.search(configopts):
                failing_checks.append(
                    "Found -DCMAKE_INSTALL_LIBDIR in configopts. Use install_libdir instead: %s" % ec_fn
                )

        if failing_checks:
            self.fail('\n'.join(failing_checks))

    @skip_if_not_pr_to_non_main_branch()
    def test_pr_patch_descr(self):
        """
        Check whether all patch files touched in PR have a description on top.
        """
        no_descr_patches = []
        for patch in self.changed_patches:
            patch_txt = read_file(patch)
            if patch_txt.startswith('--- '):
                no_descr_patches.append(patch)

        self.assertFalse(no_descr_patches, "No description found in patches: %s" % ', '.join(no_descr_patches))


def verify_patch(specdir, patch_spec, checksum_idx, patch_checksums, extension_name=None):
    """Verify existance and checksum of the given patch.

    specdir         - Directory of the easyconfig
    patch_spec      - Patch entry
    checksum_idx    - Expected index in the checksum list
    patch_checksums - List of checksums for patches
    extension_name  - Name of the extensions this patch is for if any

    Return a (possibly empty) list of failure messages
    """
    patch_dir = specdir
    if isinstance(patch_spec, str):
        patch_name = patch_spec
    elif isinstance(patch_spec, (tuple, list)):
        patch_name = patch_spec[0]
    elif isinstance(patch_spec, dict):
        patch_name = patch_spec['name']
        alt_location = patch_spec.get('alt_location')
        if alt_location:
            basedir = os.path.dirname(os.path.dirname(specdir))
            patch_dir = os.path.join(basedir, letter_dir_for(alt_location), alt_location)
    else:
        # Should have already been verified
        raise RuntimeError('Patch spec is not a string, tuple, list or dict: %s\nType: %s' % (patch_spec,
                                                                                              type(patch_spec)))

    patch_path = os.path.join(patch_dir, patch_name)
    # only check actual patch files, not other files being copied via the patch functionality
    if patch_path.endswith('.patch'):
        patch_descr = f"patch file {patch_name}"
        if extension_name:
            patch_descr += f" of extension {extension_name}"

        if not os.path.isfile(patch_path):
            return [f"{patch_descr} is missing"]

        if checksum_idx < len(patch_checksums):
            checksum = patch_checksums[checksum_idx]
            if not verify_checksum(patch_path, checksum):
                return [f"Invalid checksum for {patch_descr}: {checksum}"]

    return []  # No error


def template_easyconfig_test(self, spec):
    """Tests for an individual easyconfig: parsing, instantiating easyblock, check patches, ..."""

    # set to False, so it's False in case of this test failing
    global single_tests_ok
    prev_single_tests_ok = single_tests_ok
    single_tests_ok = False

    # parse easyconfig
    ecs = process_easyconfig(spec)
    if len(ecs) == 1:
        ec = ecs[0]['ec']

        # cache the parsed easyconfig, to avoid that it is parsed again
        EasyConfigTest._parsed_easyconfigs.append(ecs[0])
    else:
        self.fail("easyconfig %s does not contain blocks, yields only one parsed easyconfig" % spec)

    # check easyconfig file name
    expected_fn = '%s-%s.eb' % (ec['name'], det_full_ec_version(ec))
    msg = "Filename '%s' of parsed easyconfig matches expected filename '%s'" % (spec, expected_fn)
    self.assertEqual(os.path.basename(spec), expected_fn, msg)

    name, easyblock = fetch_parameters_from_easyconfig(ec.rawtxt, ['name', 'easyblock'])

    # make sure easyconfig file is in expected location
    expected_subdir = os.path.join('easybuild', 'easyconfigs', letter_dir_for(name), name)
    subdir = os.path.join(*spec.split(os.path.sep)[-5:-1])
    fail_msg = "Easyconfig file %s not in expected subdirectory %s" % (spec, expected_subdir)
    self.assertEqual(expected_subdir, subdir, fail_msg)

    # sanity check for software name, moduleclass
    self.assertEqual(ec['name'], name)
    self.assertTrue(ec['moduleclass'] in build_option('valid_module_classes'))
    # base is the default value for moduleclass, which should never be used,
    # and moduleclass should always be set in the easyconfig file
    self.assertNotEqual(ec['moduleclass'], 'base',
                        "moduleclass should be set, and not be set to 'base', for %s" % spec)

    # instantiate easyblock with easyconfig file
    app_class = get_easyblock_class(easyblock, name=name)

    # check that automagic fallback to ConfigureMake isn't done (deprecated behaviour)
    fn = os.path.basename(spec)
    error_msg = "%s relies on automagic fallback to ConfigureMake, should use easyblock = 'ConfigureMake' instead" % fn
    self.assertTrue(easyblock or app_class is not ConfigureMake, error_msg)

    # dump the easyconfig file;
    # this should be done before creating the easyblock instance (done below via app_class),
    # because some easyblocks (like PythonBundle) modify easyconfig parameters at initialisation
    handle, test_ecfile = tempfile.mkstemp()
    os.close(handle)

    ec.dump(test_ecfile)
    dumped_ec = EasyConfigParser(test_ecfile).get_config_dict()
    os.remove(test_ecfile)

    app = app_class(ec)

    # more sanity checks
    self.assertEqual(name, app.name)
    self.assertEqual(ec['version'], app.version)

    failing_checks = []

    # make sure that deprecated 'dummy' toolchain is no longer used, should use 'system' toolchain instead
    if ec['toolchain']['name'] == 'dummy':
        failing_checks.append("%s should use 'system' toolchain rather than deprecated 'dummy' toolchain")

    # make sure that $root is not used, since it is not compatible with module files in Lua syntax
    res = re.findall(r'.*\$root.*', ec.rawtxt, re.M)
    if res:
        failing_checks.append("Found use of '$root', not compatible with modules in Lua syntax, "
                              "use '%%(installdir)s' instead: %s" % res)

    # check for redefined easyconfig parameters, there should be none...
    param_def_regex = re.compile(r'^(?P<key>\w+)\s*=', re.M)
    keys = param_def_regex.findall(ec.rawtxt)
    redefined_keys = []
    for key in sorted(nub(keys)):
        cnt = keys.count(key)
        if cnt > 1:
            redefined_keys.append((key, cnt))

    if redefined_keys:
        failing_checks.append("There should be no redefined easyconfig parameters, found %d: " % len(redefined_keys) +
                              ', '.join('%s (%d)' % x for x in redefined_keys))

    # make sure that download_dep_fail, use_pip, sanity_pip_check are not explicitly enabled,
    # since they are enabled by default now in PythonPackage easyblock
    patterns = [
        # top-level easyconfig parameters
        """^download_dep_fail = True""",
        """^sanity_pip_check = True""",
        """^use_pip = True""",
        # for specific extensions, or in exts_default_options
        """["']download_dep_fail["']: True""",
        """["']sanity_pip_check["']: True""",
        """["']use_pip["']: True""",
    ]
    hits = []
    for pattern in patterns:
        regex = re.compile(pattern, re.M)
        hits += regex.findall(ec.rawtxt)

    error_msg = "download_dep_fail, sanity_pip_check, use_pip should not be set to True "
    error_msg += "(already enabled by default in PythonPackage easyblock)"
    self.assertFalse(hits, error_msg)

    # make sure old GitHub urls for EasyBuild that include 'hpcugent' are no longer used
    old_urls = [
        'github.com/hpcugent/easybuild',
        'hpcugent.github.com/easybuild',
        'hpcugent.github.io/easybuild',
    ]
    failing_checks.extend("Old URL '%s' found" % old_url for old_url in old_urls if old_url in ec.rawtxt)

    # Note the use of app.cfg which might contain sources populated by e.g. the Cargo easyblock
    sources, patches, checksums = app.cfg.get_ref('sources'), app.cfg['patches'], app.cfg['checksums']

    # make sure binutils is included as a (build) dep if toolchain is GCCcore
    if ec['toolchain']['name'] == 'GCCcore':
        # easyblocks without a build step
        non_build_blocks = ['Binary', 'JAR', 'PackedBinary', 'Tarball']
        # some software packages do not have a build step
        non_build_soft = ['ANIcalculator', 'Eigen']

        requires_binutils = ec['easyblock'] not in non_build_blocks and ec['name'] not in non_build_soft

        # let's also exclude the very special case where the system GCC is used as GCCcore, and only apply this
        # exception to the dependencies of binutils (since we should eventually build a new binutils with GCCcore)
        if ec['toolchain']['version'] == 'system':
            binutils_complete_dependencies = ['M4', 'Bison', 'flex', 'help2man', 'zlib', 'binutils']
            requires_binutils &= bool(ec['name'] not in binutils_complete_dependencies)

        # if no sources/extensions/components are specified, it's just a bundle (nothing is being compiled)
        requires_binutils &= bool(sources or ec.get_ref('exts_list') or ec.get_ref('components'))

        if requires_binutils:
            # dependencies() returns both build and runtime dependencies
            # in some cases, binutils can also be a runtime dep (e.g. for Clang)
            # Also using GCC directly as a build dep is also allowed (it includes the correct binutils)
            dep_names = [d['name'] for d in ec.dependencies()]
            if 'binutils' not in dep_names and 'GCC' not in dep_names:
                failing_checks.append("binutils or GCC is a build dep: " + str(dep_names))

    # make sure that OpenSSL wrapper is used rather than OS dependency,
    # for easyconfigs using a 2021a (sub)toolchain or more recent common toolchain version
    osdeps = ec['osdependencies']
    if osdeps:
        # check whether any entry in osdependencies related to OpenSSL
        openssl_osdep = False
        for osdep in osdeps:
            if isinstance(osdep, str):
                osdep = [osdep]
            if any('libssl' in x for x in osdep) or any('openssl' in x for x in osdep):
                openssl_osdep = True

        if openssl_osdep:
            tcname = ec['toolchain']['name']
            tcver = LooseVersion(ec['toolchain']['version'])

            gcc_subtc_2021a = tcname in ('GCCcore', 'GCC') and tcver > LooseVersion('10.3')
            if gcc_subtc_2021a or (tcname in ('foss', 'gompi', 'iimpi', 'intel') and tcver >= LooseVersion('2021')):
                if openssl_osdep:
                    failing_checks.append("OpenSSL should not be listed as OS dependency")

    src_cnt = len(sources)
    patch_checksums = checksums[src_cnt:]

    # make sure all patch files are available
    specdir = os.path.dirname(spec)

    for idx, patch in enumerate(patches):
        failing_checks.extend(verify_patch(specdir, patch, idx, patch_checksums))

    # make sure 'fetch' step is not being skipped, since that implies not verifying the checksum
    if checksums and ('fetch' in ec['skipsteps']):
        failing_checks.append("'fetch' step should not be skipped, since that implies not verifying checksums")

    for ext in ec.get_ref('exts_list'):
        if isinstance(ext, (tuple, list)) and len(ext) == 3:
            ext_name = ext[0]
            if not isinstance(ext[2], dict):
                failing_checks.append("3rd element of extension spec for %s must be a dictionary" % ext_name)

    # Need to check now as collect_exts_file_info relies on correct exts_list
    if failing_checks:
        self.fail('Verification for %s failed:\n' % os.path.basename(spec) + '\n'.join(failing_checks))

    # After the sanity check above, use collect_exts_file_info to resolve templates etc. correctly
    for ext in app.collect_exts_file_info(fetch_files=False, verify_checksums=False):
        try:
            ext_options = ext['options']
        except KeyError:
            # No options --> Only have a name which is valid, so nothing to check
            continue

        checksums = ext_options.get('checksums', [])
        src_cnt = len(ext_options.get('sources', [])) or 1
        patch_checksums = checksums[src_cnt:]

        for idx, ext_patch in enumerate(ext.get('patches', [])):
            failing_checks.extend(verify_patch(specdir, ext_patch, idx, patch_checksums, extension_name=ext_name))

    # check whether all extra_options defined for used easyblock are defined
    extra_opts = app.extra_options()
    for key in extra_opts:
        if key not in app.cfg:
            failing_checks.append("Missing extra_option '%s'" % key)

    app.close_log()
    os.remove(app.logfile)

    # inject dummy values for templates that are only known at a later stage
    dummy_template_values = {
        'builddir': '/dummy/builddir',
        'installdir': '/dummy/installdir',
        'startdir': '/dummy/startdir',
        'parallel': '2',
    }
    ec.template_values.update(dummy_template_values)

    ec_dict = ec.parser.get_config_dict()
    orig_toolchain = ec_dict['toolchain']
    for key in ec_dict:
        # skip parameters for which value is equal to default value
        orig_val = ec_dict[key]
        if key in DEFAULT_CONFIG and orig_val == DEFAULT_CONFIG[key][0]:
            continue
        if key in extra_opts and orig_val == extra_opts[key][0]:
            continue
        if key not in DEFAULT_CONFIG and key not in extra_opts:
            continue

        orig_val = resolve_template(ec_dict[key], ec.template_values, expect_resolved=False)
        dumped_val = resolve_template(dumped_ec[key], ec.template_values, expect_resolved=False)

        # take into account that dumped value for *dependencies may include hard-coded subtoolchains
        # if no easyconfig was found for the dependency with the 'parent' toolchain,
        # if may get resolved using a subtoolchain, which is then hardcoded in the dumped easyconfig
        if key in DEPENDENCY_PARAMETERS:
            # number of dependencies should remain the same
            if len(orig_val) != len(dumped_val):
                failing_checks.append("Length difference for %s: %s vs %s" % (key, orig_val, dumped_val))
                continue
            for orig_dep, dumped_dep in zip(orig_val, dumped_val):
                # name should always match
                if orig_dep[0] != dumped_dep[0]:
                    failing_checks.append("Different name in %s: %s vs %s" % (key, orig_dep[0], dumped_dep[0]))

                desc = '%s of %s' % (orig_dep[0], key)
                # version should always match, or be a possibility from the version dict
                if isinstance(orig_dep[1], dict):
                    if dumped_dep[1] not in orig_dep[1].values():
                        failing_checks.append("Wrong version in %s: %s vs %s"
                                              % (desc, dumped_dep[1], orig_dep[1].values()))
                elif orig_dep[1] != dumped_dep[1]:
                    failing_checks.append("Different version in %s: %s vs %s" % (desc, orig_dep[1], dumped_dep[1]))

                # 3rd value is versionsuffix;
                if len(dumped_dep) >= 3:
                    # if no versionsuffix was specified in original dep spec, then dumped value should be empty string
                    if len(orig_dep) >= 3:
                        if orig_dep[2] != dumped_dep[2]:
                            failing_checks.append("Different versionsuffix in %s: %s vs %s"
                                                  % (desc, orig_dep[2], dumped_dep[2]))
                    elif dumped_dep[2] != '':
                        failing_checks.append("Unexpected versionsuffix in %s: %s" % (desc, dumped_dep[2]))

                # 4th value is toolchain spec
                if len(dumped_dep) >= 4:
                    if len(orig_dep) >= 4:
                        # use of `True` is deprecated in favour of the more intuitive `SYSTEM` template
                        if orig_dep[3] is True:
                            failing_checks.append(
                                "use of `True` to indicate the system toolchain for "
                                "%s is deprecated, use the `SYSTEM` template constant instead" % desc
                            )
                        elif orig_dep[3] != dumped_dep[3]:
                            failing_checks.append("Different toolchain in %s: %s vs %s"
                                                  % (desc, orig_dep[3], dumped_dep[3]))
                    else:
                        # if a subtoolchain is specifed (only) in the dumped easyconfig,
                        # it should *not* be the same as the parent toolchain
                        parent_tc = (orig_toolchain['name'], orig_toolchain['version'])
                        if dumped_dep[3] == parent_tc:
                            failing_checks.append("Explicit toolchain in %s should not be the parent toolchain (%s)"
                                                  % (desc, parent_tc))

        # take into account that for some string-valued easyconfig parameters (configopts & co),
        # the easyblock may have injected additional values, which affects the dumped easyconfig file
        elif isinstance(orig_val, str):
            if not dumped_val.startswith(orig_val):
                failing_checks.append(f"{key} value '{dumped_val}' should start with '{orig_val}'")
        elif orig_val != dumped_val:
            fail_msg = f"{key} value should be equal in original and dumped easyconfig: "
            fail_msg += f"'{orig_val}' vs '{dumped_val}'"
            failing_checks.append(fail_msg)

    modextrapaths = ec.get('modextrapaths', {}, resolve=True)
    regex = re.compile(r'^lib*/python[0-9]\.[0-9]+/site-packages$')
    for key, value in modextrapaths.items():
        # don't allow updating of $PYTHONPATH with standard lib/python*/site-packages path,
        # since that's already taken care of by EasyBuild framework now
        # (cfr. https://github.com/easybuilders/easybuild-framework/pull/4539)
        if key == 'PYTHONPATH':
            if isinstance(value, str):
                value = [value]
            if any(regex.match(x) for x in value):
                fail_msg = "PYTHONPATH should not be specified in modextrapaths with standard path that matches "
                fail_msg += f"'{regex.pattern}'"
                failing_checks.append(fail_msg)
        # don't allow hardcoding 'CPATH' in modextrapaths, should use MODULE_LOAD_ENV_HEADERS constant instead
        if key == 'CPATH':
            fail_msg = "'CPATH' should not be used in modextrapaths, use MODULE_LOAD_ENV_HEADERS constant instead"
            failing_checks.append(fail_msg)

    # meson buildtype should be specified with easyblock parameter "buildtype" not with custom configopts.
    if ec['easyblock'] == 'MesonNinja':
        configopts = ec.get('configopts', '', resolve=False)
        if '--buildtype ' in configopts or '--buildtype=' in configopts:
            fail_msg = "Build type should be specified via MesonNinja parameter 'buildtype' instead of configopts."
            failing_checks.append(fail_msg)

    if failing_checks:
        self.fail('Verification for %s failed:\n' % os.path.basename(spec) + '\n'.join(failing_checks))

    # test passed, so set back
    single_tests_ok = prev_single_tests_ok


def suite(loader=None):
    """Return all easyblock initialisation tests."""
    def make_inner_test(spec_path):
        def innertest(self):
            template_easyconfig_test(self, spec_path)
        return innertest

    # dynamically generate a separate test for each of the available easyconfigs
    # define new inner functions that can be added as class methods to InitTest
    easyconfigs_path = get_paths_for('easyconfigs')[0]
    cnt = 0
    for (subpath, dirs, specs) in os.walk(easyconfigs_path, topdown=True):

        # ignore archived easyconfigs
        if '__archive__' in dirs:
            dirs.remove('__archive__')

        for spec in specs:
            if spec.endswith('.eb'):
                cnt += 1
                innertest = make_inner_test(os.path.join(subpath, spec))
                innertest.__doc__ = "Test for easyconfig %s" % spec
                # double underscore so parsing tests are run first
                innertest.__name__ = "test__parse_easyconfig_%s" % spec
                setattr(EasyConfigTest, innertest.__name__, innertest)

    print("Found %s easyconfigs..." % cnt)
    if not loader:
        loader = TestLoader()
    return loader.loadTestsFromTestCase(EasyConfigTest)


if __name__ == '__main__':
    main()<|MERGE_RESOLUTION|>--- conflicted
+++ resolved
@@ -780,33 +780,7 @@
             'version: 1.66.0; versionsuffix:': ['BLAST+-2.7.1-foss-2018a.eb'],
         }))
 
-<<<<<<< HEAD
-        self.assertTrue(self.check_dep_vars('2019a', 'Boost', {
-            'version: 1.64.0; versionsuffix:': [
-                'Boost.Python-1.64.0-gompi-2019a.eb',
-                'EMAN2-2.3-foss-2019a-Python-2.7.15.eb',
-            ],
-            'version: 1.70.0; versionsuffix:': [
-                'BLAST+-2.9.0-gompi-2019a.eb',
-                'Boost.Python-1.70.0-gompi-2019a.eb',
-            ],
-        }))
-
         # two variants is OK, if they're for Python 2.x and 3.x, there's no versionsuffix anymore for Python 3
-=======
-        # two variants is OK, if they're for Python 2.x and 3.x
-        self.assertTrue(self.check_dep_vars('2020a', 'Python', {
-            'version: 2.7.18; versionsuffix:': ['SciPy-bundle-2020.03-foss-2020a-Python-2.7.18.eb'],
-            'version: 3.8.2; versionsuffix:': ['SciPy-bundle-2020.03-foss-2020a-Python-3.8.2.eb'],
-        }))
-
-        self.assertTrue(self.check_dep_vars('2020a', 'SciPy-bundle', {
-            'version: 2020.03; versionsuffix: -Python-2.7.18': ['matplotlib-3.2.1-foss-2020a-Python-2.7.18.eb'],
-            'version: 2020.03; versionsuffix: -Python-3.8.2': ['matplotlib-3.2.1-foss-2020a-Python-3.8.2.eb'],
-        }))
-
-        # for recent easyconfig generations, there's no versionsuffix anymore for Python 3
->>>>>>> 0b8b78ed
         self.assertTrue(self.check_dep_vars('2020b', 'Python', {
             'version: 2.7.18; versionsuffix:': ['SciPy-bundle-2020.11-foss-2020b-Python-2.7.18.eb'],
             'version: 3.8.6; versionsuffix:': ['SciPy-bundle-2020.11-foss-2020b.eb'],
