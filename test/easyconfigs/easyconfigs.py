##
# Copyright 2013-2024 Ghent University
#
# This file is part of EasyBuild,
# originally created by the HPC team of Ghent University (http://ugent.be/hpc/en),
# with support of Ghent University (http://ugent.be/hpc),
# the Flemish Supercomputer Centre (VSC) (https://www.vscentrum.be),
# Flemish Research Foundation (FWO) (http://www.fwo.be/en)
# and the Department of Economy, Science and Innovation (EWI) (http://www.ewi-vlaanderen.be/en).
#
# https://github.com/easybuilders/easybuild
#
# EasyBuild is free software: you can redistribute it and/or modify
# it under the terms of the GNU General Public License as published by
# the Free Software Foundation v2.
#
# EasyBuild is distributed in the hope that it will be useful,
# but WITHOUT ANY WARRANTY; without even the implied warranty of
# MERCHANTABILITY or FITNESS FOR A PARTICULAR PURPOSE.  See the
# GNU General Public License for more details.
#
# You should have received a copy of the GNU General Public License
# along with EasyBuild.  If not, see <http://www.gnu.org/licenses/>.
##
"""
Unit tests for easyconfig files.

@author: Kenneth Hoste (Ghent University)
"""
import glob
import os
import re
import shutil
import stat
import tempfile
from collections import defaultdict
from unittest import TestCase, TestLoader, main, skip
from urllib.request import urlopen

import easybuild.main as eb_main
import easybuild.tools.options as eboptions
from easybuild.base import fancylogger
from easybuild.easyblocks.generic.configuremake import ConfigureMake
from easybuild.easyblocks.generic.pythonpackage import PythonPackage
from easybuild.framework.easyblock import EasyBlock
from easybuild.framework.easyconfig.constants import EASYCONFIG_CONSTANTS
from easybuild.framework.easyconfig.default import DEFAULT_CONFIG
from easybuild.framework.easyconfig.format.format import DEPENDENCY_PARAMETERS
from easybuild.framework.easyconfig.easyconfig import get_easyblock_class, letter_dir_for
from easybuild.framework.easyconfig.easyconfig import resolve_template
from easybuild.framework.easyconfig.parser import EasyConfigParser, fetch_parameters_from_easyconfig
from easybuild.framework.easyconfig.tools import check_sha256_checksums, dep_graph, get_paths_for, process_easyconfig
from easybuild.tools import config, LooseVersion
from easybuild.tools.build_log import EasyBuildError
from easybuild.tools.config import GENERAL_CLASS, build_option
from easybuild.tools.filetools import change_dir, is_generic_easyblock, read_file, remove_file
from easybuild.tools.filetools import verify_checksum, which, write_file
from easybuild.tools.module_naming_scheme.utilities import det_full_ec_version
from easybuild.tools.modules import modules_tool
from easybuild.tools.robot import check_conflicts, resolve_dependencies
from easybuild.tools.run import run_shell_cmd
from easybuild.tools.options import set_tmpdir
from easybuild.tools.utilities import nub


# indicates whether all the single tests are OK,
# and that bigger tests (building dep graph, testing for conflicts, ...) can be run as well
# other than optimizing for time, this also helps to get around problems like http://bugs.python.org/issue10949
single_tests_ok = True


def is_pr():
    """Return true if run in a pull request CI"""
    # $TRAVIS_PULL_REQUEST should be a PR number, otherwise we're not running tests for a PR
    travis_pr_test = re.match('^[0-9]+$', os.environ.get('TRAVIS_PULL_REQUEST', ''))

    # when testing a PR in GitHub Actions, $GITHUB_EVENT_NAME will be set to 'pull_request'
    github_pr_test = os.environ.get('GITHUB_EVENT_NAME') == 'pull_request'
    return travis_pr_test or github_pr_test


def get_target_branch():
    """Return the target branch of a pull request"""
    # target branch should be anything other than 'master';
    # usually is 'develop', but could also be a release branch like '3.7.x'
    target_branch = os.environ.get('GITHUB_BASE_REF', None)
    if not target_branch:
        target_branch = os.environ.get('TRAVIS_BRANCH', None)
    if not target_branch:
        raise RuntimeError("Did not find a target branch")
    return target_branch


def skip_if_not_pr_to_non_main_branch():
    if not is_pr():
        return skip("Only run for pull requests")
    if get_target_branch() == "main":
        return skip("Not run for pull requests against main")
    return lambda func: func


def get_files_from_diff(diff_filter, ext):
    """Return the files changed on HEAD relative to the current target branch"""
    target_branch = get_target_branch()

    # relocate to top-level directory of repository to run 'git diff' command
    top_dir = os.path.dirname(os.path.dirname(get_paths_for('easyconfigs')[0]))
    cwd = change_dir(top_dir)

    # first determine the 'merge base' between target branch and PR branch
    # cfr. https://git-scm.com/docs/git-merge-base
    cmd = "git merge-base %s HEAD" % target_branch
    res = run_shell_cmd(cmd, fail_on_error=False, hidden=True)
    if res.exit_code == 0:
        merge_base = res.output.strip()
        print("Merge base for %s and HEAD: %s" % (target_branch, merge_base))
    else:
        msg = "Failed to determine merge base (exit_code: %s, output: '%s'), "
        msg += "falling back to specifying target branch %s"
        print(msg % (res.exit_code, res.output, target_branch))
        merge_base = target_branch

    # determine list of changed files using 'git diff' and merge base determined above
    cmd = "git diff --name-only --diff-filter=%s %s..HEAD --" % (diff_filter, merge_base)
    res = run_shell_cmd(cmd, hidden=True)
    files = [os.path.join(top_dir, f) for f in res.output.strip().split('\n') if f.endswith(ext)]

    change_dir(cwd)
    return files


def get_eb_files_from_diff(diff_filter):
    """Return the easyconfig files changed on HEAD relative to the current target branch"""
    return get_files_from_diff(diff_filter, '.eb')


class EasyConfigTest(TestCase):
    """Baseclass for easyconfig testcases."""

    @classmethod
    def setUpClass(cls):
        """Setup environment for all tests. Called once!"""
        # make sure that the EasyBuild installation is still known even if we purge an EB module
        if os.getenv('EB_SCRIPT_PATH') is None:
            eb_path = which('eb')
            if eb_path is not None:
                os.environ['EB_SCRIPT_PATH'] = eb_path

        # initialize configuration (required for e.g. default modules_tool setting)
        eb_go = eboptions.parse_options(args=[])  # Ignore cmdline args as those are meant for the unittest framework
        config.init(eb_go.options, eb_go.get_options_by_section('config'))
        build_options = {
            'check_osdeps': False,
            'external_modules_metadata': {},
            'force': True,
            'local_var_naming_check': 'error',
            'optarch': 'test',
            'robot_path': get_paths_for("easyconfigs")[0],
            'silent': True,
            'suffix_modules_path': GENERAL_CLASS,
            'valid_module_classes': config.module_classes(),
            'valid_stops': [x[0] for x in EasyBlock.get_steps()],
        }
        config.init_build_options(build_options=build_options)
        set_tmpdir()

        # put dummy 'craype-test' module in place, which is required for parsing easyconfigs using Cray* toolchains
        cls.TMPDIR = tempfile.mkdtemp()
        os.environ['MODULEPATH'] = cls.TMPDIR
        write_file(os.path.join(cls.TMPDIR, 'craype-test'), '#%Module\n')

        log = fancylogger.getLogger("EasyConfigTest", fname=False)

        # make sure a logger is present for main
        eb_main._log = log

        cls._ordered_specs = None
        cls._parsed_easyconfigs = []
        cls._parsed_all_easyconfigs = False
        cls._changed_ecs = None  # easyconfigs changed in a PR
        cls._changed_patches = None  # patches changed in a PR

    @classmethod
    def tearDownClass(cls):
        """Cleanup after running all tests"""
        shutil.rmtree(cls.TMPDIR)

    @classmethod
    def parse_all_easyconfigs(cls):
        """Parse all easyconfigs."""
        if cls._parsed_all_easyconfigs:
            return
        # all available easyconfig files
        easyconfigs_path = get_paths_for("easyconfigs")[0]
        specs = glob.glob('%s/*/*/*.eb' % easyconfigs_path)
        parsed_specs = set(ec['spec'] for ec in cls._parsed_easyconfigs)
        for spec in specs:
            if spec not in parsed_specs:
                cls._parsed_easyconfigs.extend(process_easyconfig(spec))
        cls._parsed_all_easyconfigs = True

    @classmethod
    def resolve_all_dependencies(cls):
        """Resolve dependencies between easyconfigs"""
        # Parse all easyconfigs if not done yet
        cls.parse_all_easyconfigs()
        # filter out external modules
        for ec in cls._parsed_easyconfigs:
            for dep in ec['dependencies'][:]:
                if dep.get('external_module', False):
                    ec['dependencies'].remove(dep)
        cls._ordered_specs = resolve_dependencies(
            cls._parsed_easyconfigs, modules_tool(), retain_all_deps=True)

    def _get_changed_easyconfigs(self):
        """Gather all added or modified easyconfigs"""
        # get list of changed easyconfigs
        changed_ecs_files = get_eb_files_from_diff(diff_filter='M')
        added_ecs_files = get_eb_files_from_diff(diff_filter='A')

        # ignore template easyconfig (TEMPLATE.eb) and archived easyconfigs
        def filter_ecs(ecs):
            archive_path = os.path.join('easybuild', 'easyconfigs', '__archive__')
            return [ec for ec in ecs if os.path.basename(ec) != 'TEMPLATE.eb' and archive_path not in ec]

        changed_ecs_files = filter_ecs(changed_ecs_files)
        added_ecs_files = filter_ecs(added_ecs_files)

        changed_ecs_filenames = [os.path.basename(f) for f in changed_ecs_files]
        added_ecs_filenames = [os.path.basename(f) for f in added_ecs_files]
        if changed_ecs_filenames:
            print("\nList of changed easyconfig files in this PR:\n\t%s" % '\n\t'.join(changed_ecs_filenames))
        if added_ecs_filenames:
            print("\nList of added easyconfig files in this PR:\n\t%s" % '\n\t'.join(added_ecs_filenames))
        EasyConfigTest._changed_ecs_filenames = changed_ecs_filenames
        EasyConfigTest._added_ecs_filenames = added_ecs_filenames

        # grab parsed easyconfigs for changed easyconfig files
        changed_ecs = []
        easyconfigs_path = get_paths_for("easyconfigs")[0]
        for ec_file in changed_ecs_files + added_ecs_files:
            # Search in already parsed ECs first
            match = next((ec['ec'] for ec in EasyConfigTest._parsed_easyconfigs if ec['spec'] == ec_file), None)

            if match:
                changed_ecs.append(match)
            elif ec_file.startswith(easyconfigs_path):
                ec = process_easyconfig(ec_file)
                # Cache non-archived files
                if '__archive__' not in ec_file:
                    EasyConfigTest._parsed_easyconfigs.extend(ec)
                changed_ecs.append(ec[0]['ec'])
            else:
                raise RuntimeError("Failed to find parsed easyconfig for %s" % os.path.basename(ec_file))
        EasyConfigTest._changed_ecs = changed_ecs

    def _get_changed_patches(self):
        """Gather all added or modified patches"""

        # get list of changed/added patch files
        changed_patches = get_files_from_diff(diff_filter='M', ext='.patch')
        added_patches = get_files_from_diff(diff_filter='A', ext='.patch')

        if changed_patches:
            print("\nList of changed patch files in this PR:\n\t%s" % '\n\t'.join(changed_patches))
        if added_patches:
            print("\nList of added patch files in this PR:\n\t%s" % '\n\t'.join(added_patches))

        EasyConfigTest._changed_patches = changed_patches + added_patches

    @property
    def parsed_easyconfigs(self):
        # parse all easyconfigs if they haven't been already
        EasyConfigTest.parse_all_easyconfigs()
        return EasyConfigTest._parsed_easyconfigs

    @property
    def ordered_specs(self):
        # Resolve dependencies if not done
        if EasyConfigTest._ordered_specs is None:
            EasyConfigTest.resolve_all_dependencies()
        return EasyConfigTest._ordered_specs

    @property
    def changed_ecs_filenames(self):
        if EasyConfigTest._changed_ecs is None:
            self._get_changed_easyconfigs()
        return EasyConfigTest._changed_ecs_filenames

    @property
    def added_ecs_filenames(self):
        if EasyConfigTest._changed_ecs is None:
            self._get_changed_easyconfigs()
        return EasyConfigTest._added_ecs_filenames

    @property
    def changed_ecs(self):
        if EasyConfigTest._changed_ecs is None:
            self._get_changed_easyconfigs()
        return EasyConfigTest._changed_ecs

    @property
    def changed_patches(self):
        if EasyConfigTest._changed_patches is None:
            self._get_changed_patches()
        return EasyConfigTest._changed_patches

    def test_dep_graph(self):
        """Unit test that builds a full dependency graph."""

        if not single_tests_ok:
            print("(skipped dep graph test)")
            return

        # temporary file for dep graph
        (hn, fn) = tempfile.mkstemp(suffix='.dot')
        os.close(hn)

        dep_graph(fn, self.ordered_specs)

        remove_file(fn)

    def test_conflicts(self):
        """Check whether any conflicts occur in software dependency graphs."""

        if not single_tests_ok:
            print("(skipped conflicts test)")
            return

        self.assertFalse(check_conflicts(self.ordered_specs, modules_tool(), check_inter_ec_conflicts=False),
                         "No conflicts detected")

    def test_deps(self):
        """Perform checks on dependencies in easyconfig files"""

        fails = []

        for ec in self.parsed_easyconfigs:
            # make sure we don't add backdoored XZ versions (5.6.0, 5.6.1)
            # see https://access.redhat.com/security/cve/CVE-2024-3094
            if ec['ec']['name'] == 'XZ' and ec['ec']['version'] in ('5.6.0', '5.6.1'):
                fail = ("XZ versions 5.6.0 and 5.6.1 contain malicious code, and should not be introduced into"
                        " EasyBuild. Please use another version instead. For more details, see"
                        " https://access.redhat.com/security/cve/CVE-2024-3094")
                fails.append(fail)

            # make sure that no odd versions (like 1.13) of HDF5 are used as a dependency,
            # since those are released candidates - only even versions (like 1.12) are stable releases;
            # see https://docs.hdfgroup.org/archive/support/HDF5/doc/TechNotes/Version.html
            for dep in ec['ec'].dependencies():
                if dep['name'] == 'HDF5':
                    ver = dep['version']
                    if int(ver.split('.')[1]) % 2 == 1:
                        fail = "Odd minor versions of HDF5 should not be used as a dependency: "
                        fail += "found HDF5 v%s as dependency in %s" % (ver, os.path.basename(ec['spec']))
                        fails.append(fail)

        self.assertFalse(len(fails), '\n'.join(sorted(fails)))

    def check_dep_vars(self, gen, dep, dep_vars):
        """Check whether available variants of a particular dependency are acceptable or not."""

        # 'guilty' until proven 'innocent'
        res = False

        # filter out wrapped Java versions
        # i.e. if the version of one is a prefix of the version of the other one (e.g. 1.8 & 1.8.0_181)
        if dep == 'Java':
            dep_vars_to_check = sorted(dep_vars.keys())

            retained_dep_vars = []

            while dep_vars_to_check:
                dep_var = dep_vars_to_check.pop()
                dep_var_version = dep_var.split(';')[0]

                # remove dep vars wrapped by current dep var
                dep_vars_to_check = [x for x in dep_vars_to_check if not x.startswith(dep_var_version + '.')]

                retained_dep_vars = [x for x in retained_dep_vars if not x.startswith(dep_var_version + '.')]

                retained_dep_vars.append(dep_var)

            for key in list(dep_vars.keys()):
                if key not in retained_dep_vars:
                    del dep_vars[key]

        version_regex = re.compile('^version: (?P<version>[^;]+);')

        # multiple variants of HTSlib is OK as long as they are deps for a matching version of BCFtools;
        # same goes for WRF and WPS; Gurobi and Rgurobi; ncbi-vdb and SRA-Toolkit
        multiple_allowed_variants = [('HTSlib', 'BCFtools'),
                                     ('WRF', 'WPS'),
                                     ('Gurobi', 'Rgurobi'),
                                     ('ncbi-vdb', 'SRA-Toolkit')]
        for dep_name, parent_name in multiple_allowed_variants:
            if dep == dep_name and len(dep_vars) > 1:
                for key in list(dep_vars):
                    ecs = dep_vars[key]
                    # filter out dep variants that are only used as dependency for parent with same version
                    dep_ver = version_regex.search(key).group('version')
                    if all(ec.startswith('%s-%s-' % (parent_name, dep_ver)) for ec in ecs) and len(dep_vars) > 1:
                        dep_vars.pop(key)

        # multiple variants of Meson is OK as long as they are deps for meson-python, since meson-python should only be
        # a build dependency elsewhere
        if dep == 'Meson' and len(dep_vars) > 1:
            for key in list(dep_vars):
                ecs = dep_vars[key]
                # filter out Meson variants that are only used as a dependency for meson-python
                if all(ec.startswith('meson-python-') for ec in ecs):
                    dep_vars.pop(key)
                # always retain at least one dep variant
                if len(dep_vars) == 1:
                    break

        # multiple versions of Boost is OK as long as they are deps for a matching Boost.Python
        if dep == 'Boost' and len(dep_vars) > 1:
            for key in list(dep_vars):
                ecs = dep_vars[key]
                # filter out Boost variants that are only used as dependency for Boost.Python with same version
                boost_ver = version_regex.search(key).group('version')
                if all(ec.startswith('Boost.Python-%s-' % boost_ver) for ec in ecs):
                    dep_vars.pop(key)

        # Pairs of name, versionsuffix that should be removed from dep_vars if exactly one matching key is found.
        # The name is checked against 'dep' and can be a list to allow multiple
        # If the versionsuffix is a 2-element tuple, the second element should be set to True
        # to interpret the first element as the start of the suffix (e.g. to include trailing version numbers)
        # Otherwise the whole versionsuffix must match for the filter to apply.
        filter_variants = [
            # filter out binutils with empty versionsuffix which is used to build toolchain compiler
            ('binutils', ''),
            # filter out Perl with -minimal versionsuffix which are only used in makeinfo-minimal
            ('Perl', '-minimal'),
            # filter out FFTW and imkl with -serial versionsuffix which are used in non-MPI subtoolchains
            # Same for HDF5 with -serial versionsuffix which is used in HDF5 for Python (h5py)
            (['FFTW', 'imkl', 'HDF5'], '-serial'),
            # filter out BLIS and libFLAME with -amd versionsuffix
            # (AMD forks, used in gobff/*-amd toolchains)
            (['BLIS', 'libFLAME'], '-amd'),
            # filter out ScaLAPACK with -BLIS-* versionsuffix, used in goblf toolchain
            ('ScaLAPACK', ('-BLIS-', True)),
            # filter out ScaLAPACK with -bf versionsuffix, used in gobff toolchain
            ('ScaLAPACK', '-bf'),
            # filter out ScaLAPACK with -bl versionsuffix, used in goblf toolchain
            ('ScaLAPACK', '-bl'),
            # filter out ELSI variants with -PEXSI suffix
            ('ELSI', '-PEXSI'),
            # For Z3 the EC including Python bindings has a matching versionsuffix
            # filter out one per Python version
            ('Z3', ('-Python-2', True)),
            ('Z3', ('-Python-3', True)),
        ]
        for dep_name, version_suffix in filter_variants:
            # always retain at least one dep variant
            if len(dep_vars) == 1:
                break
            if isinstance(dep_name, str):
                if dep != dep_name:
                    continue
            elif dep not in dep_name:
                continue
            if isinstance(version_suffix, str):
                match_prefix = False
            else:
                version_suffix, match_prefix = version_suffix
            search = 'versionsuffix: ' + version_suffix
            if match_prefix:
                matches = [v for v in dep_vars if search in v]
            else:
                matches = [v for v in dep_vars if v.endswith(search)]
            if len(matches) == 1:
                del dep_vars[matches[0]]

        # for some dependencies, we allow exceptions for software that depends on a particular version,
        # as long as that's indicated by the versionsuffix
        versionsuffix_deps = ['ASE', 'Boost', 'CUDA', 'CUDAcore', 'Java', 'Lua',
                              'PLUMED', 'PyTorch', 'R', 'Rust', 'TensorFlow']
        if dep in versionsuffix_deps and len(dep_vars) > 1:

            # check for '-CUDA-*' versionsuffix for CUDAcore dependency
            if dep == 'CUDAcore':
                dep = 'CUDA'

            for key in list(dep_vars):
                dep_ver = version_regex.search(key).group('version')
                # use version of Java wrapper rather than full Java version
                if dep == 'Java':
                    dep_ver = '.'.join(dep_ver.split('.')[:2])
                # filter out dep version if all easyconfig filenames using it include specific dep version
                if all(re.search('-%s-%s' % (dep, dep_ver), v) for v in dep_vars[key]):
                    dep_vars.pop(key)
                # always retain at least one dep variant
                if len(dep_vars) == 1:
                    break

            # filter R dep for a specific version of Python 2.x
            if dep == 'R' and len(dep_vars) > 1:
                for key in list(dep_vars):
                    if '; versionsuffix: -Python-2' in key:
                        dep_vars.pop(key)
                    # always retain at least one variant
                    if len(dep_vars) == 1:
                        break

        # for some dependencies, we allow exceptions for software with the same version
        # but with a -int64 versionsuffix in both the dependency and all its dependents
        int64_deps = ['SCOTCH', 'METIS']
        if dep in int64_deps and len(dep_vars) > 1:
            unique_dep_vers = {version_regex.search(x).group('version') for x in list(dep_vars)}
            if len(unique_dep_vers) == 1:
                for key in list(dep_vars):
                    if all(re.search('-int64', v) for v in dep_vars[key]) and re.search(
                        '; versionsuffix: .*-int64', key
                    ):
                        dep_vars.pop(key)
                    # always retain at least one dep variant
                    if len(dep_vars) == 1:
                        break

        # filter out variants that are specific to a particular version of CUDA
        cuda_dep_vars = [v for v in dep_vars.keys() if '-CUDA' in v]
        if len(dep_vars) >= len(cuda_dep_vars) and len(dep_vars) > 1:
            for key in list(dep_vars):
                if re.search('; versionsuffix: .*-CUDA-[0-9.]+', key):
                    dep_vars.pop(key)
                    # always retain at least one dep variant
                    if len(dep_vars) == 1:
                        break

        # some software packages require a specific (older/newer) version of a particular dependency
        alt_dep_versions = {
            # jax 0.2.24 is used as dep for AlphaFold 2.1.2 (other easyconfigs with foss/2021a use jax 0.3.9)
            'jax': [(r'0\.2\.24', [r'AlphaFold-2\.1\.2-foss-2021a'])],
            # arrow-R 6.0.0.2 is used for two R/R-bundle-Bioconductor sets (4.1.2/3.14 and 4.2.0/3.15)
            'arrow-R': [('6.0.0.2', [r'R-bundle-Bioconductor-'])],
            # EMAN2 2.3 requires Boost(.Python) 1.64.0
            'Boost': [('1.64.0;', [r'Boost.Python-1\.64\.0-', r'EMAN2-2\.3-'])],
            'Boost.Python': [('1.64.0;', [r'EMAN2-2\.3-'])],
            # GATE 9.2 requires CHLEP 2.4.5.1 and Geant4 11.0.x
            'CLHEP': [('2.4.5.1;', [r'GATE-9\.2-foss-2021b'])],
            # Score-P 8.3+ requires Cube 4.8.2+ but we have 4.8.1 already
            'CubeLib': [(r'4\.8\.2;', [r'Score-P-8\.[3-9]'])],
            'CubeWriter': [(r'4\.8\.2;', [r'Score-P-8\.[3-9]'])],
            # egl variant of glew is required by libwpe, wpebackend-fdo + WebKitGTK+ depend on libwpe
            'glew': [
                ('2.2.0; versionsuffix: -egl', [r'libwpe-1\.13\.3-GCCcore-11\.2\.0',
                                                r'libwpe-1\.14\.1-GCCcore-11\.3\.0',
                                                r'wpebackend-fdo-1\.13\.1-GCCcore-11\.2\.0',
                                                r'wpebackend-fdo-1\.14\.1-GCCcore-11\.3\.0',
                                                r'WebKitGTK\+-2\.37\.1-GCC-11\.2\.0',
                                                r'wxPython-4\.2\.0',
                                                r'wxPython-4\.2\.1',
                                                r'GRASS-8\.2\.0',
                                                r'QGIS-3\.28\.1']),
            ],
            'Geant4': [('11.0.1;', [r'GATE-9\.2-foss-2021b'])],
            # VMTK 1.4.x requires ITK 4.13.x
            'ITK': [(r'4\.13\.', [r'VMTK-1\.4\.'])],
            # Kraken 1.x requires Jellyfish 1.x (Roary & metaWRAP depend on Kraken 1.x)
            'Jellyfish': [(r'1\.', [r'Kraken-1\.', r'Roary-3\.12\.0', r'metaWRAP-1\.2'])],
            # Libint 1.1.6 is required by older CP2K versions
            'Libint': [(r'1\.1\.6', [r'CP2K-[3-6]'])],
            # libxc 2.x or 3.x is required by ABINIT, AtomPAW, CP2K, GPAW, horton, PySCF, WIEN2k
            # libxc 4.x is required by libGridXC
            # (Qiskit depends on PySCF), Elk 7.x requires libxc >= 5
            'libxc': [
                (r'[23]\.', [r'ABINIT-', r'AtomPAW-', r'CP2K-', r'GPAW-', r'horton-',
                             r'PySCF-', r'Qiskit-', r'WIEN2k-']),
                (r'4\.', [r'libGridXC-']),
                (r'5\.', [r'Elk-']),
            ],
            # some software depends on numba, which typically requires an older LLVM;
            # this includes BirdNET, cell2location, cryoDRGN, librosa, PyOD, Python-Geometric, scVelo, scanpy
            'LLVM': [
                # numba 0.47.x requires LLVM 7.x or 8.x (see https://github.com/numba/llvmlite#compatibility)
                (r'8\.', [r'numba-0\.47\.0-', r'librosa-0\.7\.2-', r'BirdNET-20201214-',
                          r'scVelo-0\.1\.24-', r'PyTorch-Geometric-1\.[346]\.[23]', r'SHAP-0\.42\.1']),
                (r'10\.0\.1', [r'cell2location-0\.05-alpha-', r'cryoDRGN-0\.3\.2-', r'loompy-3\.0\.6-',
                               r'numba-0\.52\.0-', r'PyOD-0\.8\.7-', r'PyTorch-Geometric-1\.6\.3',
                               r'scanpy-1\.7\.2-', r'umap-learn-0\.4\.6-']),
            ],
            'Lua': [
                # SimpleITK 2.1.0 requires Lua 5.3.x, MedPy and nnU-Net depend on SimpleITK
                (r'5\.3\.5', [r'nnU-Net-1\.7\.0-', r'MedPy-0\.4\.0-', r'SimpleITK-2\.1\.0-']),
            ],
            # SRA-toolkit 3.0.0 requires ncbi-vdb 3.0.0, Finder requires SRA-Toolkit 3.0.0
            'ncbi-vdb': [(r'3\.0\.0', [r'SRA-Toolkit-3\.0\.0', r'finder-1\.1\.0'])],
            # TensorFlow 2.5+ requires a more recent NCCL than version 2.4.8 used in 2019b generation;
            # Horovod depends on TensorFlow, so same exception required there
            'NCCL': [(r'2\.11\.4', [r'TensorFlow-2\.[5-9]\.', r'Horovod-0\.2[2-9]'])],
            # rampart requires nodejs > 10, artic-ncov2019 requires rampart
            'nodejs': [('12.16.1', ['rampart-1.2.0rc3-', 'artic-ncov2019-2020.04.13'])],
            # some software depends on an older numba;
            # this includes BirdNET, cell2location, cryoDRGN, librosa, PyOD, Python-Geometric, scVelo, scanpy
            'numba': [
                (r'0\.52\.0', [r'cell2location-0\.05-alpha-', r'cryoDRGN-0\.3\.2-', r'loompy-3\.0\.6-',
                               r'PyOD-0\.8\.7-', r'PyTorch-Geometric-1\.6\.3', r'scanpy-1\.7\.2-',
                               r'umap-learn-0\.4\.6-']),
            ],
            'OpenFOAM': [
                # CFDEMcoupling requires OpenFOAM 5.x
                (r'5\.0-20180606', [r'CFDEMcoupling-3\.8\.0']),
            ],
            'ParaView': [
                # OpenFOAM 5.0 requires older ParaView, CFDEMcoupling depends on OpenFOAM 5.0
                (r'5\.4\.1', [r'CFDEMcoupling-3\.8\.0', r'OpenFOAM-5\.0-20180606']),
            ],
            'pydantic': [
                # GTDB-Tk v2.3.2 requires pydantic 1.x (see https://github.com/Ecogenomics/GTDBTk/pull/530)
                ('1.10.13;', ['GTDB-Tk-2.3.2-']),
            ],
            # medaka 1.1.*, 1.2.*, 1.4.* requires Pysam 0.16.0.1,
            # which is newer than what others use as dependency w.r.t. Pysam version in 2019b generation;
            # decona 0.1.2 and NGSpeciesID 0.1.1.1 depend on medaka 1.1.3
            # WhatsHap 1.4 + medaka 1.6.0 require Pysam >= 0.18.0 (NGSpeciesID depends on medaka)
            'Pysam': [
                ('0.16.0.1;', ['medaka-1.2.[0]-', 'medaka-1.1.[13]-', 'medaka-1.4.3-', 'decona-0.1.2-',
                               'NGSpeciesID-0.1.1.1-']),
                ('0.18.0;', ['medaka-1.6.0-', 'NGSpeciesID-0.1.2.1-', 'WhatsHap-1.4-']),
            ],
            # OPERA requires SAMtools 0.x
            'SAMtools': [(r'0\.', [r'ChimPipe-0\.9\.5', r'Cufflinks-2\.2\.1', r'OPERA-2\.0\.6',
                                   r'CGmapTools-0\.1\.2', r'BatMeth2-2\.1'])],
            # NanoPlot, NanoComp use an older version of Seaborn
            'Seaborn': [(r'0\.10\.1', [r'NanoComp-1\.13\.1-', r'NanoPlot-1\.33\.0-'])],
            # Shasta requires spoa 3.x
            'spoa': [(r'3\.4\.0', [r'Shasta-0\.8\.0-'])],
            # UShER requires tbb-2020.3 as newer versions will not build
            'tbb': [('2020.3', ['UShER-0.5.0-'])],
            'TensorFlow': [
                # medaka 0.11.4/0.12.0 requires recent TensorFlow <= 1.14 (and Python 3.6),
                # artic-ncov2019 requires medaka
                ('1.13.1;', ['medaka-0.11.4-', 'medaka-0.12.0-', 'artic-ncov2019-2020.04.13']),
                # medaka 1.1.* and 1.2.* requires TensorFlow 2.2.0
                # (while other 2019b easyconfigs use TensorFlow 2.1.0 as dep);
                # TensorFlow 2.2.0 is also used as a dep for Horovod 0.19.5;
                # decona 0.1.2 and NGSpeciesID 0.1.1.1 depend on medaka 1.1.3
                ('2.2.0;', ['medaka-1.2.[0]-', 'medaka-1.1.[13]-', 'Horovod-0.19.5-', 'decona-0.1.2-',
                            'NGSpeciesID-0.1.1.1-']),
                # medaka 1.4.3 (foss/2019b) depends on TensorFlow 2.2.2
                ('2.2.2;', ['medaka-1.4.3-']),
                # medaka 1.4.3 (foss/2020b) depends on TensorFlow 2.2.3; longread_umi and artic depend on medaka
                ('2.2.3;', ['medaka-1.4.3-', 'artic-ncov2019-2021.06.24-', 'longread_umi-0.3.2-']),
                # AlphaFold 2.1.2 (foss/2020b) depends on TensorFlow 2.5.0
                ('2.5.0;', ['AlphaFold-2.1.2-']),
                # medaka 1.5.0 (foss/2021a) depends on TensorFlow >=2.5.2, <2.6.0
                ('2.5.3;', ['medaka-1.5.0-']),
                # tensorflow-probability version to TF version
                ('2.8.4;', ['tensorflow-probability-0.16.0-']),
            ],
            # smooth-topk uses a newer version of torchvision
            'torchvision': [('0.11.3;', ['smooth-topk-1.0-20210817-'])],
            # for the sake of backwards compatibility, keep UCX-CUDA v1.11.0 which depends on UCX v1.11.0
            # (for 2021b, UCX was updated to v1.11.2)
            'UCX': [('1.11.0;', ['UCX-CUDA-1.11.0-'])],
            # WPS 3.9.1 requires WRF 3.9.1.1
            'WRF': [(r'3\.9\.1\.1', [r'WPS-3\.9\.1'])],
            # wxPython 4.2.0 depends on wxWidgets 3.2.0
            'wxWidgets': [(r'3\.2\.0', [r'wxPython-4\.2\.0', r'GRASS-8\.2\.0', r'QGIS-3\.28\.1'])],
        }
        if dep in alt_dep_versions and len(dep_vars) > 1:
            for key in list(dep_vars):
                for version_pattern, parents in alt_dep_versions[dep]:
                    # filter out known alternative dependency versions
                    if re.search('^version: %s' % version_pattern, key):
                        # only filter if the easyconfig using this dep variants is known
                        if all(any(re.search(p, x) for p in parents) for x in dep_vars[key]):
                            dep_vars.pop(key)

        # only single variant is always OK
        if len(dep_vars) == 1:
            res = True

        elif len(dep_vars) == 2 and dep in ['Python', 'Tkinter']:
            # for Python & Tkinter, it's OK to have on 2.x and one 3.x version
            v2_dep_vars = [x for x in dep_vars.keys() if x.startswith('version: 2.')]
            v3_dep_vars = [x for x in dep_vars.keys() if x.startswith('version: 3.')]
            if len(v2_dep_vars) == 1 and len(v3_dep_vars) == 1:
                res = True

        # two variants is OK if one is for Python 2.x and the other is for Python 3.x (based on versionsuffix)
        elif len(dep_vars) == 2:
            py2_dep_vars = [x for x in dep_vars.keys() if '; versionsuffix: -Python-2.' in x]
            py3_dep_vars = [x for x in dep_vars.keys() if '; versionsuffix: -Python-3.' in x]
            if len(py2_dep_vars) == 1 and len(py3_dep_vars) == 1:
                res = True

            # for recent generations, there's no versionsuffix anymore for Python 3,
            # but we still allow variants depending on Python 2.x + 3.x
            is_recent_gen = False
            full_toolchain_regex = re.compile(r'^20[1-9][0-9][ab]$')
            gcc_toolchain_regex = re.compile(r'^GCC(core)?-[0-9]?[0-9]\.[0-9]$')
            if full_toolchain_regex.match(gen):
                is_recent_gen = LooseVersion(gen) >= LooseVersion('2020b')
            elif gcc_toolchain_regex.match(gen):
                genver = gen.split('-', 1)[1]
                is_recent_gen = LooseVersion(genver) >= LooseVersion('10.2')
            else:
                raise EasyBuildError("Unkown type of toolchain generation: %s" % gen)

            if is_recent_gen:
                py2_dep_vars = [x for x in dep_vars.keys() if '; versionsuffix: -Python-2.' in x]
                py3_dep_vars = [x for x in dep_vars.keys() if x.strip().endswith('; versionsuffix:')]
                if len(py2_dep_vars) == 1 and len(py3_dep_vars) == 1:
                    res = True

        return res

    def test_check_dep_vars(self):
        """Test check_dep_vars utility method."""

        # one single dep version: OK
        self.assertTrue(self.check_dep_vars('2019b', 'testdep', {
            'version: 1.2.3; versionsuffix:': ['foo-1.2.3.eb', 'bar-4.5.6.eb'],
        }))
        self.assertTrue(self.check_dep_vars('2019b', 'testdep', {
            'version: 1.2.3; versionsuffix: -test': ['foo-1.2.3.eb', 'bar-4.5.6.eb'],
        }))

        # two or more dep versions (no special case: not OK)
        self.assertFalse(self.check_dep_vars('2019b', 'testdep', {
            'version: 1.2.3; versionsuffix:': ['foo-1.2.3.eb'],
            'version: 4.5.6; versionsuffix:': ['bar-4.5.6.eb'],
        }))
        self.assertFalse(self.check_dep_vars('2019b', 'testdep', {
            'version: 0.0; versionsuffix:': ['foobar-0.0.eb'],
            'version: 1.2.3; versionsuffix:': ['foo-1.2.3.eb'],
            'version: 4.5.6; versionsuffix:': ['bar-4.5.6.eb'],
        }))

        # Java is a special case, with wrapped Java versions
        self.assertTrue(self.check_dep_vars('2019b', 'Java', {
            'version: 1.8.0_221; versionsuffix:': ['foo-1.2.3.eb'],
            'version: 1.8; versionsuffix:': ['foo-1.2.3.eb'],
        }))
        # two Java wrappers is not OK
        self.assertFalse(self.check_dep_vars('2019b', 'Java', {
            'version: 1.8.0_221; versionsuffix:': ['foo-1.2.3.eb'],
            'version: 1.8; versionsuffix:': ['foo-1.2.3.eb'],
            'version: 11.0.2; versionsuffix:': ['bar-4.5.6.eb'],
            'version: 11; versionsuffix:': ['bar-4.5.6.eb'],
        }))
        # OK to have two or more wrappers if versionsuffix is used to indicate exception
        self.assertTrue(self.check_dep_vars('2019b', 'Java', {
            'version: 1.8.0_221; versionsuffix:': ['foo-1.2.3.eb'],
            'version: 1.8; versionsuffix:': ['foo-1.2.3.eb'],
            'version: 11.0.2; versionsuffix:': ['bar-4.5.6-Java-11.eb'],
            'version: 11; versionsuffix:': ['bar-4.5.6-Java-11.eb'],
        }))
        # versionsuffix must be there for all easyconfigs to indicate exception
        self.assertFalse(self.check_dep_vars('2019b', 'Java', {
            'version: 1.8.0_221; versionsuffix:': ['foo-1.2.3.eb'],
            'version: 1.8; versionsuffix:': ['foo-1.2.3.eb'],
            'version: 11.0.2; versionsuffix:': ['bar-4.5.6-Java-11.eb', 'bar-4.5.6.eb'],
            'version: 11; versionsuffix:': ['bar-4.5.6-Java-11.eb', 'bar-4.5.6.eb'],
        }))
        self.assertTrue(self.check_dep_vars('2019b', 'Java', {
            'version: 1.8.0_221; versionsuffix:': ['foo-1.2.3.eb'],
            'version: 1.8; versionsuffix:': ['foo-1.2.3.eb'],
            'version: 11.0.2; versionsuffix:': ['bar-4.5.6-Java-11.eb'],
            'version: 11; versionsuffix:': ['bar-4.5.6-Java-11.eb'],
            'version: 12.1.6; versionsuffix:': ['foobar-0.0-Java-12.eb'],
            'version: 12; versionsuffix:': ['foobar-0.0-Java-12.eb'],
        }))

        # strange situation: odd number of Java versions
        # not OK: two Java wrappers (and no versionsuffix to indicate exception)
        self.assertFalse(self.check_dep_vars('2019b', 'Java', {
            'version: 1.8.0_221; versionsuffix:': ['foo-1.2.3.eb'],
            'version: 1.8; versionsuffix:': ['foo-1.2.3.eb'],
            'version: 11; versionsuffix:': ['bar-4.5.6.eb'],
        }))
        # OK because of -Java-11 versionsuffix
        self.assertTrue(self.check_dep_vars('2019b', 'Java', {
            'version: 1.8.0_221; versionsuffix:': ['foo-1.2.3.eb'],
            'version: 1.8; versionsuffix:': ['foo-1.2.3.eb'],
            'version: 11; versionsuffix:': ['bar-4.5.6-Java-11.eb'],
        }))
        # not OK: two Java wrappers (and no versionsuffix to indicate exception)
        self.assertFalse(self.check_dep_vars('2019b', 'Java', {
            'version: 1.8; versionsuffix:': ['foo-1.2.3.eb'],
            'version: 11.0.2; versionsuffix:': ['bar-4.5.6.eb'],
            'version: 11; versionsuffix:': ['bar-4.5.6.eb'],
        }))
        # OK because of -Java-11 versionsuffix
        self.assertTrue(self.check_dep_vars('2019b', 'Java', {
            'version: 1.8; versionsuffix:': ['foo-1.2.3.eb'],
            'version: 11.0.2; versionsuffix:': ['bar-4.5.6-Java-11.eb'],
            'version: 11; versionsuffix:': ['bar-4.5.6-Java-11.eb'],
        }))

        # two different versions of Boost is not OK
        self.assertFalse(self.check_dep_vars('2019b', 'Boost', {
            'version: 1.64.0; versionsuffix:': ['foo-1.2.3.eb'],
            'version: 1.70.0; versionsuffix:': ['foo-2.3.4.eb'],
        }))

        # a different Boost version that is only used as dependency for a matching Boost.Python is fine
        self.assertTrue(self.check_dep_vars('2019a', 'Boost', {
            'version: 1.64.0; versionsuffix:': ['Boost.Python-1.64.0-gompi-2019a.eb'],
            'version: 1.70.0; versionsuffix:': ['foo-2.3.4.eb'],
        }))
        self.assertTrue(self.check_dep_vars('2019a', 'Boost', {
            'version: 1.64.0; versionsuffix:': ['Boost.Python-1.64.0-gompi-2019a.eb'],
            'version: 1.66.0; versionsuffix:': ['Boost.Python-1.66.0-gompi-2019a.eb'],
            'version: 1.70.0; versionsuffix:': ['foo-2.3.4.eb'],
        }))
        self.assertFalse(self.check_dep_vars('2019a', 'Boost', {
            'version: 1.64.0; versionsuffix:': ['Boost.Python-1.64.0-gompi-2019a.eb'],
            'version: 1.66.0; versionsuffix:': ['foo-1.2.3.eb'],
            'version: 1.70.0; versionsuffix:': ['foo-2.3.4.eb'],
        }))

        self.assertTrue(self.check_dep_vars('2018a', 'Boost', {
            'version: 1.63.0; versionsuffix: -Python-2.7.14': ['EMAN2-2.21a-foss-2018a-Python-2.7.14-Boost-1.63.0.eb'],
            'version: 1.64.0; versionsuffix:': ['Boost.Python-1.64.0-gompi-2018a.eb'],
            'version: 1.66.0; versionsuffix:': ['BLAST+-2.7.1-foss-2018a.eb'],
        }))

        self.assertTrue(self.check_dep_vars('2019a', 'Boost', {
            'version: 1.64.0; versionsuffix:': [
                'Boost.Python-1.64.0-gompi-2019a.eb',
                'EMAN2-2.3-foss-2019a-Python-2.7.15.eb',
            ],
            'version: 1.70.0; versionsuffix:': [
                'BLAST+-2.9.0-gompi-2019a.eb',
                'Boost.Python-1.70.0-gompi-2019a.eb',
            ],
        }))

        # two variants is OK, if they're for Python 2.x and 3.x
        self.assertTrue(self.check_dep_vars('2020a', 'Python', {
            'version: 2.7.18; versionsuffix:': ['SciPy-bundle-2020.03-foss-2020a-Python-2.7.18.eb'],
            'version: 3.8.2; versionsuffix:': ['SciPy-bundle-2020.03-foss-2020a-Python-3.8.2.eb'],
        }))

        self.assertTrue(self.check_dep_vars('2020a', 'SciPy-bundle', {
            'version: 2020.03; versionsuffix: -Python-2.7.18': ['matplotlib-3.2.1-foss-2020a-Python-2.7.18.eb'],
            'version: 2020.03; versionsuffix: -Python-3.8.2': ['matplotlib-3.2.1-foss-2020a-Python-3.8.2.eb'],
        }))

        # for recent easyconfig generations, there's no versionsuffix anymore for Python 3
        self.assertTrue(self.check_dep_vars('2020b', 'Python', {
            'version: 2.7.18; versionsuffix:': ['SciPy-bundle-2020.11-foss-2020b-Python-2.7.18.eb'],
            'version: 3.8.6; versionsuffix:': ['SciPy-bundle-2020.11-foss-2020b.eb'],
        }))

        self.assertTrue(self.check_dep_vars('GCCcore-10.2', 'PyYAML', {
            'version: 5.3.1; versionsuffix:': ['IPython-7.18.1-GCCcore-10.2.0.eb'],
            'version: 5.3.1; versionsuffix: -Python-2.7.18': ['IPython-7.18.1-GCCcore-10.2.0-Python-2.7.18.eb'],
        }))

        self.assertTrue(self.check_dep_vars('2020b', 'SciPy-bundle', {
            'version: 2020.11; versionsuffix: -Python-2.7.18': ['matplotlib-3.3.3-foss-2020b-Python-2.7.18.eb'],
            'version: 2020.11; versionsuffix:': ['matplotlib-3.3.3-foss-2020b.eb'],
        }))

        # not allowed for older generations (foss/intel 2020a or older, GCC(core) 10.1.0 or older)
        self.assertFalse(self.check_dep_vars('2020a', 'SciPy-bundle', {
            'version: 2020.03; versionsuffix: -Python-2.7.18': ['matplotlib-3.2.1-foss-2020a-Python-2.7.18.eb'],
            'version: 2020.03; versionsuffix:': ['matplotlib-3.2.1-foss-2020a.eb'],
        }))

        # multiple dependency variants of specific software is OK, but only if indicated via versionsuffix
        self.assertTrue(self.check_dep_vars('2019b', 'TensorFlow', {
            'version: 1.15.2; versionsuffix: -TensorFlow-1.15.2':
                ['Horovod-0.18.2-fosscuda-2019b-TensorFlow-1.15.2.eb'],
            'version: 2.2.0; versionsuffix: -TensorFlow-2.2.0-Python-3.7.4':
                ['Horovod-0.19.5-fosscuda-2019b-TensorFlow-2.2.0-Python-3.7.4.eb'],
            'version: 2.1.0; versionsuffix: -Python-3.7.4': ['Keras-2.3.1-foss-2019b-Python-3.7.4.eb'],
        }))

        self.assertFalse(self.check_dep_vars('2019b', 'TensorFlow', {
            'version: 1.15.2; versionsuffix: ': ['Horovod-0.18.2-fosscuda-2019b.eb'],
            'version: 2.1.0; versionsuffix: -Python-3.7.4': ['Keras-2.3.1-foss-2019b-Python-3.7.4.eb'],
        }))

        self.assertTrue(self.check_dep_vars('2022b', 'Rust', {
            'version: 1.65.0; versionsuffix: ': ['maturin-1.1.0-GCCcore-12.2.0.eb'],
            'version: 1.75.0; versionsuffix: -Rust-1.75.0': ['maturin-1.4.0-GCCcore-12.2.0-Rust-1.75.0.eb'],
        }))

        self.assertFalse(self.check_dep_vars('2022b', 'Rust', {
            'version: 1.65.0; versionsuffix: ': ['maturin-1.1.0-GCCcore-12.2.0.eb'],
            'version: 1.75.0; versionsuffix: ': ['maturin-1.4.0-GCCcore-12.2.0.eb'],
        }))

    def test_dep_versions_per_toolchain_generation(self):
        """
        Check whether there's only one dependency version per toolchain generation actively used.
        This is enforced to try and limit the chance of running into conflicts when multiple modules built with
        the same toolchain are loaded together.
        """
        ecs_by_full_mod_name = dict((ec['full_mod_name'], ec) for ec in self.parsed_easyconfigs)
        if len(ecs_by_full_mod_name) != len(self.parsed_easyconfigs):
            self.fail('Easyconfigs with duplicate full_mod_name found')

        # Cache already determined dependencies
        ec_to_deps = dict()

        def get_deps_for(ec):
            """Get list of (direct) dependencies for specified easyconfig."""
            ec_mod_name = ec['full_mod_name']
            deps = ec_to_deps.get(ec_mod_name)
            if deps is None:
                deps = []
                for dep in ec['ec']['dependencies']:
                    dep_mod_name = dep['full_mod_name']
                    deps.append((dep['name'], dep['version'], dep['versionsuffix'], dep_mod_name))
                    # Note: Raises KeyError if dep not found
                    res = ecs_by_full_mod_name[dep_mod_name]
                    deps.extend(get_deps_for(res))
                ec_to_deps[ec_mod_name] = deps

            return deps

        # some software also follows <year>{a,b} versioning scheme,
        # which throws off the pattern matching done below for toolchain versions
        false_positives_regex = re.compile('^MATLAB-Engine-20[0-9][0-9][ab]')

        multi_dep_vars_msg = ''
        # restrict to checking dependencies of easyconfigs using common toolchains (start with 2018a)
        # and GCCcore subtoolchain for common toolchains, starting with GCCcore 7.x
        for pattern in ['20(1[89]|[2-9][0-9])[ab]', r'GCCcore-([7-9]|[1-9][0-9])\.[0-9]']:
            all_deps = {}
            regex = re.compile(r'^.*-(?P<tc_gen>%s).*\.eb$' % pattern)

            # collect variants for all dependencies of easyconfigs that use a toolchain that matches
            for ec in self.ordered_specs:
                ec_file = os.path.basename(ec['spec'])

                # take into account software which also follows a <year>{a,b} versioning scheme
                ec_file = false_positives_regex.sub('', ec_file)

                res = regex.match(ec_file)
                if res:
                    tc_gen = res.group('tc_gen')
                    all_deps_tc_gen = all_deps.setdefault(tc_gen, {})
                    for dep_name, dep_ver, dep_versuff, dep_mod_name in get_deps_for(ec):
                        dep_variants = all_deps_tc_gen.setdefault(dep_name, {})
                        # a variant is defined by version + versionsuffix
                        variant = "version: %s; versionsuffix: %s" % (dep_ver, dep_versuff)
                        # keep track of which easyconfig this is a dependency
                        dep_variants.setdefault(variant, set()).add(ec_file)

            # check which dependencies have more than 1 variant
            for tc_gen, deps in sorted(all_deps.items()):
                for dep, dep_vars in sorted(deps.items()):
                    if not self.check_dep_vars(tc_gen, dep, dep_vars):
                        multi_dep_vars_msg += "Found %s variants of '%s' dependency " % (len(dep_vars), dep)
                        multi_dep_vars_msg += "in easyconfigs using '%s' toolchain generation\n* " % tc_gen
                        multi_dep_vars_msg += '\n  * '.join("%s as dep for %s" % v for v in sorted(dep_vars.items()))
                        multi_dep_vars_msg += '\n'
        if multi_dep_vars_msg:
            self.fail('Should not have multiple variants of dependencies.\n' + multi_dep_vars_msg)

    def test_downloadable_or_instructions(self):
        """Make sure the sources are downloadable or there are instructions for how to download them."""
        problem_ecs = []
        for easyconfig in self.parsed_easyconfigs:
            ec = easyconfig['ec']
            # easyblocks where there'll be no sources
            if ec['easyblock'] in ['BuildEnv', 'Bundle', 'CrayToolchain', 'ModuleRC', 'SystemCompiler', 'SystemMPI',
                                   'Toolchain']:
                continue

            # easyconfigs where a dep provides the source
            if ec['name'] in [
                'imkl-FFTW',  # imkl
                'minizip',  # zlib
            ]:
                continue

            if (('download_instructions' in ec and ec['download_instructions']) or ('crates' in ec and ec['crates']) or
                    ('channels' in ec and ec['channels']) or ('source_urls' in ec and ec['source_urls'])):
                continue

            ok = False
            for source in ec['sources']:
                if isinstance(source, dict):
                    if 'git_config' in source:
                        ok = True
                        break
                    if 'source_urls' in source:
                        ok = True
                        break

            for ext in ec['exts_list']:
                if isinstance(ext, tuple) and len(ext) >= 3:
                    if 'source_urls' in ext[2]:
                        ok = True
                        break

            if 'components' in ec and ec['components']:
                for component in ec['components']:
                    if len(component) > 2 and not isinstance(component[2], str):
                        if 'source_urls' in component[2]:
                            ok = True
                            break

            if ok:
                continue

            problem_ecs.append(easyconfig['spec'])

        error_msg = "%d easyconfigs found without defined sources or download_instructions: %s"
        self.assertEqual(problem_ecs, [], error_msg % (len(problem_ecs), ', '.join(problem_ecs)))

    def test_sanity_check_paths(self):
        """Make sure specified sanity check paths adher to the requirements."""

        for ec in self.parsed_easyconfigs:
            ec_scp = ec['ec']['sanity_check_paths']
            if ec_scp != {}:
                # if sanity_check_paths is specified (i.e., non-default), it must adher to the requirements
                # both 'files' and 'dirs' keys, both with list values and with at least one a non-empty list
                error_msg = "sanity_check_paths for %s does not meet requirements: %s" % (ec['spec'], ec_scp)
                self.assertEqual(sorted(ec_scp.keys()), ['dirs', 'files'], error_msg)
                self.assertTrue(isinstance(ec_scp['dirs'], list), error_msg)
                self.assertTrue(isinstance(ec_scp['files'], list), error_msg)
                self.assertTrue(ec_scp['dirs'] or ec_scp['files'], error_msg)

    def test_r_libs_site_env_var(self):
        """Make sure $R_LIBS_SITE is being updated, rather than $R_LIBS."""
        # cfr. https://github.com/easybuilders/easybuild-easyblocks/pull/2326

        r_libs_ecs = []
        for ec in self.parsed_easyconfigs:
            for key in ('modextrapaths', 'modextravars'):
                if 'R_LIBS' in ec['ec'][key]:
                    r_libs_ecs.append(ec['spec'])

        error_msg = "%d easyconfigs found which set $R_LIBS, should be $R_LIBS_SITE: %s"
        self.assertEqual(r_libs_ecs, [], error_msg % (len(r_libs_ecs), ', '.join(r_libs_ecs)))

    def test_easyconfig_locations(self):
        """Make sure all easyconfigs files are in the right location."""
        easyconfig_dirs_regex = re.compile(r'/easybuild/easyconfigs/[0a-z]/[^/]+$')
        topdir = os.path.dirname(os.path.dirname(os.path.dirname(__file__)))
        for (dirpath, _, filenames) in os.walk(topdir):
            # ignore git/svn dirs & archived easyconfigs
            if '/.git/' in dirpath or '/.svn/' in dirpath or '__archive__' in dirpath:
                continue
            # check whether list of .eb files is non-empty
            easyconfig_files = [fn for fn in filenames if fn.endswith('eb')]
            if easyconfig_files:
                # check whether path matches required pattern
                if not easyconfig_dirs_regex.search(dirpath):
                    # only exception: TEMPLATE.eb
                    if not (dirpath.endswith('/easybuild/easyconfigs') and filenames == ['TEMPLATE.eb']):
                        self.assertTrue(False, "List of easyconfig files in %s is empty: %s" % (dirpath, filenames))

    def test_easyconfig_name_clashes(self):
        """Make sure there is not a name clash when all names are lowercase"""
        topdir = os.path.dirname(os.path.dirname(os.path.dirname(__file__)))
        names = defaultdict(list)
        # ignore git/svn dirs & archived easyconfigs
        ignore_dirs = ['.git', '.svn', '__archive__']
        for (dirpath, _, _) in os.walk(topdir):
            if not any('/%s' % d in dirpath for d in ignore_dirs):
                dirpath_split = dirpath.replace(topdir, '').split(os.sep)
                if len(dirpath_split) == 5:
                    name = dirpath_split[4]
                    names[name.lower()].append(name)

        duplicates = {}
        for name in names:
            if len(names[name]) > 1:
                duplicates[name] = names[name]

        if duplicates:
            self.assertTrue(False, "EasyConfigs with case-insensitive name clash: %s" % duplicates)

    @skip_if_not_pr_to_non_main_branch()
    def test_pr_sha256_checksums(self):
        """Make sure changed easyconfigs have SHA256 checksums in place."""

        # list of software for which checksums can not be required,
        # e.g. because 'source' files need to be constructed manually
        whitelist = [
            'Kent_tools-*',
            'MATLAB-*',
            'OCaml-*',
            'OpenFOAM-Extend-4.1-*',
            # sources for old versions of Bioconductor packages are no longer available,
            # so not worth adding checksums for at this point
            'R-bundle-Bioconductor-3.[2-5]',
        ]

        # the check_sha256_checksums function (again) creates an EasyBlock instance
        # for easyconfigs using the Bundle easyblock, this is a problem because the 'sources' easyconfig parameter
        # is updated in place (sources for components are added to the 'parent' sources) in Bundle's __init__;
        # therefore, we need to reset 'sources' to an empty list here if Bundle is used...
        # likewise for 'patches' and 'checksums'
        bundle_easyblocks = ['Bundle', 'CargoPythonBundle', 'PythonBundle', 'EB_OpenSSL_wrapper']
        for ec in self.changed_ecs:
            if ec['easyblock'] in bundle_easyblocks or ec['name'] in ['Clang-AOMP']:
                ec['sources'] = []
                ec['patches'] = []
                ec['checksums'] = []

        # filter out deprecated easyconfigs
        retained_changed_ecs = []
        for ec in self.changed_ecs:
            if not ec['deprecated']:
                retained_changed_ecs.append(ec)

        checksum_issues = check_sha256_checksums(retained_changed_ecs, whitelist=whitelist)
        self.assertTrue(len(checksum_issues) == 0, "No checksum issues:\n%s" % '\n'.join(checksum_issues))

    @skip_if_not_pr_to_non_main_branch()
    def test_pr_python_packages(self):
        """Several checks for easyconfigs that install (bundles of) Python packages."""

        # These packages do not support installation with 'pip'
        whitelist_pip = [
            r'ESMPy-.*',
            r'MATLAB-Engine-.*',
            r'Meld-.*',
            r'PyTorch-.*',
        ]

        whitelist_pip_check = [
            r'Mako-1.0.4.*Python-2.7.12.*',
            # no pip 9.x or newer for configparser easyconfigs using a 2016a or 2016b toolchain
            r'configparser-3.5.0.*-2016[ab].*',
            # mympirun is installed with system Python, pip may not be installed for system Python
            r'vsc-mympirun.*',
        ]

        failing_checks = []

        python_default_urls = PythonPackage.extra_options()['source_urls'][0]

        for ec in self.changed_ecs:

            with ec.disable_templating():
                ec_fn = os.path.basename(ec.path)
                easyblock = ec.get('easyblock')
                exts_defaultclass = ec.get('exts_defaultclass')
                exts_default_options = ec.get('exts_default_options', {})

                download_dep_fail = ec.get('download_dep_fail')
                use_pip = ec.get('use_pip')
                if use_pip is None:
                    use_pip = exts_default_options.get('use_pip')

            # only easyconfig parameters as they are defined in the easyconfig file,
            # does *not* include other easyconfig parameters with their default value!
            pure_ec = ec.parser.get_config_dict()

            # download_dep_fail should be set when using PythonPackage
            if easyblock == 'PythonPackage':
                if download_dep_fail is None:
                    failing_checks.append("'download_dep_fail' should be set in %s" % ec_fn)

                if pure_ec.get('source_urls') == python_default_urls:
                    failing_checks.append("'source_urls' should not be defined when using the default value "
                                          "in %s" % ec_fn)

            # use_pip should be set when using PythonPackage or PythonBundle,
            # or an easyblock that derives from it (except for whitelisted easyconfigs)
            if easyblock in ['CargoPythonBundle', 'CargoPythonPackage', 'PythonBundle', 'PythonPackage']:
                if use_pip is None and not any(re.match(regex, ec_fn) for regex in whitelist_pip):
                    failing_checks.append("'use_pip' should be set in %s" % ec_fn)

            if exts_defaultclass == 'PythonPackage':
                # bundle of Python packages should use PythonBundle
                if easyblock == 'Bundle':
                    fail = "'PythonBundle' easyblock should be used for bundle of Python packages in %s" % ec_fn
                    failing_checks.append(fail)

            # if Python is a dependency, that should be reflected in the versionsuffix since v3.8.6
            has_recent_python3_dep = any(LooseVersion(dep['version']) >= LooseVersion('3.8.6')
                                         for dep in ec['dependencies'] if dep['name'] == 'Python')
            has_old_python_dep = any(LooseVersion(dep['version']) < LooseVersion('3.8.6')
                                     for dep in ec['dependencies'] if dep['name'] == 'Python')
            # Tkinter is an exception, since its version always matches the Python version anyway
            # Z3 is an exception, since it has easyconfigs with and without Python bindings
            exception_python_suffix = ['Tkinter', 'Z3']
            # Also whitelist some specific easyconfigs from this check
            # TODO: clean whitelist in EB 5.0
            whitelist_python_suffix = [
                'Amber-16-*-2018b-AmberTools-17-patchlevel-10-15.eb',
                'Amber-16-intel-2017b-AmberTools-17-patchlevel-8-12.eb',
                'R-keras-2.1.6-foss-2018a-R-3.4.4.eb',
            ]
            whitelisted = any(re.match(regex, ec_fn) for regex in whitelist_python_suffix)

            if ec.name in exception_python_suffix or whitelisted:
                continue
            elif has_old_python_dep and not re.search(r'-Python-[23]\.[0-9]+\.[0-9]+', ec['versionsuffix']):
                msg = "'-Python-%%(pyver)s' should be included in versionsuffix in %s" % ec_fn
                # This is only a failure for newly added ECs, not for existing ECS
                # As that would probably break many ECs
                if ec_fn in self.added_ecs_filenames:
                    failing_checks.append(msg)
                else:
                    print('\nNote: Failed non-critical check: ' + msg)
            elif has_recent_python3_dep and re.search(r'-Python-3\.[0-9]+\.[0-9]+', ec['versionsuffix']):
                msg = "'-Python-%%(pyver)s' should no longer be included in versionsuffix in %s" % ec_fn
                failing_checks.append(msg)

            # require that running of "pip check" during sanity check is enabled via sanity_pip_check
            if easyblock in ['CargoPythonBundle', 'CargoPythonPackage', 'PythonBundle', 'PythonPackage']:
                sanity_pip_check = ec.get('sanity_pip_check') or exts_default_options.get('sanity_pip_check')
                if not sanity_pip_check and not any(re.match(regex, ec_fn) for regex in whitelist_pip_check):
                    failing_checks.append("sanity_pip_check should be enabled in %s" % ec_fn)

        if failing_checks:
            self.fail('\n'.join(failing_checks))

    @skip_if_not_pr_to_non_main_branch()
    def test_pr_R_packages(self):
        """Several checks for easyconfigs that install (bundles of) R packages."""
        failing_checks = []

        for ec in self.changed_ecs:
            ec_fn = os.path.basename(ec.path)
            exts_defaultclass = ec.get('exts_defaultclass')
            if exts_defaultclass == 'RPackage' or ec.name == 'R':
                seen_exts = set()
                for ext in ec['exts_list']:
                    if isinstance(ext, (tuple, list)):
                        ext_name = ext[0]
                    else:
                        ext_name = ext
                    if ext_name in seen_exts:
                        failing_checks.append('%s was added multiple times to exts_list in %s' % (ext_name, ec_fn))
                    else:
                        seen_exts.add(ext_name)
        self.assertFalse(failing_checks, '\n'.join(failing_checks))

    @skip_if_not_pr_to_non_main_branch()
    def test_pr_sanity_check_paths(self):
        """Make sure a custom sanity_check_paths value is specified for easyconfigs that use a generic easyblock."""

        # some generic easyblocks already have a decent customised sanity_check_paths,
        # including CargoPythonPackage, CMakePythonPackage, GoPackage, JuliaBundle, PerlBundle,
        #           PythonBundle & PythonPackage;
        # BuildEnv, ModuleRC and Toolchain easyblocks doesn't install anything so there is nothing to check.
        whitelist = ['BuildEnv', 'CargoPythonBundle', 'CargoPythonPackage', 'CMakePythonPackage', 'CrayToolchain',
                     'GoPackage', 'JuliaBundle', 'ModuleRC', 'PerlBundle', 'PythonBundle', 'PythonPackage', 'Toolchain']
        # Bundles of dependencies without files of their own
        # Autotools: Autoconf + Automake + libtool, (recent) GCC: GCCcore + binutils, CUDA: GCC + CUDAcore,
        # CESM-deps: Python + Perl + netCDF + ESMF + git, FEniCS: DOLFIN and co,
        # Jupyter-bundle: JupyterHub + JupyterLab + notebook + nbclassic + jupyter-server-proxy
        # + jupyterlmod + jupyter-resource-usage
        # Python-bundle: Python + SciPy-bundle + matplotlib + JupyterLab
        bundles_whitelist = ['Autotools', 'CESM-deps', 'CUDA', 'ESL-Bundle', 'FEniCS', 'GCC', 'Jupyter-bundle',
                             'Python-bundle', 'ROCm']

        failing_checks = []

        for ec in self.changed_ecs:
            easyblock = ec.get('easyblock')
            if is_generic_easyblock(easyblock) and not ec.get('sanity_check_paths'):

                sanity_check_ok = False

                if easyblock in whitelist or (easyblock == 'Bundle' and ec['name'] in bundles_whitelist):
                    sanity_check_ok = True

                # also allow bundles that enable per-component sanity checks
                elif easyblock == 'Bundle':
                    if ec['sanity_check_components'] or ec['sanity_check_all_components']:
                        sanity_check_ok = True

                if not sanity_check_ok:
                    ec_fn = os.path.basename(ec.path)
                    failing_checks.append("No custom sanity_check_paths found in %s" % ec_fn)

        self.assertFalse(failing_checks, '\n'.join(failing_checks))

    @skip_if_not_pr_to_non_main_branch()
    def test_pr_https(self):
        """Make sure https:// URL is used (if it exists) for homepage/source_urls (rather than http://)."""

        whitelist = [
            'Kaiju',  # invalid certificate at https://kaiju.binf.ku.dk
            'libxml2',  # https://xmlsoft.org works, but invalid certificate
            'p4vasp',  # https://www.p4vasp.at doesn't work
            'ITSTool',  # https://itstool.org/ doesn't work
            'UCX-',  # bad certificate for https://www.openucx.org
            'MUMPS',  # https://mumps.enseeiht.fr doesn't work
            'PyFR',  # https://www.pyfr.org doesn't work
            'PycURL',  # bad certificate for https://pycurl.io/
        ]
        url_whitelist = [
            # https:// doesn't work, results in index page being downloaded instead
            # (see https://github.com/easybuilders/easybuild-easyconfigs/issues/9692)
            'http://isl.gforge.inria.fr',
            # https:// leads to File Not Found
            'http://tau.uoregon.edu/',
            # https:// has outdated SSL configurations
            'http://faculty.scs.illinois.edu',
        ]
        # Cache: Mapping of already checked HTTP urls to whether the HTTPS variant works
        checked_urls = dict()

        def check_https_url(http_url):
            """Check if the https url works"""
            http_url = http_url.rstrip('/')  # Remove trailing slashes
            https_url_works = checked_urls.get(http_url)
            if https_url_works is None:
                https_url = http_url.replace('http://', 'https://')
                try:
                    https_url_works = bool(urlopen(https_url, timeout=5))
                except Exception:
                    https_url_works = False
            checked_urls[http_url] = https_url_works

        http_regex = re.compile('http://[^"\'\n]+', re.M)

        failing_checks = []
        for ec in self.changed_ecs:
            ec_fn = os.path.basename(ec.path)

            # skip whitelisted easyconfigs
            if any(ec_fn.startswith(x) for x in whitelist):
                continue

            # ignore commented out lines in easyconfig files when checking for http:// URLs
            ec_txt = '\n'.join(line for line in ec.rawtxt.split('\n') if not line.startswith('#'))

            for http_url in http_regex.findall(ec_txt):

                # skip whitelisted http:// URLs
                if any(http_url.startswith(x) for x in url_whitelist):
                    continue

                if check_https_url(http_url):
                    failing_checks.append("Found http:// URL in %s, should be https:// : %s" % (ec_fn, http_url))
        if failing_checks:
            self.fail('\n'.join(failing_checks))

    @skip_if_not_pr_to_non_main_branch()
    def test_ec_file_permissions(self):
        """Make sure correct access rights are set for easyconfigs."""

        failing_checks = []
        for ec in self.changed_ecs:
            ec_fn = os.path.basename(ec.path)
            st = os.stat(ec.path)
            read_perms = stat.S_IRUSR | stat.S_IRGRP | stat.S_IROTH
            exec_perms = stat.S_IXUSR | stat.S_IXGRP | stat.S_IXOTH
            wrong_perms = []
            if (st.st_mode & read_perms) != read_perms:
                wrong_perms.append("readable (owner, group, other)")
            if st.st_mode & exec_perms:
                wrong_perms.append("not executable")
            if not (st.st_mode & stat.S_IWUSR):
                wrong_perms.append("at least owner writable")
            if wrong_perms:
                failing_checks.append("%s must be %s, is: %s" % (ec_fn, ", ".join(wrong_perms), oct(st.st_mode)))

        if failing_checks:
            self.fail('\n'.join(failing_checks))

    @skip_if_not_pr_to_non_main_branch()
    def test_pr_CMAKE_BUILD_TYPE(self):
        """Make sure -DCMAKE_BUILD_TYPE is no longer used (replaced by build_type)"""
        failing_checks = []
        for ec in self.changed_ecs:
            ec_fn = os.path.basename(ec.path)
            configopts = ec.get('configopts')
            build_type = ec.get('build_type')

            if configopts and '-DCMAKE_BUILD_TYPE' in configopts:
                failing_checks.append("Found -DCMAKE_BUILD_TYPE in configopts. Use build_type instead: %s" % ec_fn)
            if build_type == 'Release':
                failing_checks.append("build_type was set to the default of 'Release'. "
                                      "Omit this to base it on toolchain_opts.debug: %s" % ec_fn)
        if failing_checks:
            self.fail('\n'.join(failing_checks))

    @skip_if_not_pr_to_non_main_branch()
    def test_pr_patch_descr(self):
        """
        Check whether all patch files touched in PR have a description on top.
        """
        no_descr_patches = []
        for patch in self.changed_patches:
            patch_txt = read_file(patch)
            if patch_txt.startswith('--- '):
                no_descr_patches.append(patch)

        self.assertFalse(no_descr_patches, "No description found in patches: %s" % ', '.join(no_descr_patches))


def template_easyconfig_test(self, spec):
    """Tests for an individual easyconfig: parsing, instantiating easyblock, check patches, ..."""

    # set to False, so it's False in case of this test failing
    global single_tests_ok
    prev_single_tests_ok = single_tests_ok
    single_tests_ok = False

    # parse easyconfig
    ecs = process_easyconfig(spec)
    if len(ecs) == 1:
        ec = ecs[0]['ec']

        # cache the parsed easyconfig, to avoid that it is parsed again
        EasyConfigTest._parsed_easyconfigs.append(ecs[0])
    else:
        self.fail("easyconfig %s does not contain blocks, yields only one parsed easyconfig" % spec)

    # check easyconfig file name
    expected_fn = '%s-%s.eb' % (ec['name'], det_full_ec_version(ec))
    msg = "Filename '%s' of parsed easyconfig matches expected filename '%s'" % (spec, expected_fn)
    self.assertEqual(os.path.basename(spec), expected_fn, msg)

    name, easyblock = fetch_parameters_from_easyconfig(ec.rawtxt, ['name', 'easyblock'])

    # make sure easyconfig file is in expected location
    expected_subdir = os.path.join('easybuild', 'easyconfigs', letter_dir_for(name), name)
    subdir = os.path.join(*spec.split(os.path.sep)[-5:-1])
    fail_msg = "Easyconfig file %s not in expected subdirectory %s" % (spec, expected_subdir)
    self.assertEqual(expected_subdir, subdir, fail_msg)

    # sanity check for software name, moduleclass
    self.assertEqual(ec['name'], name)
    self.assertTrue(ec['moduleclass'] in build_option('valid_module_classes'))
    # base is the default value for moduleclass, which should never be used,
    # and moduleclass should always be set in the easyconfig file
    self.assertNotEqual(ec['moduleclass'], 'base',
                        "moduleclass should be set, and not be set to 'base', for %s" % spec)

    # instantiate easyblock with easyconfig file
    app_class = get_easyblock_class(easyblock, name=name)

    # check that automagic fallback to ConfigureMake isn't done (deprecated behaviour)
    fn = os.path.basename(spec)
    error_msg = "%s relies on automagic fallback to ConfigureMake, should use easyblock = 'ConfigureMake' instead" % fn
    self.assertTrue(easyblock or app_class is not ConfigureMake, error_msg)

    # dump the easyconfig file;
    # this should be done before creating the easyblock instance (done below via app_class),
    # because some easyblocks (like PythonBundle) modify easyconfig parameters at initialisation
    handle, test_ecfile = tempfile.mkstemp()
    os.close(handle)

    ec.dump(test_ecfile)
    dumped_ec = EasyConfigParser(test_ecfile).get_config_dict()
    os.remove(test_ecfile)

    app = app_class(ec)

    # more sanity checks
    self.assertEqual(name, app.name)
    self.assertEqual(ec['version'], app.version)

    failing_checks = []

    # make sure that deprecated 'dummy' toolchain is no longer used, should use 'system' toolchain instead
    if ec['toolchain']['name'] == 'dummy':
        failing_checks.append("%s should use 'system' toolchain rather than deprecated 'dummy' toolchain")

    # make sure that $root is not used, since it is not compatible with module files in Lua syntax
    res = re.findall(r'.*\$root.*', ec.rawtxt, re.M)
    if res:
        failing_checks.append("Found use of '$root', not compatible with modules in Lua syntax, "
                              "use '%%(installdir)s' instead: %s" % res)

    # check for redefined easyconfig parameters, there should be none...
    param_def_regex = re.compile(r'^(?P<key>\w+)\s*=', re.M)
    keys = param_def_regex.findall(ec.rawtxt)
    redefined_keys = []
    for key in sorted(nub(keys)):
        cnt = keys.count(key)
        if cnt > 1:
            redefined_keys.append((key, cnt))

    if redefined_keys:
        failing_checks.append("There should be no redefined easyconfig parameters, found %d: " % len(redefined_keys) +
                              ', '.join('%s (%d)' % x for x in redefined_keys))

    # make sure that download_dep_fail, use_pip, sanity_pip_check are not explicitly enabled,
    # since they are enabled by default now in PythonPackage easyblock
    patterns = [
        # top-level easyconfig parameters
        """^download_dep_fail = True""",
        """^sanity_pip_check = True""",
        """^use_pip = True""",
        # for specific extensions, or in exts_default_options
        """["']download_dep_fail["']: True""",
        """["']sanity_pip_check["']: True""",
        """["']use_pip["']: True""",
    ]
    hits = []
    for pattern in patterns:
        regex = re.compile(pattern, re.M)
        hits += regex.findall(ec.rawtxt)

    error_msg = "download_dep_fail, sanity_pip_check, use_pip should not be set to True "
    error_msg += "(already enabled by default in PythonPackage easyblock)"
    self.assertFalse(hits, error_msg)

    # make sure old GitHub urls for EasyBuild that include 'hpcugent' are no longer used
    old_urls = [
        'github.com/hpcugent/easybuild',
        'hpcugent.github.com/easybuild',
        'hpcugent.github.io/easybuild',
    ]
    failing_checks.extend("Old URL '%s' found" % old_url for old_url in old_urls if old_url in ec.rawtxt)

    # make sure binutils is included as a (build) dep if toolchain is GCCcore
    if ec['toolchain']['name'] == 'GCCcore':
        # easyblocks without a build step
        non_build_blocks = ['Binary', 'JAR', 'PackedBinary', 'Tarball']
        # some software packages do not have a build step
        non_build_soft = ['ANIcalculator', 'Eigen']

        requires_binutils = ec['easyblock'] not in non_build_blocks and ec['name'] not in non_build_soft

        # let's also exclude the very special case where the system GCC is used as GCCcore, and only apply this
        # exception to the dependencies of binutils (since we should eventually build a new binutils with GCCcore)
        if ec['toolchain']['version'] == 'system':
            binutils_complete_dependencies = ['M4', 'Bison', 'flex', 'help2man', 'zlib', 'binutils']
            requires_binutils &= bool(ec['name'] not in binutils_complete_dependencies)

        # if no sources/extensions/components are specified, it's just a bundle (nothing is being compiled)
        requires_binutils &= bool(ec['sources'] or ec['exts_list'] or ec.get('components'))

        if requires_binutils:
            # dependencies() returns both build and runtime dependencies
            # in some cases, binutils can also be a runtime dep (e.g. for Clang)
            # Also using GCC directly as a build dep is also allowed (it includes the correct binutils)
            dep_names = [d['name'] for d in ec.dependencies()]
            if 'binutils' not in dep_names and 'GCC' not in dep_names:
                failing_checks.append("binutils or GCC is a build dep: " + str(dep_names))

    # make sure that OpenSSL wrapper is used rather than OS dependency,
    # for easyconfigs using a 2021a (sub)toolchain or more recent common toolchain version
    osdeps = ec['osdependencies']
    if osdeps:
        # check whether any entry in osdependencies related to OpenSSL
        openssl_osdep = False
        for osdep in osdeps:
            if isinstance(osdep, str):
                osdep = [osdep]
            if any('libssl' in x for x in osdep) or any('openssl' in x for x in osdep):
                openssl_osdep = True

        if openssl_osdep:
            tcname = ec['toolchain']['name']
            tcver = LooseVersion(ec['toolchain']['version'])

            gcc_subtc_2021a = tcname in ('GCCcore', 'GCC') and tcver > LooseVersion('10.3')
            if gcc_subtc_2021a or (tcname in ('foss', 'gompi', 'iimpi', 'intel') and tcver >= LooseVersion('2021')):
                if openssl_osdep:
                    failing_checks.append("OpenSSL should not be listed as OS dependency")

    src_cnt = len(ec['sources'])
    patch_checksums = ec['checksums'][src_cnt:]

    # make sure all patch files are available
    specdir = os.path.dirname(spec)
    basedir = os.path.dirname(os.path.dirname(specdir))
    for idx, patch in enumerate(ec['patches']):
        patch_dir = specdir
        if isinstance(patch, str):
            patch_name = patch
        elif isinstance(patch, (tuple, list)):
            patch_name = patch[0]
        elif isinstance(patch, dict):
            patch_name = patch['name']
            if patch['alt_location']:
                patch_dir = os.path.join(basedir, letter_dir_for(patch['alt_location']), patch['alt_location'])

        # only check actual patch files, not other files being copied via the patch functionality
        patch_full = os.path.join(patch_dir, patch_name)
        if patch_name.endswith('.patch') and not os.path.isfile(patch_full):
            failing_checks.append("Patch file %s is missing" % patch_full)
        # verify checksum for each patch file
        elif idx < len(patch_checksums) and (os.path.exists(patch_full) or patch_name.endswith('.patch')):
            checksum = patch_checksums[idx]
            if not verify_checksum(patch_full, checksum):
                failing_checks.append("Invalid checksum for patch file %s: %s" % (patch_name, checksum))

    # make sure 'source' step is not being skipped,
    # since that implies not verifying the checksum
    if ec['checksums'] and ('source' in ec['skipsteps']):
        failing_checks.append("'source' step should not be skipped, since that implies not verifying checksums")

    for ext in ec.get_ref('exts_list'):
        if isinstance(ext, (tuple, list)) and len(ext) == 3:
            ext_name = ext[0]
            if not isinstance(ext[2], dict):
                failing_checks.append("3rd element of extension spec for %s must be a dictionary" % ext_name)

    # Need to check now as collect_exts_file_info relies on correct exts_list
    if failing_checks:
        self.fail('Verification for %s failed:\n' % os.path.basename(spec) + '\n'.join(failing_checks))

    # After the sanity check above, use collect_exts_file_info to resolve templates etc. correctly
    for ext in app.collect_exts_file_info(fetch_files=False, verify_checksums=False):
        try:
            ext_options = ext['options']
        except KeyError:
            # No options --> Only have a name which is valid, so nothing to check
            continue

        checksums = ext_options.get('checksums', [])
        src_cnt = len(ext_options.get('sources', [])) or 1
        patch_checksums = checksums[src_cnt:]

        for idx, ext_patch in enumerate(ext.get('patches', [])):
            if isinstance(ext_patch, (tuple, list)):
                ext_patch = ext_patch[0]

            # only check actual patch files, not other files being copied via the patch functionality
            ext_patch_full = os.path.join(specdir, ext_patch['name'])
            if ext_patch_full.endswith('.patch') and not os.path.isfile(ext_patch_full):
                failing_checks.append("Patch file %s for extension %s is missing." % (ext_patch['name'], ext_name))
                continue

            # verify checksum for each patch file
            if idx < len(patch_checksums) and os.path.exists(ext_patch_full):
                checksum = patch_checksums[idx]
                if not verify_checksum(ext_patch_full, checksum):
                    failing_checks.append("Invalid checksum for patch %s for extension %s: %s."
                                          % (ext_patch['name'], ext_name, checksum))

    # check whether all extra_options defined for used easyblock are defined
    extra_opts = app.extra_options()
    for key in extra_opts:
        if key not in app.cfg:
            failing_checks.append("Missing extra_option '%s'" % key)

    app.close_log()
    os.remove(app.logfile)

    # inject dummy values for templates that are only known at a later stage
    dummy_template_values = {
        'builddir': '/dummy/builddir',
        'installdir': '/dummy/installdir',
        'parallel': '2',
    }
    ec.template_values.update(dummy_template_values)

    ec_dict = ec.parser.get_config_dict()
    orig_toolchain = ec_dict['toolchain']
    for key in ec_dict:
        # skip parameters for which value is equal to default value
        orig_val = ec_dict[key]
        if key in DEFAULT_CONFIG and orig_val == DEFAULT_CONFIG[key][0]:
            continue
        if key in extra_opts and orig_val == extra_opts[key][0]:
            continue
        if key not in DEFAULT_CONFIG and key not in extra_opts:
            continue

        orig_val = resolve_template(ec_dict[key], ec.template_values)
        dumped_val = resolve_template(dumped_ec[key], ec.template_values)

        # skip SYSTEM template constant check for 2019b and older toolchain generation easyconfigs
        # since these fail other CI checks when updated
        regex = re.compile(r'(201\d([ab]|\.\d+))|(^[1-8]\.\d+\.\d+)')
        skip_system_template_check = regex.match(ec['toolchain']['version'])

        # take into account that dumped value for *dependencies may include hard-coded subtoolchains
        # if no easyconfig was found for the dependency with the 'parent' toolchain,
        # if may get resolved using a subtoolchain, which is then hardcoded in the dumped easyconfig
        if key in DEPENDENCY_PARAMETERS:
            # number of dependencies should remain the same
            if len(orig_val) != len(dumped_val):
                failing_checks.append("Length difference for %s: %s vs %s" % (key, orig_val, dumped_val))
                continue
            for orig_dep, dumped_dep in zip(orig_val, dumped_val):
                # name should always match
                if orig_dep[0] != dumped_dep[0]:
                    failing_checks.append("Different name in %s: %s vs %s" % (key, orig_dep[0], dumped_dep[0]))

                desc = '%s of %s' % (orig_dep[0], key)
                # version should always match, or be a possibility from the version dict
                if isinstance(orig_dep[1], dict):
                    if dumped_dep[1] not in orig_dep[1].values():
                        failing_checks.append("Wrong version in %s: %s vs %s"
                                              % (desc, dumped_dep[1], orig_dep[1].values()))
                elif orig_dep[1] != dumped_dep[1]:
                    failing_checks.append("Different version in %s: %s vs %s" % (desc, orig_dep[1], dumped_dep[1]))

                # 3rd value is versionsuffix;
                if len(dumped_dep) >= 3:
                    # if no versionsuffix was specified in original dep spec, then dumped value should be empty string
                    if len(orig_dep) >= 3:
                        if orig_dep[2] != dumped_dep[2]:
                            failing_checks.append("Different versionsuffix in %s: %s vs %s"
                                                  % (desc, orig_dep[2], dumped_dep[2]))
                    elif dumped_dep[2] != '':
                        failing_checks.append("Unexpected versionsuffix in %s: %s" % (desc, dumped_dep[2]))

                # 4th value is toolchain spec
                if len(dumped_dep) >= 4:
                    if len(orig_dep) >= 4:
                        # use of `True` is deprecated in favour of the more intuitive `SYSTEM` template
                        if orig_dep[3] is True:
                            if skip_system_template_check:
                                if dumped_dep[3] != EASYCONFIG_CONSTANTS['SYSTEM'][0]:
                                    failing_checks.append("Should use SYSTEM in %s, found %s"
                                                          % (desc, dumped_dep[3]))
                            else:
                                failing_checks.append(
                                    "use of `True` to indicate the system toolchain for "
                                    "%s is deprecated, use the `SYSTEM` template constant instead" % desc
                                )
                        elif orig_dep[3] != dumped_dep[3]:
                            failing_checks.append("Different toolchain in %s: %s vs %s"
                                                  % (desc, orig_dep[3], dumped_dep[3]))
                    else:
                        # if a subtoolchain is specifed (only) in the dumped easyconfig,
                        # it should *not* be the same as the parent toolchain
                        parent_tc = (orig_toolchain['name'], orig_toolchain['version'])
                        if dumped_dep[3] == parent_tc:
                            failing_checks.append("Explicit toolchain in %s should not be the parent toolchain (%s)"
                                                  % (desc, parent_tc))

        # take into account that for some string-valued easyconfig parameters (configopts & co),
        # the easyblock may have injected additional values, which affects the dumped easyconfig file
<<<<<<< HEAD
        elif isinstance(orig_val, str):
            error_msg = "%s value '%s' should start with '%s'" % (key, dumped_val, orig_val)
            self.assertTrue(dumped_val.startswith(orig_val), error_msg)
        else:
            error_msg = "%s value should be equal in original and dumped easyconfig: '%s' vs '%s'"
            self.assertEqual(orig_val, dumped_val, error_msg % (key, orig_val, dumped_val))
=======
        elif isinstance(orig_val, string_type):
            if not dumped_val.startswith(orig_val):
                failing_checks.append("%s value '%s' should start with '%s'" % (key, dumped_val, orig_val))
        elif orig_val != dumped_val:
            failing_checks.append("%s value should be equal in original and dumped easyconfig: '%s' vs '%s'")

    if failing_checks:
        self.fail('Verification for %s failed:\n' % os.path.basename(spec) + '\n'.join(failing_checks))
>>>>>>> baa77232

    # test passed, so set back
    single_tests_ok = prev_single_tests_ok


def suite(loader=None):
    """Return all easyblock initialisation tests."""
    def make_inner_test(spec_path):
        def innertest(self):
            template_easyconfig_test(self, spec_path)
        return innertest

    # dynamically generate a separate test for each of the available easyconfigs
    # define new inner functions that can be added as class methods to InitTest
    easyconfigs_path = get_paths_for('easyconfigs')[0]
    cnt = 0
    for (subpath, dirs, specs) in os.walk(easyconfigs_path, topdown=True):

        # ignore archived easyconfigs
        if '__archive__' in dirs:
            dirs.remove('__archive__')

        for spec in specs:
            if spec.endswith('.eb') and spec != 'TEMPLATE.eb':
                cnt += 1
                innertest = make_inner_test(os.path.join(subpath, spec))
                innertest.__doc__ = "Test for easyconfig %s" % spec
                # double underscore so parsing tests are run first
                innertest.__name__ = "test__parse_easyconfig_%s" % spec
                setattr(EasyConfigTest, innertest.__name__, innertest)

    print("Found %s easyconfigs..." % cnt)
    if not loader:
        loader = TestLoader()
    return loader.loadTestsFromTestCase(EasyConfigTest)


if __name__ == '__main__':
    main()<|MERGE_RESOLUTION|>--- conflicted
+++ resolved
@@ -1721,23 +1721,16 @@
 
         # take into account that for some string-valued easyconfig parameters (configopts & co),
         # the easyblock may have injected additional values, which affects the dumped easyconfig file
-<<<<<<< HEAD
         elif isinstance(orig_val, str):
-            error_msg = "%s value '%s' should start with '%s'" % (key, dumped_val, orig_val)
-            self.assertTrue(dumped_val.startswith(orig_val), error_msg)
-        else:
-            error_msg = "%s value should be equal in original and dumped easyconfig: '%s' vs '%s'"
-            self.assertEqual(orig_val, dumped_val, error_msg % (key, orig_val, dumped_val))
-=======
-        elif isinstance(orig_val, string_type):
             if not dumped_val.startswith(orig_val):
-                failing_checks.append("%s value '%s' should start with '%s'" % (key, dumped_val, orig_val))
+                failing_checks.append(f"{key} value '{dumped_val}' should start with '{orig_val}'")
         elif orig_val != dumped_val:
-            failing_checks.append("%s value should be equal in original and dumped easyconfig: '%s' vs '%s'")
+            fail_msg = f"{key} value should be equal in original and dumped easyconfig: "
+            fail_msg += f"'{orig_val}' vs '{dumped_val}'"
+            failing_checks.append(fail_msg)
 
     if failing_checks:
         self.fail('Verification for %s failed:\n' % os.path.basename(spec) + '\n'.join(failing_checks))
->>>>>>> baa77232
 
     # test passed, so set back
     single_tests_ok = prev_single_tests_ok
