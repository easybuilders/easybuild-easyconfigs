--- conflicted
+++ resolved
@@ -590,25 +590,6 @@
             'MUMPS': [(r'5\.6\.1; versionsuffix: -metis-seq', [r'FDMNES'])],
             # SRA-toolkit 3.0.0 requires ncbi-vdb 3.0.0, Finder requires SRA-Toolkit 3.0.0
             'ncbi-vdb': [(r'3\.0\.0', [r'SRA-Toolkit-3\.0\.0', r'finder-1\.1\.0'])],
-<<<<<<< HEAD
-            # TensorFlow 2.5+ requires a more recent NCCL than version 2.4.8 used in 2019b generation;
-            # Horovod depends on TensorFlow, so same exception required there
-            'NCCL': [(r'2\.11\.4', [r'TensorFlow-2\.[5-9]\.', r'Horovod-0\.2[2-9]'])],
-            # rampart requires nodejs > 10, artic-ncov2019 requires rampart
-            'nodejs': [('12.16.1', ['rampart-1.2.0rc3-', 'artic-ncov2019-2020.04.13'])],
-            # some software depends on an older numba;
-            # this includes BirdNET, cell2location, cryoDRGN, librosa, PyOD, Python-Geometric, scVelo, scanpy
-            'numba': [
-                (r'0\.52\.0', [r'cell2location-0\.05-alpha-', r'cryoDRGN-0\.3\.2-', r'loompy-3\.0\.6-',
-                               r'PyOD-0\.8\.7-', r'PyTorch-Geometric-1\.6\.3', r'scanpy-1\.7\.2-',
-                               r'umap-learn-0\.4\.6-']),
-            ],
-            'Octave': [
-                # Octave requires Java/21
-                (r'9\.2\.0', [r'Java-21']),
-            ],
-=======
->>>>>>> 98d694f7
             'OpenFOAM': [
                 # CFDEMcoupling requires OpenFOAM 5.x
                 (r'5\.0-20180606', [r'CFDEMcoupling-3\.8\.0']),
