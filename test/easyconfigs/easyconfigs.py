##
# Copyright 2013-2020 Ghent University
#
# This file is part of EasyBuild,
# originally created by the HPC team of Ghent University (http://ugent.be/hpc/en),
# with support of Ghent University (http://ugent.be/hpc),
# the Flemish Supercomputer Centre (VSC) (https://www.vscentrum.be),
# Flemish Research Foundation (FWO) (http://www.fwo.be/en)
# and the Department of Economy, Science and Innovation (EWI) (http://www.ewi-vlaanderen.be/en).
#
# https://github.com/easybuilders/easybuild
#
# EasyBuild is free software: you can redistribute it and/or modify
# it under the terms of the GNU General Public License as published by
# the Free Software Foundation v2.
#
# EasyBuild is distributed in the hope that it will be useful,
# but WITHOUT ANY WARRANTY; without even the implied warranty of
# MERCHANTABILITY or FITNESS FOR A PARTICULAR PURPOSE.  See the
# GNU General Public License for more details.
#
# You should have received a copy of the GNU General Public License
# along with EasyBuild.  If not, see <http://www.gnu.org/licenses/>.
##
"""
Unit tests for easyconfig files.

@author: Kenneth Hoste (Ghent University)
"""
import glob
import os
import re
import shutil
import sys
import tempfile
from distutils.version import LooseVersion
from unittest import TestCase, TestLoader, main

import easybuild.main as eb_main
import easybuild.tools.options as eboptions
from easybuild.base import fancylogger
from easybuild.easyblocks.generic.configuremake import ConfigureMake
from easybuild.framework.easyblock import EasyBlock
from easybuild.framework.easyconfig.default import DEFAULT_CONFIG
from easybuild.framework.easyconfig.format.format import DEPENDENCY_PARAMETERS
from easybuild.framework.easyconfig.easyconfig import get_easyblock_class, letter_dir_for
from easybuild.framework.easyconfig.easyconfig import resolve_template
from easybuild.framework.easyconfig.parser import EasyConfigParser, fetch_parameters_from_easyconfig
from easybuild.framework.easyconfig.tools import check_sha256_checksums, dep_graph, get_paths_for, process_easyconfig
from easybuild.tools import config
from easybuild.tools.build_log import EasyBuildError
from easybuild.tools.config import GENERAL_CLASS, build_option
from easybuild.tools.filetools import change_dir, read_file, remove_file, write_file, is_generic_easyblock
from easybuild.tools.module_naming_scheme.utilities import det_full_ec_version
from easybuild.tools.modules import modules_tool
from easybuild.tools.py2vs3 import string_type, urlopen
from easybuild.tools.robot import check_conflicts, resolve_dependencies
from easybuild.tools.run import run_cmd
from easybuild.tools.options import set_tmpdir
from easybuild.tools.utilities import nub


# indicates whether all the single tests are OK,
# and that bigger tests (building dep graph, testing for conflicts, ...) can be run as well
# other than optimizing for time, this also helps to get around problems like http://bugs.python.org/issue10949
single_tests_ok = True


class EasyConfigTest(TestCase):
    """Baseclass for easyconfig testcases."""

    # initialize configuration (required for e.g. default modules_tool setting)
    eb_go = eboptions.parse_options()
    config.init(eb_go.options, eb_go.get_options_by_section('config'))
    build_options = {
        'check_osdeps': False,
        'external_modules_metadata': {},
        'force': True,
        'local_var_naming_check': 'error',
        'optarch': 'test',
        'robot_path': get_paths_for("easyconfigs")[0],
        'silent': True,
        'suffix_modules_path': GENERAL_CLASS,
        'valid_module_classes': config.module_classes(),
        'valid_stops': [x[0] for x in EasyBlock.get_steps()],
    }
    config.init_build_options(build_options=build_options)
    set_tmpdir()
    del eb_go

    # put dummy 'craype-test' module in place, which is required for parsing easyconfigs using Cray* toolchains
    TMPDIR = tempfile.mkdtemp()
    os.environ['MODULEPATH'] = TMPDIR
    write_file(os.path.join(TMPDIR, 'craype-test'), '#%Module\n')

    log = fancylogger.getLogger("EasyConfigTest", fname=False)

    # make sure a logger is present for main
    eb_main._log = log
    ordered_specs = None
    parsed_easyconfigs = []

    def process_all_easyconfigs(self):
        """Process all easyconfigs and resolve inter-easyconfig dependencies."""
        # all available easyconfig files
        easyconfigs_path = get_paths_for("easyconfigs")[0]
        specs = glob.glob('%s/*/*/*.eb' % easyconfigs_path)

        # parse all easyconfigs if they haven't been already
        if not EasyConfigTest.parsed_easyconfigs:
            for spec in specs:
                EasyConfigTest.parsed_easyconfigs.extend(process_easyconfig(spec))

        # filter out external modules
        for ec in EasyConfigTest.parsed_easyconfigs:
            for dep in ec['dependencies'][:]:
                if dep.get('external_module', False):
                    ec['dependencies'].remove(dep)

        EasyConfigTest.ordered_specs = resolve_dependencies(
            EasyConfigTest.parsed_easyconfigs, modules_tool(), retain_all_deps=True)

    def test_dep_graph(self):
        """Unit test that builds a full dependency graph."""
        # pygraph dependencies required for constructing dependency graph are not available prior to Python 2.6
        if LooseVersion(sys.version) >= LooseVersion('2.6') and single_tests_ok:
            # temporary file for dep graph
            (hn, fn) = tempfile.mkstemp(suffix='.dot')
            os.close(hn)

            if EasyConfigTest.ordered_specs is None:
                self.process_all_easyconfigs()

            dep_graph(fn, EasyConfigTest.ordered_specs)

            remove_file(fn)
        else:
            print("(skipped dep graph test)")

    def test_conflicts(self):
        """Check whether any conflicts occur in software dependency graphs."""

        if not single_tests_ok:
            print("(skipped conflicts test)")
            return

        if EasyConfigTest.ordered_specs is None:
            self.process_all_easyconfigs()

        self.assertFalse(check_conflicts(EasyConfigTest.ordered_specs, modules_tool(), check_inter_ec_conflicts=False),
                         "No conflicts detected")

    def check_dep_vars(self, dep, dep_vars):
        """Check whether available variants of a particular dependency are acceptable or not."""

        # 'guilty' until proven 'innocent'
        res = False

        # filter out wrapped Java versions
        # i.e. if the version of one is a prefix of the version of the other one (e.g. 1.8 & 1.8.0_181)
        if dep == 'Java':
            dep_vars_to_check = sorted(dep_vars.keys())

            retained_dep_vars = []

            while dep_vars_to_check:
                dep_var = dep_vars_to_check.pop()
                dep_var_version = dep_var.split(';')[0]

                # remove dep vars wrapped by current dep var
                dep_vars_to_check = [x for x in dep_vars_to_check if not x.startswith(dep_var_version + '.')]

                retained_dep_vars = [x for x in retained_dep_vars if not x.startswith(dep_var_version + '.')]

                retained_dep_vars.append(dep_var)

            for key in list(dep_vars.keys()):
                if key not in retained_dep_vars:
                    del dep_vars[key]

        # filter out binutils with empty versionsuffix which is used to build toolchain compiler
        if dep == 'binutils' and len(dep_vars) > 1:
            empty_vsuff_vars = [v for v in dep_vars.keys() if v.endswith('versionsuffix: ')]
            if len(empty_vsuff_vars) == 1:
                dep_vars = dict((k, v) for (k, v) in dep_vars.items() if k != empty_vsuff_vars[0])

        # multiple variants of HTSlib is OK as long as they are deps for a matching version of BCFtools;
        # same goes for WRF and WPS
        for dep_name, parent_name in [('HTSlib', 'BCFtools'), ('WRF', 'WPS')]:
            if dep == dep_name and len(dep_vars) > 1:
                for key in list(dep_vars):
                    ecs = dep_vars[key]
                    # filter out dep variants that are only used as dependency for parent with same version
                    dep_ver = re.search('^version: (?P<ver>[^;]+);', key).group('ver')
                    if all(ec.startswith('%s-%s-' % (parent_name, dep_ver)) for ec in ecs) and len(dep_vars) > 1:
                        dep_vars.pop(key)

        # multiple versions of Boost is OK as long as they are deps for a matching Boost.Python
        if dep == 'Boost' and len(dep_vars) > 1:
            for key in list(dep_vars):
                ecs = dep_vars[key]
                # filter out Boost variants that are only used as dependency for Boost.Python with same version
                boost_ver = re.search('^version: (?P<ver>[^;]+);', key).group('ver')
                if all(ec.startswith('Boost.Python-%s-' % boost_ver) for ec in ecs):
                    dep_vars.pop(key)

        # filter out FFTW and imkl with -serial versionsuffix which are used in non-MPI subtoolchains
        if dep in ['FFTW', 'imkl']:
            serial_vsuff_vars = [v for v in dep_vars.keys() if v.endswith('versionsuffix: -serial')]
            if len(serial_vsuff_vars) == 1:
                dep_vars = dict((k, v) for (k, v) in dep_vars.items() if k != serial_vsuff_vars[0])

        # for some dependencies, we allow exceptions for software that depends on a particular version,
        # as long as that's indicated by the versionsuffix
        if dep in ['ASE', 'Boost', 'Java', 'Lua', 'PLUMED', 'PyTorch', 'R', 'TensorFlow'] and len(dep_vars) > 1:
            for key in list(dep_vars):
                dep_ver = re.search('^version: (?P<ver>[^;]+);', key).group('ver')
                # use version of Java wrapper rather than full Java version
                if dep == 'Java':
                    dep_ver = '.'.join(dep_ver.split('.')[:2])
                # filter out dep version if all easyconfig filenames using it include specific dep version
                if all(re.search('-%s-%s' % (dep, dep_ver), v) for v in dep_vars[key]):
                    dep_vars.pop(key)
                # always retain at least one dep variant
                if len(dep_vars) == 1:
                    break

            # filter R dep for a specific version of Python 2.x
            if dep == 'R' and len(dep_vars) > 1:
                for key in list(dep_vars):
                    if '; versionsuffix: -Python-2' in key:
                        dep_vars.pop(key)
                    # always retain at least one variant
                    if len(dep_vars) == 1:
                        break

        # filter out variants that are specific to a particular version of CUDA
        cuda_dep_vars = [v for v in dep_vars.keys() if '-CUDA' in v]
        if len(dep_vars) > len(cuda_dep_vars):
            for key in list(dep_vars):
                if re.search('; versionsuffix: .*-CUDA-[0-9.]+', key):
                    dep_vars.pop(key)

        # some software packages require an old version of a particular dependency
        old_dep_versions = {
            # libxc 2.x or 3.x is required by ABINIT, AtomPAW, CP2K, GPAW, horton, PySCF, WIEN2k
            # (Qiskit depends on PySCF)
            'libxc': (r'[23]\.', [r'ABINIT-', r'AtomPAW-', r'CP2K-', r'GPAW-', r'horton-', r'PySCF-',
                                  r'Qiskit-', r'WIEN2k-']),
            # OPERA requires SAMtools 0.x
            'SAMtools': (r'0\.', [r'ChimPipe-0\.9\.5', r'Cufflinks-2\.2\.1', r'OPERA-2\.0\.6', r'CGmapTools-0\.1\.2',
                                  r'BatMeth2-2\.1']),
            # Kraken 1.x requires Jellyfish 1.x (Roary & metaWRAP depend on Kraken 1.x)
            'Jellyfish': (r'1\.', [r'Kraken-1\.', r'Roary-3\.12\.0', r'metaWRAP-1\.2']),
            # EMAN2 2.3 requires Boost(.Python) 1.64.0
            'Boost': ('1.64.0;', [r'Boost.Python-1\.64\.0-', r'EMAN2-2\.3-']),
            'Boost.Python': ('1.64.0;', [r'EMAN2-2\.3-']),
            # numba 0.47.x requires LLVM 7.x or 8.x (see https://github.com/numba/llvmlite#compatibility)
            # both scVelo and Python-Geometric depend on numba
            'LLVM': (r'8\.', [r'numba-0\.47\.0-', r'scVelo-0\.1\.24-', r'PyTorch-Geometric-1\.[34]\.2']),
            # medaka 0.11.4/0.12.0 requires recent TensorFlow <= 1.14 (and Python 3.6), artic-ncov2019 requires medaka
            'TensorFlow': ('1.13.1;', ['medaka-0.11.4-', 'medaka-0.12.0-', 'artic-ncov2019-2020.04.13']),
            # rampart requires nodejs > 10, artic-ncov2019 requires rampart
            'nodejs': ('12.16.1', ['rampart-1.2.0rc3-', 'artic-ncov2019-2020.04.13']),
        }
        if dep in old_dep_versions and len(dep_vars) > 1:
            for key in list(dep_vars):
                version_pattern, parents = old_dep_versions[dep]
                # filter out known old dependency versions
                if re.search('^version: %s' % version_pattern, key):
                    # only filter if the easyconfig using this dep variants is known
                    if all(any(re.search(p, x) for p in parents) for x in dep_vars[key]):
                        dep_vars.pop(key)

        # filter out ELSI variants with -PEXSI suffix
        if dep == 'ELSI' and len(dep_vars) > 1:
            pexsi_vsuff_vars = [v for v in dep_vars.keys() if v.endswith('versionsuffix: -PEXSI')]
            if len(pexsi_vsuff_vars) == 1:
                dep_vars = dict((k, v) for (k, v) in dep_vars.items() if k != pexsi_vsuff_vars[0])

        # only single variant is always OK
        if len(dep_vars) == 1:
            res = True

        elif len(dep_vars) == 2 and dep in ['Python', 'Tkinter']:
            # for Python & Tkinter, it's OK to have on 2.x and one 3.x version
            v2_dep_vars = [x for x in dep_vars.keys() if x.startswith('version: 2.')]
            v3_dep_vars = [x for x in dep_vars.keys() if x.startswith('version: 3.')]
            if len(v2_dep_vars) == 1 and len(v3_dep_vars) == 1:
                res = True

        # two variants is OK if one is for Python 2.x and the other is for Python 3.x (based on versionsuffix)
        elif len(dep_vars) == 2:
            py2_dep_vars = [x for x in dep_vars.keys() if '; versionsuffix: -Python-2.' in x]
            py3_dep_vars = [x for x in dep_vars.keys() if '; versionsuffix: -Python-3.' in x]
            if len(py2_dep_vars) == 1 and len(py3_dep_vars) == 1:
                res = True

        return res

    def test_check_dep_vars(self):
        """Test check_dep_vars utility method."""

        # one single dep version: OK
        self.assertTrue(self.check_dep_vars('testdep', {
            'version: 1.2.3; versionsuffix:': ['foo-1.2.3.eb', 'bar-4.5.6.eb'],
        }))
        self.assertTrue(self.check_dep_vars('testdep', {
            'version: 1.2.3; versionsuffix: -test': ['foo-1.2.3.eb', 'bar-4.5.6.eb'],
        }))

        # two or more dep versions (no special case: not OK)
        self.assertFalse(self.check_dep_vars('testdep', {
            'version: 1.2.3; versionsuffix:': ['foo-1.2.3.eb'],
            'version: 4.5.6; versionsuffix:': ['bar-4.5.6.eb'],
        }))
        self.assertFalse(self.check_dep_vars('testdep', {
            'version: 0.0; versionsuffix:': ['foobar-0.0.eb'],
            'version: 1.2.3; versionsuffix:': ['foo-1.2.3.eb'],
            'version: 4.5.6; versionsuffix:': ['bar-4.5.6.eb'],
        }))

        # Java is a special case, with wrapped Java versions
        self.assertTrue(self.check_dep_vars('Java', {
            'version: 1.8.0_221; versionsuffix:': ['foo-1.2.3.eb'],
            'version: 1.8; versionsuffix:': ['foo-1.2.3.eb'],
        }))
        # two Java wrappers is not OK
        self.assertFalse(self.check_dep_vars('Java', {
            'version: 1.8.0_221; versionsuffix:': ['foo-1.2.3.eb'],
            'version: 1.8; versionsuffix:': ['foo-1.2.3.eb'],
            'version: 11.0.2; versionsuffix:': ['bar-4.5.6.eb'],
            'version: 11; versionsuffix:': ['bar-4.5.6.eb'],
        }))
        # OK to have two or more wrappers if versionsuffix is used to indicate exception
        self.assertTrue(self.check_dep_vars('Java', {
            'version: 1.8.0_221; versionsuffix:': ['foo-1.2.3.eb'],
            'version: 1.8; versionsuffix:': ['foo-1.2.3.eb'],
            'version: 11.0.2; versionsuffix:': ['bar-4.5.6-Java-11.eb'],
            'version: 11; versionsuffix:': ['bar-4.5.6-Java-11.eb'],
        }))
        # versionsuffix must be there for all easyconfigs to indicate exception
        self.assertFalse(self.check_dep_vars('Java', {
            'version: 1.8.0_221; versionsuffix:': ['foo-1.2.3.eb'],
            'version: 1.8; versionsuffix:': ['foo-1.2.3.eb'],
            'version: 11.0.2; versionsuffix:': ['bar-4.5.6-Java-11.eb', 'bar-4.5.6.eb'],
            'version: 11; versionsuffix:': ['bar-4.5.6-Java-11.eb', 'bar-4.5.6.eb'],
        }))
        self.assertTrue(self.check_dep_vars('Java', {
            'version: 1.8.0_221; versionsuffix:': ['foo-1.2.3.eb'],
            'version: 1.8; versionsuffix:': ['foo-1.2.3.eb'],
            'version: 11.0.2; versionsuffix:': ['bar-4.5.6-Java-11.eb'],
            'version: 11; versionsuffix:': ['bar-4.5.6-Java-11.eb'],
            'version: 12.1.6; versionsuffix:': ['foobar-0.0-Java-12.eb'],
            'version: 12; versionsuffix:': ['foobar-0.0-Java-12.eb'],
        }))

        # strange situation: odd number of Java versions
        # not OK: two Java wrappers (and no versionsuffix to indicate exception)
        self.assertFalse(self.check_dep_vars('Java', {
            'version: 1.8.0_221; versionsuffix:': ['foo-1.2.3.eb'],
            'version: 1.8; versionsuffix:': ['foo-1.2.3.eb'],
            'version: 11; versionsuffix:': ['bar-4.5.6.eb'],
        }))
        # OK because of -Java-11 versionsuffix
        self.assertTrue(self.check_dep_vars('Java', {
            'version: 1.8.0_221; versionsuffix:': ['foo-1.2.3.eb'],
            'version: 1.8; versionsuffix:': ['foo-1.2.3.eb'],
            'version: 11; versionsuffix:': ['bar-4.5.6-Java-11.eb'],
        }))
        # not OK: two Java wrappers (and no versionsuffix to indicate exception)
        self.assertFalse(self.check_dep_vars('Java', {
            'version: 1.8; versionsuffix:': ['foo-1.2.3.eb'],
            'version: 11.0.2; versionsuffix:': ['bar-4.5.6.eb'],
            'version: 11; versionsuffix:': ['bar-4.5.6.eb'],
        }))
        # OK because of -Java-11 versionsuffix
        self.assertTrue(self.check_dep_vars('Java', {
            'version: 1.8; versionsuffix:': ['foo-1.2.3.eb'],
            'version: 11.0.2; versionsuffix:': ['bar-4.5.6-Java-11.eb'],
            'version: 11; versionsuffix:': ['bar-4.5.6-Java-11.eb'],
        }))

        # two different versions of Boost is not OK
        self.assertFalse(self.check_dep_vars('Boost', {
            'version: 1.64.0; versionsuffix:': ['foo-1.2.3.eb'],
            'version: 1.70.0; versionsuffix:': ['foo-2.3.4.eb'],
        }))

        # a different Boost version that is only used as dependency for a matching Boost.Python is fine
        self.assertTrue(self.check_dep_vars('Boost', {
            'version: 1.64.0; versionsuffix:': ['Boost.Python-1.64.0-gompi-2019a.eb'],
            'version: 1.70.0; versionsuffix:': ['foo-2.3.4.eb'],
        }))
        self.assertTrue(self.check_dep_vars('Boost', {
            'version: 1.64.0; versionsuffix:': ['Boost.Python-1.64.0-gompi-2018b.eb'],
            'version: 1.66.0; versionsuffix:': ['Boost.Python-1.66.0-gompi-2019a.eb'],
            'version: 1.70.0; versionsuffix:': ['foo-2.3.4.eb'],
        }))
        self.assertFalse(self.check_dep_vars('Boost', {
            'version: 1.64.0; versionsuffix:': ['Boost.Python-1.64.0-gompi-2019a.eb'],
            'version: 1.66.0; versionsuffix:': ['foo-1.2.3.eb'],
            'version: 1.70.0; versionsuffix:': ['foo-2.3.4.eb'],
        }))

        self.assertTrue(self.check_dep_vars('Boost', {
            'version: 1.63.0; versionsuffix: -Python-2.7.14': ['EMAN2-2.21a-foss-2018a-Python-2.7.14-Boost-1.63.0.eb'],
            'version: 1.64.0; versionsuffix:': ['Boost.Python-1.64.0-gompi-2018a.eb'],
            'version: 1.66.0; versionsuffix:': ['BLAST+-2.7.1-foss-2018a.eb'],
        }))

        self.assertTrue(self.check_dep_vars('Boost', {
            'version: 1.64.0; versionsuffix:': [
                'Boost.Python-1.64.0-gompi-2019a.eb',
                'EMAN2-2.3-foss-2019a-Python-2.7.15.eb',
            ],
            'version: 1.70.0; versionsuffix:': [
                'BLAST+-2.9.0-gompi-2019a.eb',
                'Boost.Python-1.70.0-gompi-2019a.eb',
            ],
        }))

    def test_dep_versions_per_toolchain_generation(self):
        """
        Check whether there's only one dependency version per toolchain generation actively used.
        This is enforced to try and limit the chance of running into conflicts when multiple modules built with
        the same toolchain are loaded together.
        """
        if EasyConfigTest.ordered_specs is None:
            self.process_all_easyconfigs()

        def get_deps_for(ec):
            """Get list of (direct) dependencies for specified easyconfig."""
            deps = []
            for dep in ec['ec']['dependencies']:
                dep_mod_name = dep['full_mod_name']
                deps.append((dep['name'], dep['version'], dep['versionsuffix'], dep_mod_name))
                res = [x for x in EasyConfigTest.ordered_specs if x['full_mod_name'] == dep_mod_name]
                if len(res) == 1:
                    deps.extend(get_deps_for(res[0]))
                else:
                    raise EasyBuildError("Failed to find %s in ordered list of easyconfigs", dep_mod_name)

            return deps

        # some software also follows <year>{a,b} versioning scheme,
        # which throws off the pattern matching done below for toolchain versions
        false_positives_regex = re.compile('^MATLAB-Engine-20[0-9][0-9][ab]')

        # restrict to checking dependencies of easyconfigs using common toolchains (start with 2018a)
        # and GCCcore subtoolchain for common toolchains, starting with GCCcore 7.x
        for pattern in ['201[89][ab]', '20[2-9][0-9][ab]', r'GCCcore-[7-9]\.[0-9]']:
            all_deps = {}
            regex = re.compile(r'^.*-(?P<tc_gen>%s).*\.eb$' % pattern)

            # collect variants for all dependencies of easyconfigs that use a toolchain that matches
            for ec in EasyConfigTest.ordered_specs:
                ec_file = os.path.basename(ec['spec'])

                # take into account software which also follows a <year>{a,b} versioning scheme
                ec_file = false_positives_regex.sub('', ec_file)

                res = regex.match(ec_file)
                if res:
                    tc_gen = res.group('tc_gen')
                    all_deps_tc_gen = all_deps.setdefault(tc_gen, {})
                    for dep_name, dep_ver, dep_versuff, dep_mod_name in get_deps_for(ec):
                        dep_variants = all_deps_tc_gen.setdefault(dep_name, {})
                        # a variant is defined by version + versionsuffix
                        variant = "version: %s; versionsuffix: %s" % (dep_ver, dep_versuff)
                        # keep track of which easyconfig this is a dependency
                        dep_variants.setdefault(variant, set()).add(ec_file)

            # check which dependencies have more than 1 variant
            multi_dep_vars, multi_dep_vars_msg = [], ''
            for tc_gen in sorted(all_deps.keys()):
                for dep in sorted(all_deps[tc_gen].keys()):
                    dep_vars = all_deps[tc_gen][dep]
                    if not self.check_dep_vars(dep, dep_vars):
                        multi_dep_vars.append(dep)
                        multi_dep_vars_msg += "\nfound %s variants of '%s' dependency " % (len(dep_vars), dep)
                        multi_dep_vars_msg += "in easyconfigs using '%s' toolchain generation\n* " % tc_gen
                        multi_dep_vars_msg += '\n* '.join("%s as dep for %s" % v for v in sorted(dep_vars.items()))
                        multi_dep_vars_msg += '\n'

            error_msg = "No multi-variant deps found for '%s' easyconfigs:\n%s" % (regex.pattern, multi_dep_vars_msg)
            self.assertFalse(multi_dep_vars, error_msg)

    def test_sanity_check_paths(self):
        """Make sure specified sanity check paths adher to the requirements."""

        if EasyConfigTest.ordered_specs is None:
            self.process_all_easyconfigs()

        for ec in EasyConfigTest.parsed_easyconfigs:
            ec_scp = ec['ec']['sanity_check_paths']
            if ec_scp != {}:
                # if sanity_check_paths is specified (i.e., non-default), it must adher to the requirements
                # both 'files' and 'dirs' keys, both with list values and with at least one a non-empty list
                error_msg = "sanity_check_paths for %s does not meet requirements: %s" % (ec['spec'], ec_scp)
                self.assertEqual(sorted(ec_scp.keys()), ['dirs', 'files'], error_msg)
                self.assertTrue(isinstance(ec_scp['dirs'], list), error_msg)
                self.assertTrue(isinstance(ec_scp['files'], list), error_msg)
                self.assertTrue(ec_scp['dirs'] or ec_scp['files'], error_msg)

    def test_easyconfig_locations(self):
        """Make sure all easyconfigs files are in the right location."""
        easyconfig_dirs_regex = re.compile(r'/easybuild/easyconfigs/[0a-z]/[^/]+$')
        topdir = os.path.dirname(os.path.dirname(os.path.dirname(__file__)))
        for (dirpath, _, filenames) in os.walk(topdir):
            # ignore git/svn dirs & archived easyconfigs
            if '/.git/' in dirpath or '/.svn/' in dirpath or '__archive__' in dirpath:
                continue
            # check whether list of .eb files is non-empty
            easyconfig_files = [fn for fn in filenames if fn.endswith('eb')]
            if easyconfig_files:
                # check whether path matches required pattern
                if not easyconfig_dirs_regex.search(dirpath):
                    # only exception: TEMPLATE.eb
                    if not (dirpath.endswith('/easybuild/easyconfigs') and filenames == ['TEMPLATE.eb']):
                        self.assertTrue(False, "List of easyconfig files in %s is empty: %s" % (dirpath, filenames))

    def check_sha256_checksums(self, changed_ecs):
        """Make sure changed easyconfigs have SHA256 checksums in place."""

        # list of software for which checksums can not be required,
        # e.g. because 'source' files need to be constructed manually
        whitelist = ['Kent_tools-*', 'MATLAB-*', 'OCaml-*', 'OpenFOAM-Extend-4.1-*']

        # the check_sha256_checksums function (again) creates an EasyBlock instance
        # for easyconfigs using the Bundle easyblock, this is a problem because the 'sources' easyconfig parameter
        # is updated in place (sources for components are added the 'parent' sources) in Bundle's __init__;
        # therefore, we need to reset 'sources' to an empty list here if Bundle is used...
        # likewise for 'patches' and 'checksums'
        for ec in changed_ecs:
            if ec['easyblock'] in ['Bundle', 'PythonBundle']:
                ec['sources'] = []
                ec['patches'] = []
                ec['checksums'] = []

        # filter out deprecated easyconfigs
        retained_changed_ecs = []
        for ec in changed_ecs:
            if not ec['deprecated']:
                retained_changed_ecs.append(ec)

        checksum_issues = check_sha256_checksums(retained_changed_ecs, whitelist=whitelist)
        self.assertTrue(len(checksum_issues) == 0, "No checksum issues:\n%s" % '\n'.join(checksum_issues))

    def check_python_packages(self, changed_ecs, added_ecs_filenames):
        """Several checks for easyconfigs that install (bundles of) Python packages."""

        # These packages do not support installation with 'pip'
        whitelist_pip = [r'MATLAB-Engine-.*', r'PyTorch-.*', r'Meld-.*']

        whitelist_pip_check = [
            r'Mako-1.0.4.*Python-2.7.12.*',
            # no pip 9.x or newer for configparser easyconfigs using a 2016a or 2016b toolchain
            r'configparser-3.5.0.*-2016[ab].*',
        ]

        failing_checks = []

        for ec in changed_ecs:

            ec_fn = os.path.basename(ec.path)
            easyblock = ec.get('easyblock')
            exts_defaultclass = ec.get('exts_defaultclass')
            exts_default_options = ec.get('exts_default_options', {})

            download_dep_fail = ec.get('download_dep_fail')
            exts_download_dep_fail = ec.get('exts_download_dep_fail')
            use_pip = ec.get('use_pip')

            # download_dep_fail should be set when using PythonPackage
            if easyblock == 'PythonPackage':
                if download_dep_fail is None:
                    failing_checks.append("'download_dep_fail' should be set in %s" % ec_fn)

            # use_pip should be set when using PythonPackage or PythonBundle (except for whitelisted easyconfigs)
            if easyblock in ['PythonBundle', 'PythonPackage']:
                if use_pip is None and not any(re.match(regex, ec_fn) for regex in whitelist_pip):
                    failing_checks.append("'use_pip' should be set in %s" % ec_fn)

            # download_dep_fail is enabled automatically in PythonBundle easyblock, so shouldn't be set
            if easyblock == 'PythonBundle':
                if download_dep_fail or exts_download_dep_fail:
                    fail = "'*download_dep_fail' should not be set in %s since PythonBundle easyblock is used" % ec_fn
                    failing_checks.append(fail)

            elif exts_defaultclass == 'PythonPackage':
                # bundle of Python packages should use PythonBundle
                if easyblock == 'Bundle':
                    fail = "'PythonBundle' easyblock should be used for bundle of Python packages in %s" % ec_fn
                    failing_checks.append(fail)
                else:
                    # both download_dep_fail and use_pip should be set via exts_default_options
                    # when installing Python packages as extensions
                    for key in ['download_dep_fail', 'use_pip']:
                        if exts_default_options.get(key) is None:
                            failing_checks.append("'%s' should be set in exts_default_options in %s" % (key, ec_fn))

            # if Python is a dependency, that should be reflected in the versionsuffix
            # Tkinter is an exception, since its version always matches the Python version anyway
            # Also whitelist some updated versions of Amber
            whitelist_python_suffix = ['Amber-16-*-2018b-AmberTools-17-patchlevel-10-15.eb',
                                       'Amber-16-intel-2017b-AmberTools-17-patchlevel-8-12.eb']
            whitelisted = any(re.match(regex, ec_fn) for regex in whitelist_python_suffix)
            has_python_dep = any(dep['name'] == 'Python' for dep in ec['dependencies'])
            if has_python_dep and ec.name != 'Tkinter' and not whitelisted:
                if not re.search(r'-Python-[23]\.[0-9]+\.[0-9]+', ec['versionsuffix']):
                    msg = "'-Python-%%(pyver)s' should be included in versionsuffix in %s" % ec_fn
                    # This is only a failure for newly added ECs, not for existing ECS
                    # As that would probably break many ECs
                    if ec_fn in added_ecs_filenames:
                        failing_checks.append(msg)
                    else:
                        print('\nNote: Failed non-critical check: ' + msg)

            # require that running of "pip check" during sanity check is enabled via sanity_pip_check
            if use_pip and easyblock in ['PythonBundle', 'PythonPackage']:
                sanity_pip_check = ec.get('sanity_pip_check') or exts_default_options.get('sanity_pip_check')
                if not sanity_pip_check and not any(re.match(regex, ec_fn) for regex in whitelist_pip):
                    if not any(re.match(regex, ec_fn) for regex in whitelist_pip_check):
                        failing_checks.append("sanity_pip_check should be enabled in %s" % ec_fn)

        self.assertFalse(failing_checks, '\n'.join(failing_checks))

    def check_sanity_check_paths(self, changed_ecs):
        """Make sure a custom sanity_check_paths value is specified for easyconfigs that use a generic easyblock."""

        # GoPackage, PythonBundle & PythonPackage already have a decent customised sanity_check_paths
        # BuildEnv, ModuleRC and Toolchain easyblocks doesn't install anything so there is nothing to check.
        whitelist = ['BuildEnv', 'CrayToolchain', 'GoPackage', 'ModuleRC', 'PythonBundle', 'PythonPackage',
                     'Toolchain']
        # Autotools & (recent) GCC are just bundles (Autotools: Autoconf+Automake+libtool, GCC: GCCcore+binutils)
<<<<<<< HEAD
        # So is FEniCS
        bundles_whitelist = ['Autotools', 'GCC', 'FEniCS']
=======
        bundles_whitelist = ['Autotools', 'GCC', 'CUDA']
>>>>>>> 8b8c62ba

        failing_checks = []

        for ec in changed_ecs:

            easyblock = ec.get('easyblock')

            if is_generic_easyblock(easyblock) and not ec.get('sanity_check_paths'):
                if easyblock in whitelist or (easyblock == 'Bundle' and ec['name'] in bundles_whitelist):
                    pass
                else:
                    ec_fn = os.path.basename(ec.path)
                    failing_checks.append("No custom sanity_check_paths found in %s" % ec_fn)

        self.assertFalse(failing_checks, '\n'.join(failing_checks))

    def check_https(self, changed_ecs):
        """Make sure https:// URL is used (if it exists) for homepage/source_urls (rather than http://)."""

        whitelist = [
            'Kaiju',  # invalid certificate at https://kaiju.binf.ku.dk
            'libxml2',  # https://xmlsoft.org works, but invalid certificate
            'p4vasp',  # https://www.p4vasp.at doesn't work
            'ITSTool',  # https://itstool.org/ doesn't work
            'UCX-',  # bad certificate for https://www.openucx.org
            'MUMPS',  # https://mumps.enseeiht.fr doesn't work
            'PyFR',  # https://www.pyfr.org doesn't work
            'PycURL',  # bad certificate for https://pycurl.io/
        ]
        url_whitelist = [
            # https:// doesn't work, results in index page being downloaded instead
            # (see https://github.com/easybuilders/easybuild-easyconfigs/issues/9692)
            'http://isl.gforge.inria.fr',
            # https:// leads to File Not Found
            'http://tau.uoregon.edu/',
        ]

        http_regex = re.compile('http://[^"\'\n]+', re.M)

        failing_checks = []
        for ec in changed_ecs:
            ec_fn = os.path.basename(ec.path)

            # skip whitelisted easyconfigs
            if any(ec_fn.startswith(x) for x in whitelist):
                continue

            # ignore commented out lines in easyconfig files when checking for http:// URLs
            ec_txt = '\n'.join(line for line in ec.rawtxt.split('\n') if not line.startswith('#'))

            for http_url in http_regex.findall(ec_txt):

                # skip whitelisted http:// URLs
                if any(http_url.startswith(x) for x in url_whitelist):
                    continue

                https_url = http_url.replace('http://', 'https://')
                try:
                    https_url_works = bool(urlopen(https_url, timeout=5))
                except Exception:
                    https_url_works = False

                if https_url_works:
                    failing_checks.append("Found http:// URL in %s, should be https:// : %s" % (ec_fn, http_url))

        self.assertFalse(failing_checks, '\n'.join(failing_checks))

    def test_changed_files_pull_request(self):
        """Specific checks only done for the (easyconfig) files that were changed in a pull request."""
        def get_eb_files_from_diff(diff_filter):

            # first determine the 'merge base' between target branch and PR branch
            # cfr. https://git-scm.com/docs/git-merge-base
            cmd = "git merge-base %s HEAD" % target_branch
            out, ec = run_cmd(cmd, simple=False, log_ok=False)
            if ec == 0:
                merge_base = out.strip()
                print("Merge base for %s and HEAD: %s" % (target_branch, merge_base))
            else:
                msg = "Failed to determine merge base (ec: %s, output: '%s'), "
                msg += "falling back to specifying target branch %s"
                print(msg % (ec, out, target_branch))
                merge_base = target_branch

            # determine list of changed files using 'git diff' and merge base determined above
            cmd = "git diff --name-only --diff-filter=%s %s..HEAD" % (diff_filter, merge_base)
            out, _ = run_cmd(cmd, simple=False)
            return [os.path.basename(f) for f in out.strip().split('\n') if f.endswith('.eb')]

        # $TRAVIS_PULL_REQUEST should be a PR number, otherwise we're not running tests for a PR
        travis_pr_test = re.match('^[0-9]+$', os.environ.get('TRAVIS_PULL_REQUEST', '(none)'))

        # when testing a PR in GitHub Actions, $GITHUB_EVENT_NAME will be set to 'pull_request'
        github_pr_test = os.environ.get('GITHUB_EVENT_NAME') == 'pull_request'

        if travis_pr_test or github_pr_test:

            # target branch should be anything other than 'master';
            # usually is 'develop', but could also be a release branch like '3.7.x'
            if travis_pr_test:
                target_branch = os.environ.get('TRAVIS_BRANCH', None)
            else:
                target_branch = os.environ.get('GITHUB_BASE_REF', None)

            if target_branch is None:
                self.assertTrue(False, "Failed to determine target branch for current pull request.")

            if target_branch != 'master':

                if not EasyConfigTest.parsed_easyconfigs:
                    self.process_all_easyconfigs()

                # relocate to top-level directory of repository to run 'git diff' command
                top_dir = os.path.dirname(os.path.dirname(get_paths_for('easyconfigs')[0]))
                cwd = change_dir(top_dir)

                # get list of changed easyconfigs
                changed_ecs_filenames = get_eb_files_from_diff(diff_filter='M')
                added_ecs_filenames = get_eb_files_from_diff(diff_filter='A')
                if changed_ecs_filenames:
                    print("\nList of changed easyconfig files in this PR: %s" % '\n'.join(changed_ecs_filenames))
                if added_ecs_filenames:
                    print("\nList of added easyconfig files in this PR: %s" % '\n'.join(added_ecs_filenames))

                change_dir(cwd)

                # grab parsed easyconfigs for changed easyconfig files
                changed_ecs = []
                for ec_fn in changed_ecs_filenames + added_ecs_filenames:
                    match = None
                    for ec in EasyConfigTest.parsed_easyconfigs:
                        if os.path.basename(ec['spec']) == ec_fn:
                            match = ec['ec']
                            break

                    if match:
                        changed_ecs.append(match)
                    else:
                        # if no easyconfig is found, it's possible some archived easyconfigs were touched in the PR...
                        # so as a last resort, try to find the easyconfig file in __archive__
                        easyconfigs_path = get_paths_for("easyconfigs")[0]
                        specs = glob.glob('%s/__archive__/*/*/%s' % (easyconfigs_path, ec_fn))
                        if len(specs) == 1:
                            ec = process_easyconfig(specs[0])[0]
                            changed_ecs.append(ec['ec'])
                        else:
                            error_msg = "Failed to find parsed easyconfig for %s" % ec_fn
                            error_msg += " (and could not isolate it in easyconfigs archive either)"
                            self.assertTrue(False, error_msg)

                # run checks on changed easyconfigs
                self.check_sha256_checksums(changed_ecs)
                self.check_python_packages(changed_ecs, added_ecs_filenames)
                self.check_sanity_check_paths(changed_ecs)
                self.check_https(changed_ecs)

    def test_zzz_cleanup(self):
        """Dummy test to clean up global temporary directory."""
        shutil.rmtree(self.TMPDIR)


def template_easyconfig_test(self, spec):
    """Tests for an individual easyconfig: parsing, instantiating easyblock, check patches, ..."""

    # set to False, so it's False in case of this test failing
    global single_tests_ok
    prev_single_tests_ok = single_tests_ok
    single_tests_ok = False

    # give recent EasyBuild easyconfigs special treatment
    # replace use deprecated dummy toolchain, required to avoid breaking "eb --install-latest-eb-release",
    # with SYSTEM toolchain constant
    ec_fn = os.path.basename(spec)
    if ec_fn == 'EasyBuild-3.9.4.eb' or ec_fn.startswith('EasyBuild-4.'):
        ectxt = read_file(spec)
        regex = re.compile('^toolchain = .*dummy.*', re.M)
        ectxt = regex.sub('toolchain = SYSTEM', ectxt)
        write_file(spec, ectxt)

    # parse easyconfig
    ecs = process_easyconfig(spec)
    if len(ecs) == 1:
        ec = ecs[0]['ec']

        # cache the parsed easyconfig, to avoid that it is parsed again
        EasyConfigTest.parsed_easyconfigs.append(ecs[0])
    else:
        self.assertTrue(False, "easyconfig %s does not contain blocks, yields only one parsed easyconfig" % spec)

    # check easyconfig file name
    expected_fn = '%s-%s.eb' % (ec['name'], det_full_ec_version(ec))
    msg = "Filename '%s' of parsed easyconfig matches expected filename '%s'" % (spec, expected_fn)
    self.assertEqual(os.path.basename(spec), expected_fn, msg)

    name, easyblock = fetch_parameters_from_easyconfig(ec.rawtxt, ['name', 'easyblock'])

    # make sure easyconfig file is in expected location
    expected_subdir = os.path.join('easybuild', 'easyconfigs', letter_dir_for(name), name)
    subdir = os.path.join(*spec.split(os.path.sep)[-5:-1])
    fail_msg = "Easyconfig file %s not in expected subdirectory %s" % (spec, expected_subdir)
    self.assertEqual(expected_subdir, subdir, fail_msg)

    # sanity check for software name, moduleclass
    self.assertEqual(ec['name'], name)
    self.assertTrue(ec['moduleclass'] in build_option('valid_module_classes'))

    # instantiate easyblock with easyconfig file
    app_class = get_easyblock_class(easyblock, name=name)

    # check that automagic fallback to ConfigureMake isn't done (deprecated behaviour)
    fn = os.path.basename(spec)
    error_msg = "%s relies on automagic fallback to ConfigureMake, should use easyblock = 'ConfigureMake' instead" % fn
    self.assertTrue(easyblock or app_class is not ConfigureMake, error_msg)

    app = app_class(ec)

    # more sanity checks
    self.assertTrue(name, app.name)
    self.assertTrue(ec['version'], app.version)

    # make sure that deprecated 'dummy' toolchain is no longer used, should use 'system' toolchain instead
    error_msg_tmpl = "%s should use 'system' toolchain rather than deprecated 'dummy' toolchain"
    self.assertFalse(ec['toolchain']['name'] == 'dummy', error_msg_tmpl % os.path.basename(spec))

    # make sure that $root is not used, since it is not compatible with module files in Lua syntax
    res = re.findall(r'.*\$root.*', ec.rawtxt, re.M)
    error_msg = "Found use of '$root', not compatible with modules in Lua syntax, use '%%(installdir)s' instead: %s"
    self.assertFalse(res, error_msg % res)

    # check for redefined easyconfig parameters, there should be none...
    param_def_regex = re.compile(r'^(?P<key>\w+)\s*=', re.M)
    keys = param_def_regex.findall(ec.rawtxt)
    redefined_keys = []
    for key in sorted(nub(keys)):
        cnt = keys.count(key)
        if cnt > 1:
            redefined_keys.append((key, cnt))

    redefined_keys_error_msg = "There should be no redefined easyconfig parameters, found %d: " % len(redefined_keys)
    redefined_keys_error_msg += ', '.join('%s (%d)' % x for x in redefined_keys)

    self.assertFalse(redefined_keys, redefined_keys_error_msg)

    # make sure old GitHub urls for EasyBuild that include 'hpcugent' are no longer used
    old_urls = [
        'github.com/hpcugent/easybuild',
        'hpcugent.github.com/easybuild',
        'hpcugent.github.io/easybuild',
    ]
    for old_url in old_urls:
        self.assertFalse(old_url in ec.rawtxt, "Old URL '%s' not found in %s" % (old_url, spec))

    # make sure binutils is included as a (build) dep if toolchain is GCCcore
    if ec['toolchain']['name'] == 'GCCcore':
        # with 'Tarball' easyblock: only unpacking, no building; Eigen is also just a tarball
        requires_binutils = ec['easyblock'] not in ['Tarball'] and ec['name'] not in ['Eigen']

        # let's also exclude the very special case where the system GCC is used as GCCcore, and only apply this
        # exception to the dependencies of binutils (since we should eventually build a new binutils with GCCcore)
        if ec['toolchain']['version'] == 'system':
            binutils_complete_dependencies = ['M4', 'Bison', 'flex', 'help2man', 'zlib', 'binutils']
            requires_binutils &= bool(ec['name'] not in binutils_complete_dependencies)

        # if no sources/extensions/components are specified, it's just a bundle (nothing is being compiled)
        requires_binutils &= bool(ec['sources'] or ec['exts_list'] or ec.get('components'))

        if requires_binutils:
            # dependencies() returns both build and runtime dependencies
            # in some cases, binutils can also be a runtime dep (e.g. for Clang)
            dep_names = [d['name'] for d in ec.dependencies()]
            self.assertTrue('binutils' in dep_names, "binutils is a build dep in %s: %s" % (spec, dep_names))

    # make sure all patch files are available
    specdir = os.path.dirname(spec)
    specfn = os.path.basename(spec)
    for patch in ec['patches']:
        if isinstance(patch, (tuple, list)):
            patch = patch[0]
        # only check actual patch files, not other files being copied via the patch functionality
        if patch.endswith('.patch'):
            patch_full = os.path.join(specdir, patch)
            msg = "Patch file %s is available for %s" % (patch_full, specfn)
            self.assertTrue(os.path.isfile(patch_full), msg)

    for ext in ec['exts_list']:
        if isinstance(ext, (tuple, list)) and len(ext) == 3:
            self.assertTrue(isinstance(ext[2], dict), "3rd element of extension spec is a dictionary")
            for ext_patch in ext[2].get('patches', []):
                if isinstance(ext_patch, (tuple, list)):
                    ext_patch = ext_patch[0]
                # only check actual patch files, not other files being copied via the patch functionality
                if ext_patch.endswith('.patch'):
                    ext_patch_full = os.path.join(specdir, ext_patch)
                    msg = "Patch file %s is available for %s" % (ext_patch_full, specfn)
                    self.assertTrue(os.path.isfile(ext_patch_full), msg)

    # check whether all extra_options defined for used easyblock are defined
    extra_opts = app.extra_options()
    for key in extra_opts:
        self.assertTrue(key in app.cfg)

    app.close_log()
    os.remove(app.logfile)

    # dump the easyconfig file
    handle, test_ecfile = tempfile.mkstemp()
    os.close(handle)

    ec.dump(test_ecfile)
    dumped_ec = EasyConfigParser(test_ecfile).get_config_dict()
    os.remove(test_ecfile)

    # inject dummy values for templates that are only known at a later stage
    dummy_template_values = {
        'builddir': '/dummy/builddir',
        'installdir': '/dummy/installdir',
        'parallel': '2',
    }
    ec.template_values.update(dummy_template_values)

    ec_dict = ec.parser.get_config_dict()
    orig_toolchain = ec_dict['toolchain']
    for key in ec_dict:
        # skip parameters for which value is equal to default value
        orig_val = ec_dict[key]
        if key in DEFAULT_CONFIG and orig_val == DEFAULT_CONFIG[key][0]:
            continue
        if key in extra_opts and orig_val == extra_opts[key][0]:
            continue
        if key not in DEFAULT_CONFIG and key not in extra_opts:
            continue

        orig_val = resolve_template(ec_dict[key], ec.template_values)
        dumped_val = resolve_template(dumped_ec[key], ec.template_values)

        # take into account that dumped value for *dependencies may include hard-coded subtoolchains
        # if no easyconfig was found for the dependency with the 'parent' toolchain,
        # if may get resolved using a subtoolchain, which is then hardcoded in the dumped easyconfig
        if key in DEPENDENCY_PARAMETERS:
            # number of dependencies should remain the same
            self.assertEqual(len(orig_val), len(dumped_val))
            for orig_dep, dumped_dep in zip(orig_val, dumped_val):
                # name should always match
                self.assertEqual(orig_dep[0], dumped_dep[0])

                # version should always match, or be a possibility from the version dict
                if isinstance(orig_dep[1], dict):
                    self.assertTrue(dumped_dep[1] in orig_dep[1].values())
                else:
                    self.assertEqual(orig_dep[1], dumped_dep[1])

                # 3rd value is versionsuffix;
                if len(dumped_dep) >= 3:
                    # if no versionsuffix was specified in original dep spec, then dumped value should be empty string
                    if len(orig_dep) >= 3:
                        self.assertEqual(dumped_dep[2], orig_dep[2])
                    else:
                        self.assertEqual(dumped_dep[2], '')

                # 4th value is toolchain spec
                if len(dumped_dep) >= 4:
                    if len(orig_dep) >= 4:
                        self.assertEqual(dumped_dep[3], orig_dep[3])
                    else:
                        # if a subtoolchain is specifed (only) in the dumped easyconfig,
                        # it should *not* be the same as the parent toolchain
                        self.assertNotEqual(dumped_dep[3], (orig_toolchain['name'], orig_toolchain['version']))

        # take into account that for some string-valued easyconfig parameters (configopts & co),
        # the easyblock may have injected additional values, which affects the dumped easyconfig file
        elif isinstance(orig_val, string_type):
            error_msg = "%s value '%s' should start with '%s'" % (key, dumped_val, orig_val)
            self.assertTrue(dumped_val.startswith(orig_val), error_msg)
        else:
            self.assertEqual(orig_val, dumped_val)

    # test passed, so set back to True
    single_tests_ok = True and prev_single_tests_ok


def suite():
    """Return all easyblock initialisation tests."""
    def make_inner_test(spec_path):
        def innertest(self):
            template_easyconfig_test(self, spec_path)
        return innertest

    # dynamically generate a separate test for each of the available easyconfigs
    # define new inner functions that can be added as class methods to InitTest
    easyconfigs_path = get_paths_for('easyconfigs')[0]
    cnt = 0
    for (subpath, _, specs) in os.walk(easyconfigs_path, topdown=True):

        # ignore archived easyconfigs
        if '__archive__' in subpath:
            continue

        for spec in specs:
            if spec.endswith('.eb') and spec != 'TEMPLATE.eb':
                cnt += 1
                innertest = make_inner_test(os.path.join(subpath, spec))
                innertest.__doc__ = "Test for parsing of easyconfig %s" % spec
                # double underscore so parsing tests are run first
                innertest.__name__ = "test__parse_easyconfig_%s" % spec
                setattr(EasyConfigTest, innertest.__name__, innertest)

    print("Found %s easyconfigs..." % cnt)
    return TestLoader().loadTestsFromTestCase(EasyConfigTest)


if __name__ == '__main__':
    main()<|MERGE_RESOLUTION|>--- conflicted
+++ resolved
@@ -634,12 +634,8 @@
         whitelist = ['BuildEnv', 'CrayToolchain', 'GoPackage', 'ModuleRC', 'PythonBundle', 'PythonPackage',
                      'Toolchain']
         # Autotools & (recent) GCC are just bundles (Autotools: Autoconf+Automake+libtool, GCC: GCCcore+binutils)
-<<<<<<< HEAD
-        # So is FEniCS
-        bundles_whitelist = ['Autotools', 'GCC', 'FEniCS']
-=======
-        bundles_whitelist = ['Autotools', 'GCC', 'CUDA']
->>>>>>> 8b8c62ba
+        # So is CUDA and FEniCS
+        bundles_whitelist = ['Autotools', 'GCC', 'CUDA', 'FEniCS']
 
         failing_checks = []
 
