--- conflicted
+++ resolved
@@ -313,44 +313,6 @@
                 dep_var = dep_vars_to_check.pop()
                 dep_var_version = dep_var.split(';')[0]
 
-<<<<<<< HEAD
-            version_regex = re.compile('^version: (?P<version>[^;]+);')
-
-            # filter out binutils with empty versionsuffix which is used to build toolchain compiler
-            if dep == 'binutils' and len(dep_vars) > 1:
-                empty_vsuff_vars = [v for v in dep_vars.keys() if v.endswith('versionsuffix: ')]
-                if len(empty_vsuff_vars) == 1:
-                    dep_vars = dict((k, v) for (k, v) in dep_vars.items() if k != empty_vsuff_vars[0])
-
-            # multiple variants of HTSlib is OK as long as they are deps for a matching version of BCFtools
-            elif dep == 'HTSlib' and len(dep_vars) > 1:
-                for key, ecs in dep_vars.items():
-                    # filter out HTSlib variants that are only used as dependency for BCFtools with same version
-                    htslib_ver = version_regex.search(key).group('version')
-                    if all(ec.startswith('BCFtools-%s-' % htslib_ver) for ec in ecs):
-                        dep_vars.pop(key)
-
-            # multiple variants of NGS is OK, as long as they only differ by versionsuffix (same version)
-            # to allow for different language bindings (Java, Python 2, Python 3, ...)
-            elif dep == 'NGS' and len(dep_vars) > 1:
-                ngs_vers = [version_regex.search(key).group('version') for key in dep_vars]
-                if len(ngs_vers) == 1:
-                    dep_vars.pop(key)
-
-            # filter out FFTW and imkl with -serial versionsuffix which are used in non-MPI subtoolchains
-            elif dep in ['FFTW', 'imkl']:
-                serial_vsuff_vars = [v for v in dep_vars.keys() if v.endswith('versionsuffix: -serial')]
-                if len(serial_vsuff_vars) == 1:
-                    dep_vars = dict((k, v) for (k, v) in dep_vars.items() if k != serial_vsuff_vars[0])
-
-            # for some dependencies, we allow exceptions for software that depends on a particular version,
-            # as long as that's indicated by the versionsuffix
-            elif dep in ['Boost', 'R'] and len(dep_vars) > 1:
-                for key in dep_vars.keys():
-                    dep_ver = version_regex.search(key).group('version')
-                    # filter out dep version if all easyconfig filenames using it include specific dep version
-                    if all(re.search('-%s-%s' % (dep, dep_ver), v) for v in dep_vars[key]):
-=======
                 # remove dep vars wrapped by current dep var
                 dep_vars_to_check = [x for x in dep_vars_to_check if not x.startswith(dep_var_version + '.')]
 
@@ -361,6 +323,8 @@
             for key in list(dep_vars.keys()):
                 if key not in retained_dep_vars:
                     del dep_vars[key]
+
+        version_regex = re.compile('^version: (?P<version>[^;]+);')
 
         # filter out binutils with empty versionsuffix which is used to build toolchain compiler
         if dep == 'binutils' and len(dep_vars) > 1:
@@ -375,9 +339,8 @@
                 for key in list(dep_vars):
                     ecs = dep_vars[key]
                     # filter out dep variants that are only used as dependency for parent with same version
-                    dep_ver = re.search('^version: (?P<ver>[^;]+);', key).group('ver')
+                    dep_ver = version_regex.search(key).group('version')
                     if all(ec.startswith('%s-%s-' % (parent_name, dep_ver)) for ec in ecs) and len(dep_vars) > 1:
->>>>>>> 87c82061
                         dep_vars.pop(key)
 
         # multiple versions of Boost is OK as long as they are deps for a matching Boost.Python
@@ -385,7 +348,7 @@
             for key in list(dep_vars):
                 ecs = dep_vars[key]
                 # filter out Boost variants that are only used as dependency for Boost.Python with same version
-                boost_ver = re.search('^version: (?P<ver>[^;]+);', key).group('ver')
+                boost_ver = version_regex.search(key).group('version')
                 if all(ec.startswith('Boost.Python-%s-' % boost_ver) for ec in ecs):
                     dep_vars.pop(key)
 
@@ -441,7 +404,7 @@
                 dep = 'CUDA'
 
             for key in list(dep_vars):
-                dep_ver = re.search('^version: (?P<ver>[^;]+);', key).group('ver')
+                dep_ver = version_regex.search(key).group('version')
                 # use version of Java wrapper rather than full Java version
                 if dep == 'Java':
                     dep_ver = '.'.join(dep_ver.split('.')[:2])
