--- conflicted
+++ resolved
@@ -1331,12 +1331,8 @@
         # take into account that for some string-valued easyconfig parameters (configopts & co),
         # the easyblock may have injected additional values, which affects the dumped easyconfig file
         elif isinstance(orig_val, string_type):
-<<<<<<< HEAD
-            self.assertTrue(dumped_val.startswith(orig_val), "'%s' starts with '%s'" % (dumped_val, orig_val))
-=======
             error_msg = "%s value '%s' should start with '%s'" % (key, dumped_val, orig_val)
             self.assertTrue(dumped_val.startswith(orig_val), error_msg)
->>>>>>> 4a5fef7a
         else:
             error_msg = "%s value should be equal in original and dumped easyconfig: '%s' vs '%s'"
             self.assertEqual(orig_val, dumped_val, error_msg % (key, orig_val, dumped_val))
