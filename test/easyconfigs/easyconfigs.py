--- conflicted
+++ resolved
@@ -474,13 +474,8 @@
                             'NGSpeciesID-0.1.1.1-']),
                 # medaka 1.4.3 (foss/2019b) depends on TensorFlow 2.2.2
                 ('2.2.2;', ['medaka-1.4.3-']),
-<<<<<<< HEAD
-                # medaka 1.4.3 (foss/2020b) depends on TensorFlow 2.2.3; longread_umi depends on medaka
-                ('2.2.3;', ['medaka-1.4.3-', 'longread_umi-0.3.2-']),
-=======
-                # medaka 1.4.3 (foss/2020b) and thus artic-ncov2019-2021.06.24 depend on TensorFlow 2.2.3
-                ('2.2.3;', ['medaka-1.4.3-', 'artic-ncov2019-2021.06.24-']),
->>>>>>> bfc82d0f
+                # medaka 1.4.3 (foss/2020b) depends on TensorFlow 2.2.3; longread_umi and artic-ncov2019 depend on medaka
+                ('2.2.3;', ['medaka-1.4.3-', 'artic-ncov2019-2021.06.24-', 'longread_umi-0.3.2-']),
             ],
             # medaka 1.1.*, 1.2.*, 1.4.* requires Pysam 0.16.0.1,
             # which is newer than what others use as dependency w.r.t. Pysam version in 2019b generation;
