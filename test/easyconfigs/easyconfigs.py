##
# Copyright 2013-2025 Ghent University
#
# This file is part of EasyBuild,
# originally created by the HPC team of Ghent University (http://ugent.be/hpc/en),
# with support of Ghent University (http://ugent.be/hpc),
# the Flemish Supercomputer Centre (VSC) (https://www.vscentrum.be),
# Flemish Research Foundation (FWO) (http://www.fwo.be/en)
# and the Department of Economy, Science and Innovation (EWI) (http://www.ewi-vlaanderen.be/en).
#
# https://github.com/easybuilders/easybuild
#
# EasyBuild is free software: you can redistribute it and/or modify
# it under the terms of the GNU General Public License as published by
# the Free Software Foundation v2.
#
# EasyBuild is distributed in the hope that it will be useful,
# but WITHOUT ANY WARRANTY; without even the implied warranty of
# MERCHANTABILITY or FITNESS FOR A PARTICULAR PURPOSE.  See the
# GNU General Public License for more details.
#
# You should have received a copy of the GNU General Public License
# along with EasyBuild.  If not, see <http://www.gnu.org/licenses/>.
##
"""
Unit tests for easyconfig files.

@author: Kenneth Hoste (Ghent University)
"""
import glob
import os
import re
import shutil
import stat
import tempfile
from collections import defaultdict
from unittest import TestCase, TestLoader, main, skip
from urllib.request import Request, urlopen

import easybuild.main as eb_main
import easybuild.tools.options as eboptions
from easybuild.base import fancylogger
from easybuild.easyblocks.generic.configuremake import ConfigureMake
from easybuild.easyblocks.generic.pythonpackage import PythonPackage
from easybuild.framework.easyblock import EasyBlock
from easybuild.framework.easyconfig.default import DEFAULT_CONFIG
from easybuild.framework.easyconfig.format.format import DEPENDENCY_PARAMETERS
from easybuild.framework.easyconfig.easyconfig import get_easyblock_class, letter_dir_for
from easybuild.framework.easyconfig.easyconfig import resolve_template
from easybuild.framework.easyconfig.parser import (
    EasyConfigParser, fetch_parameters_from_easyconfig,
    DEPRECATED_EASYCONFIG_PARAMETERS,
)
from easybuild.framework.easyconfig.tools import check_sha256_checksums, dep_graph, get_paths_for, process_easyconfig
from easybuild.tools import config, LooseVersion
from easybuild.tools.config import GENERAL_CLASS, build_option
from easybuild.tools.filetools import change_dir, is_generic_easyblock, read_file, remove_file
from easybuild.tools.filetools import verify_checksum, which, write_file
from easybuild.tools.module_naming_scheme.utilities import det_full_ec_version
from easybuild.tools.modules import modules_tool
from easybuild.tools.robot import check_conflicts, resolve_dependencies
from easybuild.tools.run import run_shell_cmd
from easybuild.tools.options import set_tmpdir
from easybuild.tools.utilities import nub


# indicates whether all the single tests are OK,
# and that bigger tests (building dep graph, testing for conflicts, ...) can be run as well
# other than optimizing for time, this also helps to get around problems like http://bugs.python.org/issue10949
single_tests_ok = True


def is_pr():
    """Return true if run in a pull request CI"""
    # $TRAVIS_PULL_REQUEST should be a PR number, otherwise we're not running tests for a PR
    travis_pr_test = re.match('^[0-9]+$', os.environ.get('TRAVIS_PULL_REQUEST', ''))

    # when testing a PR in GitHub Actions, $GITHUB_EVENT_NAME will be set to 'pull_request'
    github_pr_test = os.environ.get('GITHUB_EVENT_NAME') == 'pull_request'
    return travis_pr_test or github_pr_test


def get_target_branch():
    """Return the target branch of a pull request"""
    # target branch should be anything other than 'master';
    # usually is 'develop', but could also be a release branch like '3.7.x'
    target_branch = os.environ.get('GITHUB_BASE_REF', None)
    if not target_branch:
        target_branch = os.environ.get('TRAVIS_BRANCH', None)
    if not target_branch:
        raise RuntimeError("Did not find a target branch")
    return target_branch


def skip_if_not_pr_to_non_main_branch():
    if not is_pr():
        return skip("Only run for pull requests")
    if get_target_branch() == "main":
        return skip("Not run for pull requests against main")
    return lambda func: func


def get_files_from_diff(diff_filter, ext):
    """Return the files changed on HEAD relative to the current target branch"""
    target_branch = get_target_branch()

    # relocate to top-level directory of repository to run 'git diff' command
    top_dir = os.path.dirname(os.path.dirname(get_paths_for('easyconfigs')[0]))
    cwd = change_dir(top_dir)

    # first determine the 'merge base' between target branch and PR branch
    # cfr. https://git-scm.com/docs/git-merge-base
    cmd = "git merge-base %s HEAD" % target_branch
    res = run_shell_cmd(cmd, fail_on_error=False, hidden=True)
    if res.exit_code == 0:
        merge_base = res.output.strip()
        print("Merge base for %s and HEAD: %s" % (target_branch, merge_base))
    else:
        msg = "Failed to determine merge base (exit_code: %s, output: '%s'), "
        msg += "falling back to specifying target branch %s"
        print(msg % (res.exit_code, res.output, target_branch))
        merge_base = target_branch

    # determine list of changed files using 'git diff' and merge base determined above
    cmd = "git diff --name-only --diff-filter=%s %s..HEAD --" % (diff_filter, merge_base)
    res = run_shell_cmd(cmd, hidden=True)
    files = [os.path.join(top_dir, f) for f in res.output.strip().split('\n') if f.endswith(ext)]

    change_dir(cwd)
    return files


def get_eb_files_from_diff(diff_filter):
    """Return the easyconfig files changed on HEAD relative to the current target branch"""
    return get_files_from_diff(diff_filter, '.eb')


class EasyConfigTest(TestCase):
    """Baseclass for easyconfig testcases."""

    @classmethod
    def setUpClass(cls):
        """Setup environment for all tests. Called once!"""
        # make sure that the EasyBuild installation is still known even if we purge an EB module
        if os.getenv('EB_SCRIPT_PATH') is None:
            eb_path = which('eb')
            if eb_path is not None:
                os.environ['EB_SCRIPT_PATH'] = eb_path

        # initialize configuration (required for e.g. default modules_tool setting)
        eb_go = eboptions.parse_options(args=[])  # Ignore cmdline args as those are meant for the unittest framework
        config.init(eb_go.options, eb_go.get_options_by_section('config'))
        build_options = {
            'check_osdeps': False,
            'external_modules_metadata': {},
            'force': True,
            'local_var_naming_check': 'error',
            'optarch': 'test',
            'robot_path': get_paths_for("easyconfigs")[0],
            'silent': True,
            'suffix_modules_path': GENERAL_CLASS,
            'valid_module_classes': config.module_classes(),
            'valid_stops': [x[0] for x in EasyBlock.get_steps()],
        }
        config.init_build_options(build_options=build_options)
        set_tmpdir()

        # put dummy 'craype-test' module in place, which is required for parsing easyconfigs using Cray* toolchains
        cls.TMPDIR = tempfile.mkdtemp()
        os.environ['MODULEPATH'] = cls.TMPDIR
        write_file(os.path.join(cls.TMPDIR, 'craype-test'), '#%Module\n')

        log = fancylogger.getLogger("EasyConfigTest", fname=False)

        # make sure a logger is present for main
        eb_main._log = log

        cls._ordered_specs = None
        cls._parsed_easyconfigs = []
        cls._parsed_all_easyconfigs = False
        cls._changed_ecs = None  # easyconfigs changed in a PR
        cls._changed_patches = None  # patches changed in a PR

    @classmethod
    def tearDownClass(cls):
        """Cleanup after running all tests"""
        shutil.rmtree(cls.TMPDIR)

    @classmethod
    def parse_all_easyconfigs(cls):
        """Parse all easyconfigs."""
        if cls._parsed_all_easyconfigs:
            return
        # all available easyconfig files
        easyconfigs_path = get_paths_for("easyconfigs")[0]
        specs = glob.glob('%s/*/*/*.eb' % easyconfigs_path)
        parsed_specs = set(ec['spec'] for ec in cls._parsed_easyconfigs)
        for spec in specs:
            if spec not in parsed_specs:
                cls._parsed_easyconfigs.extend(process_easyconfig(spec))
        cls._parsed_all_easyconfigs = True

    @classmethod
    def resolve_all_dependencies(cls):
        """Resolve dependencies between easyconfigs"""
        # Parse all easyconfigs if not done yet
        cls.parse_all_easyconfigs()
        # filter out external modules
        for ec in cls._parsed_easyconfigs:
            for dep in ec['dependencies'][:]:
                if dep.get('external_module', False):
                    ec['dependencies'].remove(dep)
        cls._ordered_specs = resolve_dependencies(
            cls._parsed_easyconfigs, modules_tool(), retain_all_deps=True)

    def _get_changed_easyconfigs(self):
        """Gather all added or modified easyconfigs"""
        # get list of changed easyconfigs
        changed_ecs_files = get_eb_files_from_diff(diff_filter='M')
        added_ecs_files = get_eb_files_from_diff(diff_filter='A')

        # ignore archived easyconfigs
        def filter_ecs(ecs):
            archive_path = os.path.join('easybuild', 'easyconfigs', '__archive__')
            return [ec for ec in ecs if archive_path not in ec]

        changed_ecs_files = filter_ecs(changed_ecs_files)
        added_ecs_files = filter_ecs(added_ecs_files)

        changed_ecs_filenames = [os.path.basename(f) for f in changed_ecs_files]
        added_ecs_filenames = [os.path.basename(f) for f in added_ecs_files]
        if changed_ecs_filenames:
            print("\nList of changed easyconfig files in this PR:\n\t%s" % '\n\t'.join(changed_ecs_filenames))
        if added_ecs_filenames:
            print("\nList of added easyconfig files in this PR:\n\t%s" % '\n\t'.join(added_ecs_filenames))
        EasyConfigTest._changed_ecs_filenames = changed_ecs_filenames
        EasyConfigTest._added_ecs_filenames = added_ecs_filenames

        # grab parsed easyconfigs for changed easyconfig files
        changed_ecs = []
        easyconfigs_path = get_paths_for("easyconfigs")[0]
        for ec_file in changed_ecs_files + added_ecs_files:
            # Search in already parsed ECs first
            match = next((ec['ec'] for ec in EasyConfigTest._parsed_easyconfigs if ec['spec'] == ec_file), None)

            if match:
                changed_ecs.append(match)
            elif ec_file.startswith(easyconfigs_path):
                ec = process_easyconfig(ec_file)
                # Cache non-archived files
                if '__archive__' not in ec_file:
                    EasyConfigTest._parsed_easyconfigs.extend(ec)
                changed_ecs.append(ec[0]['ec'])
            else:
                raise RuntimeError("Failed to find parsed easyconfig for %s" % os.path.basename(ec_file))
        EasyConfigTest._changed_ecs = changed_ecs

    def _get_changed_patches(self):
        """Gather all added or modified patches"""

        # get list of changed/added patch files
        changed_patches = get_files_from_diff(diff_filter='M', ext='.patch')
        added_patches = get_files_from_diff(diff_filter='A', ext='.patch')

        if changed_patches:
            print("\nList of changed patch files in this PR:\n\t%s" % '\n\t'.join(changed_patches))
        if added_patches:
            print("\nList of added patch files in this PR:\n\t%s" % '\n\t'.join(added_patches))

        EasyConfigTest._changed_patches = changed_patches + added_patches

    @property
    def parsed_easyconfigs(self):
        # parse all easyconfigs if they haven't been already
        EasyConfigTest.parse_all_easyconfigs()
        return EasyConfigTest._parsed_easyconfigs

    @property
    def ordered_specs(self):
        # Resolve dependencies if not done
        if EasyConfigTest._ordered_specs is None:
            EasyConfigTest.resolve_all_dependencies()
        return EasyConfigTest._ordered_specs

    @property
    def changed_ecs_filenames(self):
        if EasyConfigTest._changed_ecs is None:
            self._get_changed_easyconfigs()
        return EasyConfigTest._changed_ecs_filenames

    @property
    def added_ecs_filenames(self):
        if EasyConfigTest._changed_ecs is None:
            self._get_changed_easyconfigs()
        return EasyConfigTest._added_ecs_filenames

    @property
    def changed_ecs(self):
        if EasyConfigTest._changed_ecs is None:
            self._get_changed_easyconfigs()
        return EasyConfigTest._changed_ecs

    @property
    def changed_patches(self):
        if EasyConfigTest._changed_patches is None:
            self._get_changed_patches()
        return EasyConfigTest._changed_patches

    def test_dep_graph(self):
        """Unit test that builds a full dependency graph."""

        if not single_tests_ok:
            print("(skipped dep graph test)")
            return

        # temporary file for dep graph
        (hn, fn) = tempfile.mkstemp(suffix='.dot')
        os.close(hn)

        dep_graph(fn, self.ordered_specs)

        remove_file(fn)

    def test_conflicts(self):
        """Check whether any conflicts occur in software dependency graphs."""

        if not single_tests_ok:
            print("(skipped conflicts test)")
            return

        self.assertFalse(check_conflicts(self.ordered_specs, modules_tool(), check_inter_ec_conflicts=False),
                         "No conflicts detected")

    def test_deps(self):
        """Perform checks on dependencies in easyconfig files"""

        fails = []

        for ec in self.parsed_easyconfigs:
            # make sure we don't add backdoored XZ versions (5.6.0, 5.6.1)
            # see https://access.redhat.com/security/cve/CVE-2024-3094
            if ec['ec']['name'] == 'XZ' and ec['ec']['version'] in ('5.6.0', '5.6.1'):
                fail = ("XZ versions 5.6.0 and 5.6.1 contain malicious code, and should not be introduced into"
                        " EasyBuild. Please use another version instead. For more details, see"
                        " https://access.redhat.com/security/cve/CVE-2024-3094")
                fails.append(fail)

            # make sure that no odd versions (like 1.13) of HDF5 are used as a dependency,
            # since those are released candidates - only even versions (like 1.12) are stable releases;
            # see https://docs.hdfgroup.org/archive/support/HDF5/doc/TechNotes/Version.html
            for dep in ec['ec'].dependencies():
                if dep['name'] == 'HDF5':
                    ver = dep['version']
                    if int(ver.split('.')[1]) % 2 == 1:
                        fail = "Odd minor versions of HDF5 should not be used as a dependency: "
                        fail += "found HDF5 v%s as dependency in %s" % (ver, os.path.basename(ec['spec']))
                        fails.append(fail)

        self.assertFalse(len(fails), '\n'.join(sorted(fails)))

    def check_dep_vars(self, gen, dep, dep_vars):
        """Check whether available variants of a particular dependency are acceptable or not."""

        # short-circuit in case there's only one dependency variant, or none at all
        if len(dep_vars) <= 1:
            return True

        # 'guilty' until proven 'innocent'
        res = False

        # filter out wrapped Java or dotNET-Core versions
        # i.e. if the version of one is a prefix of the version of the other one (e.g. 1.8 & 1.8.0_181)
        if dep in ['Java', 'dotNET-Core']:
            dep_vars_to_check = sorted(dep_vars.keys())

            retained_dep_vars = []

            while dep_vars_to_check:
                dep_var = dep_vars_to_check.pop()
                dep_var_version = dep_var.split(';')[0]

                # remove dep vars wrapped by current dep var
                dep_vars_to_check = [x for x in dep_vars_to_check if not x.startswith(dep_var_version + '.')]

                retained_dep_vars = [x for x in retained_dep_vars if not x.startswith(dep_var_version + '.')]

                retained_dep_vars.append(dep_var)

            for key in list(dep_vars.keys()):
                if key not in retained_dep_vars:
                    del dep_vars[key]

        version_regex = re.compile('^version: (?P<version>[^;]+);')

        # multiple variants of HTSlib is OK as long as they are deps for a matching version of BCFtools;
        # same goes for WRF and WPS; Gurobi and Rgurobi; ncbi-vdb and SRA-Toolkit
        multiple_allowed_variants = [('HTSlib', 'BCFtools'),
                                     ('WRF', 'WPS'),
                                     ('Gurobi', 'Rgurobi'),
                                     ('ncbi-vdb', 'SRA-Toolkit')]
        for dep_name, parent_name in multiple_allowed_variants:
            if dep == dep_name and len(dep_vars) > 1:
                for key in list(dep_vars):
                    ecs = dep_vars[key]
                    # filter out dep variants that are only used as dependency for parent with same version
                    dep_ver = version_regex.search(key).group('version')
                    if all(ec.startswith('%s-%s-' % (parent_name, dep_ver)) for ec in ecs) and len(dep_vars) > 1:
                        dep_vars.pop(key)

        # multiple variants of Meson is OK as long as they are deps for meson-python, since meson-python should only be
        # a build dependency elsewhere
        if dep == 'Meson' and len(dep_vars) > 1:
            for key in list(dep_vars):
                ecs = dep_vars[key]
                # filter out Meson variants that are only used as a dependency for meson-python
                if all(ec.startswith('meson-python-') for ec in ecs):
                    dep_vars.pop(key)
                # always retain at least one dep variant
                if len(dep_vars) == 1:
                    break

        # multiple versions of Boost is OK as long as they are deps for a matching Boost.Python
        if dep == 'Boost' and len(dep_vars) > 1:
            for key in list(dep_vars):
                ecs = dep_vars[key]
                # filter out Boost variants that are only used as dependency for Boost.Python with same version
                boost_ver = version_regex.search(key).group('version')
                if all(ec.startswith('Boost.Python-%s-' % boost_ver) for ec in ecs):
                    dep_vars.pop(key)

        # multiple variants of GPAW-setups is OK as long as they are deps for GPAW
        if dep == 'GPAW-setups' and len(dep_vars) > 1:
            for key in list(dep_vars):
                ecs = dep_vars[key]
                # filter out GPAW-setups variants that are only used as a dependency for GPAW
                if all(ec.startswith('GPAW') for ec in ecs):
                    dep_vars.pop(key)
                # always retain at least one dep variant
                if len(dep_vars) == 1:
                    break

        # Pairs of name, versionsuffix that should be removed from dep_vars if exactly one matching key is found.
        # The name is checked against 'dep' and can be a list to allow multiple
        # If the versionsuffix is a 2-element tuple, the second element should be set to True
        # to interpret the first element as the start of the suffix (e.g. to include trailing version numbers)
        # Otherwise the whole versionsuffix must match for the filter to apply.
        filter_variants = [
            # filter out binutils with empty versionsuffix which is used to build toolchain compiler
            ('binutils', ''),
            # filter out Perl with -minimal versionsuffix which are only used in makeinfo-minimal
            ('Perl', '-minimal'),
            # filter out FFTW and imkl with -serial versionsuffix which are used in non-MPI subtoolchains
            # Same for HDF5 with -serial versionsuffix which is used in HDF5 for Python (h5py)
            (['FFTW', 'imkl', 'HDF5'], '-serial'),
            # filter out BLIS and libFLAME with -amd versionsuffix
            # (AMD forks, used in gobff/*-amd toolchains)
            (['BLIS', 'libFLAME'], '-amd'),
            # filter out libcint with -pypzpx versionsuffix, used by MOLGW
            ('libcint', '-pypzpx'),
            # filter out OpenBLAS with -int8 versionsuffix, used by GAMESS-US
            ('OpenBLAS', '-int8'),
            # filter out ScaLAPACK with -BLIS-* versionsuffix, used in goblf toolchain
            ('ScaLAPACK', ('-BLIS-', True)),
            # filter out ScaLAPACK with -bf versionsuffix, used in gobff toolchain
            ('ScaLAPACK', '-bf'),
            # filter out ScaLAPACK with -bl versionsuffix, used in goblf toolchain
            ('ScaLAPACK', '-bl'),
            # filter out ELSI variants with -PEXSI suffix
            ('ELSI', '-PEXSI'),
            # For Z3 the EC including Python bindings has a matching versionsuffix
            # filter out one per Python version
            ('Z3', ('-Python-2', True)),
            ('Z3', ('-Python-3', True)),
        ]
        for dep_name, version_suffix in filter_variants:
            # always retain at least one dep variant
            if len(dep_vars) == 1:
                break
            if isinstance(dep_name, str):
                if dep != dep_name:
                    continue
            elif dep not in dep_name:
                continue
            if isinstance(version_suffix, str):
                match_prefix = False
            else:
                version_suffix, match_prefix = version_suffix
            search = 'versionsuffix: ' + version_suffix
            if match_prefix:
                matches = [v for v in dep_vars if search in v]
            else:
                matches = [v for v in dep_vars if v.endswith(search)]
            if len(matches) == 1:
                del dep_vars[matches[0]]

        # for some dependencies, we allow exceptions for software that depends on a particular version,
        # as long as that's indicated by the versionsuffix
        versionsuffix_deps = ['ASE', 'Boost', 'CUDA', 'CUDAcore', 'Java', 'Lua',
                              'PLUMED', 'PyTorch', 'R', 'Rust', 'TensorFlow']
        if dep in versionsuffix_deps and len(dep_vars) > 1:

            # check for '-CUDA-*' versionsuffix for CUDAcore dependency
            if dep == 'CUDAcore':
                dep = 'CUDA'

            for key in list(dep_vars):
                dep_ver = version_regex.search(key).group('version')
                # use version of Java wrapper rather than full Java version
                if dep == 'Java':
                    dep_ver = '.'.join(dep_ver.split('.')[:2])
                # filter out dep version if all easyconfig filenames using it include specific dep version
                if all(re.search('-%s-%s' % (dep, dep_ver), v) for v in dep_vars[key]):
                    dep_vars.pop(key)
                # always retain at least one dep variant
                if len(dep_vars) == 1:
                    break

            # filter R dep for a specific version of Python 2.x
            if dep == 'R' and len(dep_vars) > 1:
                for key in list(dep_vars):
                    if '; versionsuffix: -Python-2' in key:
                        dep_vars.pop(key)
                    # always retain at least one variant
                    if len(dep_vars) == 1:
                        break

        # for some dependencies, we allow exceptions for software with the same version
        # but with a -int64 versionsuffix in both the dependency and all its dependents
        int64_deps = ['SCOTCH', 'METIS']
        if dep in int64_deps and len(dep_vars) > 1:
            unique_dep_vers = {version_regex.search(x).group('version') for x in list(dep_vars)}
            if len(unique_dep_vers) == 1:
                for key in list(dep_vars):
                    if all(re.search('-int64', v) for v in dep_vars[key]) and re.search(
                        '; versionsuffix: .*-int64', key
                    ):
                        dep_vars.pop(key)
                    # always retain at least one dep variant
                    if len(dep_vars) == 1:
                        break

        # filter out variants that are specific to a particular version of CUDA
        cuda_dep_vars = [v for v in dep_vars.keys() if '-CUDA' in v]
        if len(dep_vars) >= len(cuda_dep_vars) and len(dep_vars) > 1:
            for key in list(dep_vars):
                if re.search('; versionsuffix: .*-CUDA-[0-9.]+', key):
                    dep_vars.pop(key)
                    # always retain at least one dep variant
                    if len(dep_vars) == 1:
                        break

        # some software packages require a specific (older/newer) version of a particular dependency
        alt_dep_versions = {
            # arrow-R 6.0.0.2 is used for two R/R-bundle-Bioconductor sets (4.1.2/3.14 and 4.2.0/3.15)
            'arrow-R': [('6.0.0.2', [r'R-bundle-Bioconductor-'])],
            # BRAKER 3.0.8 depends on AUGUSTUS 3.5.0-20240612
            'AUGUSTUS': [(r'3\.5\.0-20240612', [r'BRAKER-3\.0\.8'])],
            # GATE 9.2 requires CHLEP 2.4.5.1 and Geant4 11.0.x
            'CLHEP': [('2.4.5.1;', [r'GATE-9\.2-foss-2021b'])],
            # Score-P 8.3+ requires Cube 4.8.2+ but we have 4.8.1 already
            'CubeLib': [(r'4\.8\.2;', [r'Score-P-8\.[3-9]'])],
            'CubeWriter': [(r'4\.8\.2;', [r'Score-P-8\.[3-9]'])],
            # MACE-0.3.8-CUDA-12.1.1 needs e3nn-0.4.4-CUDA-12.1.1 as dependency
            'e3nn': [(r'0\.4\.4; versionsuffix: -CUDA-12\.1\.1', [r'MACE-0\.3\.8-foss-2023a-CUDA-12\.1\.1'])],
            # Current rapthor requires WSclean 3.5 or newer, which in turn requires EveryBeam 0.6.X or newer
            # Requires us to also bump DP3 version (to 6.2) and its dependency on EveryBeam
            'EveryBeam': [(r'0\.6\.1', [r'DP3-6\.2', r'WSClean-3\.[5-9]'])],
            # egl variant of glew is required by libwpe, wpebackend-fdo + WebKitGTK+ depend on libwpe
            'glew': [
                ('2.2.0; versionsuffix: -egl', [r'libwpe-1\.13\.3-GCCcore-11\.2\.0',
                                                r'libwpe-1\.14\.1-GCCcore-11\.3\.0',
                                                r'wpebackend-fdo-1\.13\.1-GCCcore-11\.2\.0',
                                                r'wpebackend-fdo-1\.14\.1-GCCcore-11\.3\.0',
                                                r'WebKitGTK\+-2\.37\.1-GCC-11\.2\.0',
                                                r'wxPython-4\.2\.0',
                                                r'wxPython-4\.2\.1',
                                                r'GRASS-8\.2\.0',
                                                r'QGIS-3\.28\.1']),
            ],
            # GATE 9.2 requires CHLEP 2.4.5.1 and Geant4 11.0.x
            'Geant4': [('11.0.1;', [r'GATE-9\.2-foss-2021b'])],
            # autoCAS-2.3.1 requires serial h5py
            'h5py': [(r'3\.9\.0; versionsuffix: -serial', [r'autoCAS-2\.3\.1-iomkl-2023a'])],
            # jax 0.2.24 is used as dep for AlphaFold 2.1.2 (other easyconfigs with foss/2021a use jax 0.3.9)
            'jax': [(r'0\.2\.24', [r'AlphaFold-2\.1\.2-foss-2021a'])],
            # Java 21 is used as dep for Octave 9.2.0 (other 2023b easyconfigs use Java 11)
            # and MDSplus
            'Java': [(r'21', [r'Octave-9\.2\.0', r'MDSplus-7\.1'])],
            # libxc 4.x is required by libGridXC
            # (Qiskit depends on PySCF), Elk 7.x requires libxc >= 5
            'libxc': [
                (r'4\.', [r'libGridXC-']),
                (r'5\.', [r'Elk-']),
            ],
            # OpenQP requires mpi4py>=4.0.0
            'mpi4py': [(r'4\.0\.1', [r'OpenQP-1\.0'])],
            # FDMNES requires sequential variant of MUMPS
            'MUMPS': [(r'5\.6\.1; versionsuffix: -metis-seq', [r'FDMNES'])],
            # SRA-toolkit 3.0.0 requires ncbi-vdb 3.0.0, Finder requires SRA-Toolkit 3.0.0
            'ncbi-vdb': [(r'3\.0\.0', [r'SRA-Toolkit-3\.0\.0', r'finder-1\.1\.0'])],
            'OpenFOAM': [
                # CFDEMcoupling requires OpenFOAM 5.x
                (r'5\.0-20180606', [r'CFDEMcoupling-3\.8\.0']),
            ],
            'ParaView': [
                # OpenFOAM 5.0 requires older ParaView, CFDEMcoupling depends on OpenFOAM 5.0
                (r'5\.4\.1', [r'CFDEMcoupling-3\.8\.0', r'OpenFOAM-5\.0-20180606']),
            ],
            'PMIx': [
                # PRRTE 4.0+ requires PMIx 6.0+ and vice-versa
                (r'6\.0\.0', [r'PRRTE-4\.0\.0']),
            ],
            'pydantic': [
                # GTDB-Tk v2.3.2 requires pydantic 1.x (see https://github.com/Ecogenomics/GTDBTk/pull/530)
                ('1.10.13;', ['GTDB-Tk-2.3.2-', 'GTDB-Tk-2.4.0-']),
            ],
            # bakta requires PyHMMER 0.10.15
            'PyHMMER': [(r'0\.10\.15', [r'bakta-1\.10\.1'])],
            # WhatsHap 1.4 + medaka 1.6.0 require Pysam >= 0.18.0 (NGSpeciesID depends on medaka)
            'Pysam': [
                ('0.18.0;', ['medaka-1.6.0-', 'NGSpeciesID-0.1.2.1-', 'WhatsHap-1.4-']),
            ],
            # bakta requires python-isal 1.6.1
            'python-isal': [(r'1\.6\.1', [r'bakta-1\.10\.1'])],
            # PyTorch-Lightning-1.8.4 is requiered in synthcity-0.2.10 and DECAF-synthetic-data-0.1.6
            'PyTorch-Lightning': [('1.8.4;', ['synthcity-0.2.10-', 'DECAF-synthetic-data-0.1.6-'])],
            # OPERA requires SAMtools 0.x
            'SAMtools': [(r'0\.', [r'ChimPipe-0\.9\.5', r'Cufflinks-2\.2\.1', r'OPERA-2\.0\.6',
                                   r'CGmapTools-0\.1\.2', r'BatMeth2-2\.1', r'OPERA-MS-0\.9\.0-20240703'])],
            # CheckM2 and its dep LightGBM requires scikit-learn-1.6.1
            'scikit-learn': [(r'1\.6\.1', [r'CheckM2-1\.1\.0-', r'LightGBM-4\.6\.0-'])],
            # UShER requires tbb-2020.3 as newer versions will not build
            # orthagogue requires tbb-2020.3 as 2021 versions are not backward compatible with the previous releases
            'tbb': [('2020.3', ['UShER-0.5.0-', 'orthAgogue-20141105-'])],
            'TensorFlow': [
                # medaka 1.5.0 (foss/2021a) depends on TensorFlow >=2.5.2, <2.6.0
                ('2.5.3;', ['medaka-1.5.0-']),
                # tensorflow-probability version to TF version
                ('2.8.4;', ['tensorflow-probability-0.16.0-']),
            ],
            # vLLM has pinned dependency tiktoken == 0.6.0
            'tiktoken': [('0.6.0;', ['vLLM-0.4.0-'])],
            # smooth-topk uses a newer version of torchvision
            'torchvision': [('0.11.3;', ['smooth-topk-1.0-20210817-'])],
            # for the sake of backwards compatibility, keep UCX-CUDA v1.11.0 which depends on UCX v1.11.0
            # (for 2021b, UCX was updated to v1.11.2)
            'UCX': [('1.11.0;', ['UCX-CUDA-1.11.0-'])],
            # Napari 0.4.19post1 requires VisPy >=0.14.1 <0.15
            'VisPy': [('0.14.1;', ['napari-0.4.19.post1-'])],
            # Visit-3.4.1 requires VTK 9.2.x
            'VTK': [('9.2.6;', ['Visit-3.4.1-'])],
            # wxPython 4.2.0 depends on wxWidgets 3.2.0
            'wxWidgets': [(r'3\.2\.0', [r'wxPython-4\.2\.0', r'GRASS-8\.2\.0', r'QGIS-3\.28\.1'])],
        }
        if dep in alt_dep_versions and len(dep_vars) > 1:
            for key in list(dep_vars):
                for version_pattern, parents in alt_dep_versions[dep]:
                    # filter out known alternative dependency versions
                    if re.search('^version: %s' % version_pattern, key):
                        # only filter if the easyconfig using this dep variants is known
                        if all(any(re.search(p, x) for p in parents) for x in dep_vars[key]):
                            dep_vars.pop(key)

        # only single variant is always OK
        if len(dep_vars) == 1:
            res = True

        elif len(dep_vars) == 2 and dep in ['Python', 'Tkinter']:
            # for Python & Tkinter, it's OK to have on 2.x and one 3.x version
            v2_dep_vars = [x for x in dep_vars.keys() if x.startswith('version: 2.')]
            v3_dep_vars = [x for x in dep_vars.keys() if x.startswith('version: 3.')]
            if len(v2_dep_vars) == 1 and len(v3_dep_vars) == 1:
                res = True

        # two variants is OK if one is for Python 2.x and the other is for Python 3.x
        elif len(dep_vars) == 2:
            # there's no versionsuffix anymore for Python 3, but we still allow variants depending on Python 2.x + 3.x
            py2_dep_vars = [x for x in dep_vars.keys() if '; versionsuffix: -Python-2.' in x]
            py3_dep_vars = [x for x in dep_vars.keys() if x.strip().endswith('; versionsuffix:')]
            if len(py2_dep_vars) == 1 and len(py3_dep_vars) == 1:
                res = True

        return res

    def test_check_dep_vars(self):
        """Test check_dep_vars utility method."""

        # one single dep version: OK
        self.assertTrue(self.check_dep_vars('2019b', 'testdep', {
            'version: 1.2.3; versionsuffix:': ['foo-1.2.3.eb', 'bar-4.5.6.eb'],
        }))
        self.assertTrue(self.check_dep_vars('2019b', 'testdep', {
            'version: 1.2.3; versionsuffix: -test': ['foo-1.2.3.eb', 'bar-4.5.6.eb'],
        }))

        # two or more dep versions (no special case: not OK)
        self.assertFalse(self.check_dep_vars('2019b', 'testdep', {
            'version: 1.2.3; versionsuffix:': ['foo-1.2.3.eb'],
            'version: 4.5.6; versionsuffix:': ['bar-4.5.6.eb'],
        }))
        self.assertFalse(self.check_dep_vars('2019b', 'testdep', {
            'version: 0.0; versionsuffix:': ['foobar-0.0.eb'],
            'version: 1.2.3; versionsuffix:': ['foo-1.2.3.eb'],
            'version: 4.5.6; versionsuffix:': ['bar-4.5.6.eb'],
        }))

        # Java is a special case, with wrapped Java versions
        self.assertTrue(self.check_dep_vars('2019b', 'Java', {
            'version: 1.8.0_221; versionsuffix:': ['foo-1.2.3.eb'],
            'version: 1.8; versionsuffix:': ['foo-1.2.3.eb'],
        }))
        # two Java wrappers is not OK
        self.assertFalse(self.check_dep_vars('2019b', 'Java', {
            'version: 1.8.0_221; versionsuffix:': ['foo-1.2.3.eb'],
            'version: 1.8; versionsuffix:': ['foo-1.2.3.eb'],
            'version: 11.0.2; versionsuffix:': ['bar-4.5.6.eb'],
            'version: 11; versionsuffix:': ['bar-4.5.6.eb'],
        }))
        # OK to have two or more wrappers if versionsuffix is used to indicate exception
        self.assertTrue(self.check_dep_vars('2019b', 'Java', {
            'version: 1.8.0_221; versionsuffix:': ['foo-1.2.3.eb'],
            'version: 1.8; versionsuffix:': ['foo-1.2.3.eb'],
            'version: 11.0.2; versionsuffix:': ['bar-4.5.6-Java-11.eb'],
            'version: 11; versionsuffix:': ['bar-4.5.6-Java-11.eb'],
        }))
        # versionsuffix must be there for all easyconfigs to indicate exception
        self.assertFalse(self.check_dep_vars('2019b', 'Java', {
            'version: 1.8.0_221; versionsuffix:': ['foo-1.2.3.eb'],
            'version: 1.8; versionsuffix:': ['foo-1.2.3.eb'],
            'version: 11.0.2; versionsuffix:': ['bar-4.5.6-Java-11.eb', 'bar-4.5.6.eb'],
            'version: 11; versionsuffix:': ['bar-4.5.6-Java-11.eb', 'bar-4.5.6.eb'],
        }))
        self.assertTrue(self.check_dep_vars('2019b', 'Java', {
            'version: 1.8.0_221; versionsuffix:': ['foo-1.2.3.eb'],
            'version: 1.8; versionsuffix:': ['foo-1.2.3.eb'],
            'version: 11.0.2; versionsuffix:': ['bar-4.5.6-Java-11.eb'],
            'version: 11; versionsuffix:': ['bar-4.5.6-Java-11.eb'],
            'version: 12.1.6; versionsuffix:': ['foobar-0.0-Java-12.eb'],
            'version: 12; versionsuffix:': ['foobar-0.0-Java-12.eb'],
        }))

        # strange situation: odd number of Java versions
        # not OK: two Java wrappers (and no versionsuffix to indicate exception)
        self.assertFalse(self.check_dep_vars('2019b', 'Java', {
            'version: 1.8.0_221; versionsuffix:': ['foo-1.2.3.eb'],
            'version: 1.8; versionsuffix:': ['foo-1.2.3.eb'],
            'version: 11; versionsuffix:': ['bar-4.5.6.eb'],
        }))
        # OK because of -Java-11 versionsuffix
        self.assertTrue(self.check_dep_vars('2019b', 'Java', {
            'version: 1.8.0_221; versionsuffix:': ['foo-1.2.3.eb'],
            'version: 1.8; versionsuffix:': ['foo-1.2.3.eb'],
            'version: 11; versionsuffix:': ['bar-4.5.6-Java-11.eb'],
        }))
        # not OK: two Java wrappers (and no versionsuffix to indicate exception)
        self.assertFalse(self.check_dep_vars('2019b', 'Java', {
            'version: 1.8; versionsuffix:': ['foo-1.2.3.eb'],
            'version: 11.0.2; versionsuffix:': ['bar-4.5.6.eb'],
            'version: 11; versionsuffix:': ['bar-4.5.6.eb'],
        }))
        # OK because of -Java-11 versionsuffix
        self.assertTrue(self.check_dep_vars('2019b', 'Java', {
            'version: 1.8; versionsuffix:': ['foo-1.2.3.eb'],
            'version: 11.0.2; versionsuffix:': ['bar-4.5.6-Java-11.eb'],
            'version: 11; versionsuffix:': ['bar-4.5.6-Java-11.eb'],
        }))

        # two different versions of Boost is not OK
        self.assertFalse(self.check_dep_vars('2019b', 'Boost', {
            'version: 1.64.0; versionsuffix:': ['foo-1.2.3.eb'],
            'version: 1.70.0; versionsuffix:': ['foo-2.3.4.eb'],
        }))

        # a different Boost version that is only used as dependency for a matching Boost.Python is fine
        self.assertTrue(self.check_dep_vars('2019a', 'Boost', {
            'version: 1.64.0; versionsuffix:': ['Boost.Python-1.64.0-gompi-2019a.eb'],
            'version: 1.70.0; versionsuffix:': ['foo-2.3.4.eb'],
        }))
        self.assertTrue(self.check_dep_vars('2019a', 'Boost', {
            'version: 1.64.0; versionsuffix:': ['Boost.Python-1.64.0-gompi-2019a.eb'],
            'version: 1.66.0; versionsuffix:': ['Boost.Python-1.66.0-gompi-2019a.eb'],
            'version: 1.70.0; versionsuffix:': ['foo-2.3.4.eb'],
        }))
        self.assertFalse(self.check_dep_vars('2019a', 'Boost', {
            'version: 1.64.0; versionsuffix:': ['Boost.Python-1.64.0-gompi-2019a.eb'],
            'version: 1.66.0; versionsuffix:': ['foo-1.2.3.eb'],
            'version: 1.70.0; versionsuffix:': ['foo-2.3.4.eb'],
        }))

        self.assertTrue(self.check_dep_vars('2018a', 'Boost', {
            'version: 1.63.0; versionsuffix: -Python-2.7.14': ['EMAN2-2.21a-foss-2018a-Python-2.7.14-Boost-1.63.0.eb'],
            'version: 1.64.0; versionsuffix:': ['Boost.Python-1.64.0-gompi-2018a.eb'],
            'version: 1.66.0; versionsuffix:': ['BLAST+-2.7.1-foss-2018a.eb'],
        }))

        # two variants is OK, if they're for Python 2.x and 3.x, there's no versionsuffix anymore for Python 3
        self.assertTrue(self.check_dep_vars('2020b', 'Python', {
            'version: 2.7.18; versionsuffix:': ['SciPy-bundle-2020.11-foss-2020b-Python-2.7.18.eb'],
            'version: 3.8.6; versionsuffix:': ['SciPy-bundle-2020.11-foss-2020b.eb'],
        }))

        self.assertTrue(self.check_dep_vars('GCCcore-10.2', 'PyYAML', {
            'version: 5.3.1; versionsuffix:': ['IPython-7.18.1-GCCcore-10.2.0.eb'],
            'version: 5.3.1; versionsuffix: -Python-2.7.18': ['IPython-7.18.1-GCCcore-10.2.0-Python-2.7.18.eb'],
        }))

        self.assertTrue(self.check_dep_vars('2020b', 'SciPy-bundle', {
            'version: 2020.11; versionsuffix: -Python-2.7.18': ['matplotlib-3.3.3-foss-2020b-Python-2.7.18.eb'],
            'version: 2020.11; versionsuffix:': ['matplotlib-3.3.3-foss-2020b.eb'],
        }))

        # multiple dependency variants of specific software is OK, but only if indicated via versionsuffix
        self.assertTrue(self.check_dep_vars('2019b', 'TensorFlow', {
            'version: 1.15.2; versionsuffix: -TensorFlow-1.15.2':
                ['Horovod-0.18.2-fosscuda-2019b-TensorFlow-1.15.2.eb'],
            'version: 2.2.0; versionsuffix: -TensorFlow-2.2.0-Python-3.7.4':
                ['Horovod-0.19.5-fosscuda-2019b-TensorFlow-2.2.0-Python-3.7.4.eb'],
            'version: 2.1.0; versionsuffix: -Python-3.7.4': ['Keras-2.3.1-foss-2019b-Python-3.7.4.eb'],
        }))

        self.assertFalse(self.check_dep_vars('2019b', 'TensorFlow', {
            'version: 1.15.2; versionsuffix: ': ['Horovod-0.18.2-fosscuda-2019b.eb'],
            'version: 2.1.0; versionsuffix: -Python-3.7.4': ['Keras-2.3.1-foss-2019b-Python-3.7.4.eb'],
        }))

        self.assertTrue(self.check_dep_vars('2022b', 'Rust', {
            'version: 1.65.0; versionsuffix: ': ['maturin-1.1.0-GCCcore-12.2.0.eb'],
            'version: 1.75.0; versionsuffix: -Rust-1.75.0': ['maturin-1.4.0-GCCcore-12.2.0-Rust-1.75.0.eb'],
        }))

        self.assertFalse(self.check_dep_vars('2022b', 'Rust', {
            'version: 1.65.0; versionsuffix: ': ['maturin-1.1.0-GCCcore-12.2.0.eb'],
            'version: 1.75.0; versionsuffix: ': ['maturin-1.4.0-GCCcore-12.2.0.eb'],
        }))

    # some software also follows <year>{a,b} versioning scheme,
    # which throws off the pattern matching done below for toolchain versions
    multideps_false_positives_regex = re.compile(r'^MATLAB(-Engine)?-20[0-9][0-9][ab]')

    def test_dep_versions_per_toolchain(self):
        """
        Check whether there's only one dependency version per toolchain actively used.
        This is enforced to try and limit the chance of running into conflicts when multiple modules built with
        the same toolchain are loaded together.
        Generations 2023b and newer (GCC 13.2 and newer) are checked in the more stringent
        test_dep_versions_per_toolchain_generation.
        """
        ecs_by_full_mod_name = dict((ec['full_mod_name'], ec) for ec in self.parsed_easyconfigs)
        if len(ecs_by_full_mod_name) != len(self.parsed_easyconfigs):
            self.fail('Easyconfigs with duplicate full_mod_name found')

        # Cache already determined dependencies
        ec_to_deps = dict()

        def get_deps_for(ec):
            """Get list of (direct) dependencies for specified easyconfig."""
            ec_mod_name = ec['full_mod_name']
            deps = ec_to_deps.get(ec_mod_name)
            if deps is None:
                deps = []
                for dep in ec['ec']['dependencies']:
                    dep_mod_name = dep['full_mod_name']
                    deps.append((dep['name'], dep['version'], dep['versionsuffix'], dep_mod_name))
                    # Note: Raises KeyError if dep not found
                    res = ecs_by_full_mod_name[dep_mod_name]
                    deps.extend(get_deps_for(res))
                ec_to_deps[ec_mod_name] = deps
            return deps

        multi_dep_vars_msg = ''
        # restrict to checking dependencies of easyconfigs using common toolchains
        # and GCCcore subtoolchain for common toolchains
        patterns = [
            # compiler-only subtoolchains GCCcore, this pattern has never checked GCC toolchains
            # retain the check as it has always been in the old generation check
            r'GCCcore-1(0\.3|[12]\.[0-9])',  # GCCcore 10.3 to 12.3
            # intel-compilers
            r'intel-compilers-202([0-2]\.[0-9]|3\.[01])',  # intel-compilers up to 2023.1
            # full toolchains, like foss/2021a or intel/2022b
            r'202([12][ab]|3a)',  # 2021a to 2023a
        ]
        for pattern in patterns:
            all_deps = {}
            regex = re.compile(r'^.*-(?P<tc_gen>%s).*\.eb$' % pattern)

            # collect variants for all dependencies of easyconfigs that use a toolchain that matches
            for ec in self.ordered_specs:
                ec_file = os.path.basename(ec['spec'])

                # take into account software which also follows a <year>{a,b} versioning scheme
                ec_file = self.multideps_false_positives_regex.sub('', ec_file)

                res = regex.match(ec_file)
                if res:
                    tc_gen = res.group('tc_gen')
                    all_deps_tc_gen = all_deps.setdefault(tc_gen, {})
                    for dep_name, dep_ver, dep_versuff, dep_mod_name in get_deps_for(ec):
                        dep_variants = all_deps_tc_gen.setdefault(dep_name, {})
                        # a variant is defined by version + versionsuffix
                        variant = "version: %s; versionsuffix: %s" % (dep_ver, dep_versuff)
                        # keep track of which easyconfig this is a dependency
                        dep_variants.setdefault(variant, set()).add(ec_file)

            # check which dependencies have more than 1 variant
            for tc_gen, deps in sorted(all_deps.items()):
                for dep, dep_vars in sorted(deps.items()):
                    if not self.check_dep_vars(tc_gen, dep, dep_vars):
                        multi_dep_vars_msg += "Found %s variants of '%s' dependency " % (len(dep_vars), dep)
<<<<<<< HEAD
                        multi_dep_vars_msg += "in easyconfigs using '%s' toolchain generation\n" % tc_gen
                        multi_dep_vars_msg += '\n'.join("  * %s as dep for %s" % v for v in sorted(dep_vars.items()))
=======
                        multi_dep_vars_msg += "in easyconfigs using '%s' toolchain generation\n* " % tc_gen
                        multi_dep_vars_msg += '\n  * '.join("%s as dep for %s" % v for v in sorted(dep_vars.items()))
                        multi_dep_vars_msg += '\n'

        if multi_dep_vars_msg:
            self.fail("Should not have multi-variant dependencies in easyconfigs:\n%s" % multi_dep_vars_msg)

    def test_dep_versions_per_toolchain_generation(self):
        """
        Check whether there's only one dependency version per toolchain generation actively used.
        This is enforced to try and limit the chance of running into conflicts when multiple modules built with
        the same toolchain generation are loaded together.
        Active for 2023b generation and newer (GCC 13.2 and newer)
        """
        ecs_by_full_mod_name = dict((ec['full_mod_name'], ec) for ec in self.parsed_easyconfigs)
        if len(ecs_by_full_mod_name) != len(self.parsed_easyconfigs):
            self.fail('Easyconfigs with duplicate full_mod_name found')

        # Cache already determined dependencies
        ec_to_deps = dict()

        def get_deps_for(ec):
            """Get list of (direct) dependencies for specified easyconfig."""
            ec_mod_name = ec['full_mod_name']
            deps = ec_to_deps.get(ec_mod_name)
            if deps is None:
                deps = []
                for dep in ec['ec']['dependencies']:
                    dep_mod_name = dep['full_mod_name']
                    deps.append((dep['name'], dep['version'], dep['versionsuffix'], dep_mod_name))
                    # Note: Raises KeyError if dep not found
                    res = ecs_by_full_mod_name[dep_mod_name]
                    deps.extend(get_deps_for(res))
                ec_to_deps[ec_mod_name] = deps
            return deps

        # map GCC(core) version to toolchain generations;
        # only for recent generations, where we want to limit dependency variants as much as possible
        # across all easyconfigs of that generation (regardless of whether a full toolchain or subtoolchain is used);
        # see https://docs.easybuild.io/common-toolchains/#common_toolchains_overview
        gcc_tc_gen_map = {
            '10.2': '2020b',
            '10.3': '2021a',
            '11.1': None,
            '11.2': '2021b',
            '11.3': '2022a',
            '11.4': None,
            '12.1': None,
            '12.2': '2022b',
            '12.3': '2023a',
            '13.1': None,
            '13.1': None,
            '13.2': '2023b',
            '13.3': '2024a',
            '14.1': None,
            '14.2': '2025a',
            '14.3': '2025b',
            '15.1': None,
            '15.2': None,  # maybe 2026a?
        }

        # map intel-compilers to toolchain generations
        # only for recent generations, where we want to limit dependency variants as much as possible
        # across all easyconfigs of that generation (regardless of whether a full toolchain or subtoolchain is used);
        # see https://docs.easybuild.io/common-toolchains/#common_toolchains_overview
        ic_tc_gen_map = {
            '2021.2.0': '2021a',
            '2021.3.0': None,
            '2021.4.0': '2021b',
            '2022.0.1': None,
            '2022.0.2': None,
            '2022.1.0': '2022a',
            '2022.2.0': None,
            '2022.2.1': '2022b',
            '2023.0.0': None,
            '2023.1.0': '2023a',
            '2023.2.1': '2023b',
            '2024.0.0': None,
            '2024.2.0': '2024a',
            '2025.0.0': None,
            '2025.1.0': None,
            '2025.1.1': '2025a',
            '2025.2.0': '2025b',
        }

        multi_dep_vars_msg = ''
        # restrict to checking dependencies of easyconfigs using common toolchains,
        # and GCCcore subtoolchain for common toolchains;
        # for now, we only enforce this for recent toolchain versions (2023b + GCCcore 13.x, and newer);
        patterns = [
            # compiler-only subtoolchains GCCcore and GCC
            r'GCC(core)?-1[3-9]\.[0-9]\.',  # GCCcore 13.x & newer
            # intel-compilers
            r'intel-compilers-202(3\.2|[4-9]\.[0-9])\.[0-9]',  # intel-compilers from 2023.2
            # full toolchains, like foss/2022b or intel/2023a
            r'20(23b|(2[4-9]|[3-9][0-9])[ab])',  # 2023b and newer
        ]

        all_deps = {}

        # collect variants for all dependencies of easyconfigs that use a toolchain that matches
        for ec in self.ordered_specs:
            ec_file = os.path.basename(ec['spec'])
            ec_deps = None

            for pattern in patterns:
                regex = re.compile(r'^.*-(?P<tc_gen>%s).*\.eb$' % pattern)

                # take into account software which also follows a <year>{a,b} versioning scheme
                ec_file = self.multideps_false_positives_regex.sub('', ec_file)

                res = regex.match(ec_file)
                if res:
                    tc_gen = res.group('tc_gen')

                    if tc_gen.startswith('GCC'):
                        gcc_ver = tc_gen.split('-', 1)[1].rstrip('.')
                        if gcc_ver in gcc_tc_gen_map and gcc_tc_gen_map[gcc_ver] is not None:
                            tc_gen = gcc_tc_gen_map[gcc_ver]
                        elif gcc_ver not in gcc_tc_gen_map:
                            # for recent GCC versions, we really want to have a mapping in place...
                            self.fail("No mapping for GCC(core) %s to toolchain generation!" % gcc_ver)

                    if tc_gen.startswith('intel-compilers'):
                        ic_ver = tc_gen.split('-')[2]
                        if ic_ver in ic_tc_gen_map and ic_tc_gen_map[ic_ver] is not None:
                            tc_gen = ic_tc_gen_map[ic_ver]
                        elif ic_ver not in ic_tc_gen_map:
                            # for recent intel-compilers versions, we really want to have a mapping in place...
                            self.fail("No mapping for intel-compilers %s to toolchain generation!" % ic_ver)

                    if ec_deps is None:
                        ec_deps = get_deps_for(ec)

                    all_deps_tc_gen = all_deps.setdefault(tc_gen, {})
                    for dep_name, dep_ver, dep_versuff, _ in ec_deps:
                        dep_variants = all_deps_tc_gen.setdefault(dep_name, {})
                        # a variant is defined by version + versionsuffix
                        variant = "version: %s; versionsuffix: %s" % (dep_ver, dep_versuff)
                        # keep track of which easyconfig this is a dependency
                        dep_variants.setdefault(variant, set()).add(ec_file)

        # check which dependencies have more than 1 variant
        multi_dep_vars, multi_dep_vars_msg = [], ''
        for tc_gen in sorted(all_deps.keys()):
            for dep in sorted(all_deps[tc_gen].keys()):
                dep_vars = all_deps[tc_gen][dep]
                if not self.check_dep_vars(tc_gen, dep, dep_vars):
                    multi_dep_vars.append(dep)
                    multi_dep_vars_msg += "\nfound %s variants of '%s' dependency " % (len(dep_vars), dep)
                    multi_dep_vars_msg += "in easyconfigs using '%s' toolchain generation\n* " % tc_gen
                    multi_dep_vars_msg += '\n* '.join("%s as dep for %s" % v for v in sorted(dep_vars.items()))
                    multi_dep_vars_msg += '\n'

>>>>>>> c62c8411
        if multi_dep_vars_msg:
            self.fail("Should not have multi-variant dependencies in easyconfigs:\n%s" % multi_dep_vars_msg)

    def test_downloadable_or_instructions(self):
        """
        Make sure the sources are downloadable or there are instructions for how to download them
        using the download_instructions parameter, including a link if one exists.
        """
        problem_ecs = []
        for easyconfig in self.parsed_easyconfigs:
            ec = easyconfig['ec']
            # easyblocks where there'll be no sources
            if ec['easyblock'] in [
                'BuildEnv',
                'Bundle',
                'CrayToolchain',
                'ModuleRC',
                'SystemCompiler',
                'SystemCompilerGCC',
                'SystemMPI',
                'Toolchain',
            ]:
                continue

            # easyconfigs where a dep provides the source
            if ec['name'] in [
                'imkl-FFTW',  # imkl
                'minizip',  # zlib
            ]:
                continue

            with ec.disable_templating():
                if ec.get('download_instructions') or ec.get('crates') or ec.get('channels') or ec.get('source_urls'):
                    continue

                ok = False
                for source in ec['sources'] + ec['data_sources']:
                    if isinstance(source, dict):
                        if 'git_config' in source or 'source_urls' in source:
                            ok = True
                            break

                for ext in ec['exts_list']:
                    if isinstance(ext, tuple) and len(ext) >= 3:
                        if 'source_urls' in ext[2]:
                            ok = True
                            break

                if 'components' in ec and ec['components']:
                    for component in ec['components']:
                        if len(component) > 2 and not isinstance(component[2], str):
                            if 'source_urls' in component[2]:
                                ok = True
                                break

                if not ok:
                    problem_ecs.append(easyconfig['spec'])

        error_msg = "%d easyconfigs found without defined sources or download_instructions: %s"
        if problem_ecs:
            self.fail(error_msg % (len(problem_ecs), ', '.join(problem_ecs)))

    def test_sanity_check_paths(self):
        """Make sure specified sanity check paths adher to the requirements."""

        for ec in self.parsed_easyconfigs:
            ec_scp = ec['ec'].get('sanity_check_paths', resolve=False)
            if ec_scp != {}:
                # if sanity_check_paths is specified (i.e., non-default), it must adher to the requirements
                # both 'files' and 'dirs' keys, both with list values and with at least one a non-empty list
                error_msg = "sanity_check_paths for %s does not meet requirements: %s" % (ec['spec'], ec_scp)
                self.assertEqual(sorted(ec_scp.keys()), ['dirs', 'files'], error_msg)
                self.assertTrue(isinstance(ec_scp['dirs'], list), error_msg)
                self.assertTrue(isinstance(ec_scp['files'], list), error_msg)
                self.assertTrue(ec_scp['dirs'] or ec_scp['files'], error_msg)

    def test_r_libs_site_env_var(self):
        """Make sure $R_LIBS_SITE is being updated, rather than $R_LIBS."""
        # cfr. https://github.com/easybuilders/easybuild-easyblocks/pull/2326

        r_libs_ecs = []
        for ec in self.parsed_easyconfigs:
            if any('R_LIBS' in ec['ec'].get(key, resolve=False) for key in ('modextrapaths', 'modextravars')):
                r_libs_ecs.append(ec['spec'])

        error_msg = "%d easyconfigs found which set $R_LIBS, should be $R_LIBS_SITE: %s"
        self.assertEqual(r_libs_ecs, [], error_msg % (len(r_libs_ecs), ', '.join(r_libs_ecs)))

    def test_easyconfig_locations(self):
        """Make sure all easyconfigs files are in the right location."""
        easyconfig_dirs_regex = re.compile(r'/easybuild/easyconfigs/[0a-z]/[^/]+$')
        topdir = os.path.dirname(os.path.dirname(os.path.dirname(__file__)))
        for (dirpath, _, filenames) in os.walk(topdir):
            # ignore git/svn dirs & archived easyconfigs
            if '/.git/' in dirpath or '/.svn/' in dirpath or '__archive__' in dirpath:
                continue
            # check whether list of .eb files is non-empty
            easyconfig_files = [fn for fn in filenames if fn.endswith('eb')]
            if easyconfig_files:
                # check whether path matches required pattern
                if not easyconfig_dirs_regex.search(dirpath):
                    if not dirpath.endswith('/easybuild/easyconfigs'):
                        self.fail("There should be no easyconfig files in %s, found %s" % (dirpath, easyconfig_files))

    def test_easybuild_easyconfigs_latest_release(self):
        """
        Check which easyconfig file would be picked up by 'eb --install-latest-eb-release'
        """
        # this mimics the logic used in the find_easybuild_easyconfig used by EasyBuild framework
        # to obtain an easyconfig file when --install-latest-eb-release is used
        topdir = os.path.dirname(os.path.dirname(os.path.dirname(__file__)))
        easybuild_dir = os.path.join(topdir, 'easybuild', 'easyconfigs', 'e', 'EasyBuild')
        ecs = os.listdir(easybuild_dir)

        file_versions = []
        for ec in ecs:
            txt = read_file(os.path.join(easybuild_dir, ec))
            for line in txt.split('\n'):
                if re.search(r'^version\s*=', line):
                    scope = {}
                    exec(line, scope)
                    version = scope['version']
                    file_versions.append((LooseVersion(version), ec))

        most_recent = sorted(file_versions)[-1]
        self.assertEqual(most_recent[0], LooseVersion('5.1.2'))
        self.assertEqual(most_recent[1], 'EasyBuild-5.1.2.eb')

    def test_easyconfig_name_clashes(self):
        """Make sure there is not a name clash when all names are lowercase"""
        topdir = os.path.dirname(os.path.dirname(os.path.dirname(__file__)))
        names = defaultdict(list)
        # ignore git/svn dirs & archived easyconfigs
        ignore_dirs = ['.git', '.svn', '__archive__']
        for (dirpath, _, _) in os.walk(topdir):
            if not any('/%s' % d in dirpath for d in ignore_dirs):
                dirpath_split = dirpath.replace(topdir, '').split(os.sep)
                if len(dirpath_split) == 5:
                    name = dirpath_split[4]
                    names[name.lower()].append(name)

        duplicates = {}
        for name in names:
            if len(names[name]) > 1:
                duplicates[name] = names[name]

        if duplicates:
            self.fail("EasyConfigs with case-insensitive name clash: %s" % duplicates)

    @skip_if_not_pr_to_non_main_branch()
    def test_pr_deprecated_ec_params(self):
        """Check that no deprecated EasyConfig parameters are used."""
        deprecated_params = {old_param: new_param
                             for old_param, (new_param, _) in DEPRECATED_EASYCONFIG_PARAMETERS.items()}
        deprecated_params['parallel'] = 'maxparallel'
        failing_checks = []
        for ec in self.changed_ecs:
            pure_ec = ec.parser.get_config_dict()
            # Special handling:
            for param in pure_ec:
                new_param = deprecated_params.get(param)
                if new_param:
                    ec_fn = os.path.basename(ec.path)
                    failing_checks.append(f"Deprecated parameter '{param}' used in {ec_fn}. "
                                          f"Use '{new_param}' instead.")
        if failing_checks:
            self.fail("\n".join(failing_checks))

    @skip_if_not_pr_to_non_main_branch()
    def test_pr_sha256_checksums(self):
        """Make sure changed easyconfigs have SHA256 checksums in place."""

        # list of software for which checksums can not be required,
        # e.g. because 'source' files need to be constructed manually
        whitelist = [
            'Kent_tools-*',
            'MATLAB-*',
            'OCaml-*',
            'OpenFOAM-Extend-4.1-*',
        ]

        # filter out deprecated easyconfigs
        retained_changed_ecs = [ec for ec in self.changed_ecs if not ec['deprecated']]

        # The check_sha256_checksums function creates an EasyBlock instance.
        # For easyconfigs using the Bundle easyblock, this is a problem because the 'sources' easyconfig parameter
        # is updated in place (sources for components are added to the 'parent' sources) in Bundle's __init__.
        # Therefore, we need to a operate on a copy of those easyconfigs.
        bundle_easyblocks = {'Bundle', 'CargoPythonBundle', 'PythonBundle', 'EB_OpenSSL_wrapper'}

        def is_bundle(ec):
            return ec['easyblock'] in bundle_easyblocks or ec['name'] == 'Clang-AOMP'
        ecs = [ec.copy() if is_bundle(ec) else ec for ec in retained_changed_ecs]
        checksum_issues = check_sha256_checksums(ecs, whitelist=whitelist)
        self.assertTrue(len(checksum_issues) == 0, "No checksum issues:\n%s" % '\n'.join(checksum_issues))

    @skip_if_not_pr_to_non_main_branch()
    def test_pr_python_packages(self):
        """Several checks for easyconfigs that install (bundles of) Python packages."""

        # These packages do not support installation with 'pip'
        whitelist_pip = [
            r'ESMPy-.*',
            r'MATLAB-Engine-.*',
            r'Meld-.*',
            r'PyTorch-.*',
        ]

        whitelist_pip_check = [
            # mympirun is installed with system Python, pip may not be installed for system Python
            r'vsc-mympirun.*',
            # ReFrame intentionally installs its deps in a %(installdir)s/external subdir, which is added
            # to sys.path by the ReFrame command, and is intentionally NOT on the PYTHONPATH.
            # Thus, a pip check fails, but this is expected and ok, it is still a working ReFrame installation
            # See https://github.com/easybuilders/easybuild-easyconfigs/pull/21269 for more info
            r'ReFrame.*',
        ]

        failing_checks = []

        python_default_urls = PythonPackage.extra_options()['source_urls'][0]

        for ec in self.changed_ecs:

            with ec.disable_templating():
                ec_fn = os.path.basename(ec.path)
                easyblock = ec.get('easyblock')
                exts_defaultclass = ec.get('exts_defaultclass')
                exts_default_options = ec.get('exts_default_options', {})

                download_dep_fail = ec.get('download_dep_fail')
                use_pip = ec.get('use_pip')
                if use_pip is None:
                    use_pip = exts_default_options.get('use_pip')

            # only easyconfig parameters as they are defined in the easyconfig file,
            # does *not* include other easyconfig parameters with their default value!
            pure_ec = ec.parser.get_config_dict()

            # download_dep_fail should be set when using PythonPackage
            if easyblock == 'PythonPackage':
                if download_dep_fail is None:
                    failing_checks.append("'download_dep_fail' should be set in %s" % ec_fn)

                if pure_ec.get('source_urls') == python_default_urls:
                    failing_checks.append("'source_urls' should not be defined when using the default value "
                                          "in %s" % ec_fn)

            # use_pip should be set when using PythonPackage or PythonBundle,
            # or an easyblock that derives from it (except for whitelisted easyconfigs)
            if easyblock in ['CargoPythonBundle', 'CargoPythonPackage', 'PythonBundle', 'PythonPackage']:
                if use_pip is None and not any(re.match(regex, ec_fn) for regex in whitelist_pip):
                    failing_checks.append("'use_pip' should be set in %s" % ec_fn)

            if exts_defaultclass == 'PythonPackage':
                # bundle of Python packages should use PythonBundle
                if easyblock == 'Bundle':
                    fail = "'PythonBundle' easyblock should be used for bundle of Python packages in %s" % ec_fn
                    failing_checks.append(fail)

            # if Python is a dependency, that should be reflected in the versionsuffix since v3.8.6
            has_recent_python3_dep = any(LooseVersion(dep['version']) >= LooseVersion('3.8.6')
                                         for dep in ec['dependencies'] if dep['name'] == 'Python')
            has_old_python_dep = any(LooseVersion(dep['version']) < LooseVersion('3.8.6')
                                     for dep in ec['dependencies'] if dep['name'] == 'Python')
            # Tkinter is an exception, since its version always matches the Python version anyway
            # Z3 is an exception, since it has easyconfigs with and without Python bindings
            exception_python_suffix = ['Tkinter', 'Z3']

            if ec.name in exception_python_suffix:
                continue
            elif has_old_python_dep and not re.search(r'-Python-[23]\.[0-9]+\.[0-9]+', ec['versionsuffix']):
                msg = "'-Python-%%(pyver)s' should be included in versionsuffix in %s" % ec_fn
                # This is only a failure for newly added ECs, not for existing ECS
                # As that would probably break many ECs
                if ec_fn in self.added_ecs_filenames:
                    failing_checks.append(msg)
                else:
                    print('\nNote: Failed non-critical check: ' + msg)
            elif has_recent_python3_dep and re.search(r'-Python-3\.[0-9]+\.[0-9]+', ec['versionsuffix']):
                msg = "'-Python-%%(pyver)s' should no longer be included in versionsuffix in %s" % ec_fn
                failing_checks.append(msg)

            # require that running of "pip check" during sanity check is enabled via sanity_pip_check
            if easyblock in ['CargoPythonBundle', 'CargoPythonPackage', 'PythonBundle', 'PythonPackage']:
                sanity_pip_check = ec.get('sanity_pip_check') or exts_default_options.get('sanity_pip_check')
                if not sanity_pip_check and not any(re.match(regex, ec_fn) for regex in whitelist_pip_check):
                    failing_checks.append("sanity_pip_check should be enabled in %s" % ec_fn)

            # When using Rust it should use CargoPython*
            if easyblock in ('PythonBundle', 'PythonPackage'):
                if any(dep['name'] == 'Rust' or '-Rust-' in dep['versionsuffix'] for dep in ec.dependencies()):
                    failing_checks.append('Use Cargo%s instead of %s when Rust is used in %s'
                                          % (easyblock, easyblock, ec_fn))

        if failing_checks:
            self.fail('\n'.join(failing_checks))

    @skip_if_not_pr_to_non_main_branch()
    def test_pr_R_packages(self):
        """Several checks for easyconfigs that install (bundles of) R packages."""
        failing_checks = []

        for ec in self.changed_ecs:
            ec_fn = os.path.basename(ec.path)
            exts_defaultclass = ec.get('exts_defaultclass')
            if exts_defaultclass == 'RPackage' or ec.name == 'R':
                seen_exts = set()
                for ext in ec['exts_list']:
                    if isinstance(ext, (tuple, list)):
                        ext_name = ext[0]
                    else:
                        ext_name = ext
                    if ext_name in seen_exts:
                        failing_checks.append('%s was added multiple times to exts_list in %s' % (ext_name, ec_fn))
                    else:
                        seen_exts.add(ext_name)
        self.assertFalse(failing_checks, '\n'.join(failing_checks))

    @skip_if_not_pr_to_non_main_branch()
    def test_pr_sanity_check_paths(self):
        """Make sure a custom sanity_check_paths value is specified for easyconfigs that use a generic easyblock."""

        # some generic easyblocks already have a decent customised sanity_check_paths,
        # including CargoPythonPackage, CMakePythonPackage, GoPackage, JuliaBundle & JuliaPackage, PerlBundle,
        #           PythonBundle & PythonPackage;
        # BuildEnv, ModuleRC SystemCompiler and Toolchain easyblocks do not install anything so there is nothing
        # to check.
        whitelist = ['BuildEnv', 'CargoPythonBundle', 'CargoPythonPackage', 'CMakePythonPackage',
                     'ConfigureMakePythonPackage', 'CrayToolchain', 'GoPackage', 'JuliaBundle', 'JuliaPackage',
                     'ModuleRC', 'PerlBundle', 'PythonBundle', 'PythonPackage', 'SystemCompiler', 'SystemCompilerGCC',
                     'Toolchain']
        # Bundles of dependencies without files of their own
        # Autotools: Autoconf + Automake + libtool, (recent) GCC: GCCcore + binutils, CUDA: GCC + CUDAcore,
        # CESM-deps: Python + Perl + netCDF + ESMF + git, FEniCS: DOLFIN and co,
        # Jupyter-bundle: JupyterHub + JupyterLab + notebook + nbclassic + jupyter-server-proxy
        # + jupyterlmod + jupyter-resource-usage
        # Python-bundle: Python + SciPy-bundle + matplotlib + JupyterLab
        bundles_whitelist = ['Autotools', 'CESM-deps', 'CUDA', 'ESL-Bundle', 'FEniCS', 'GCC', 'Jupyter-bundle',
                             'Python-bundle', 'ROCm']

        failing_checks = []

        for ec in self.changed_ecs:
            easyblock = ec.get('easyblock')
            if is_generic_easyblock(easyblock) and not ec.get('sanity_check_paths'):

                sanity_check_ok = False

                if easyblock in whitelist or (easyblock == 'Bundle' and ec['name'] in bundles_whitelist):
                    sanity_check_ok = True

                # also allow bundles that enable per-component sanity checks
                elif easyblock == 'Bundle':
                    if ec['sanity_check_components'] or ec['sanity_check_all_components']:
                        sanity_check_ok = True

                if not sanity_check_ok:
                    ec_fn = os.path.basename(ec.path)
                    failing_checks.append("No custom sanity_check_paths found in %s" % ec_fn)

        self.assertFalse(failing_checks, '\n'.join(failing_checks))

    @skip_if_not_pr_to_non_main_branch()
    def test_pr_https(self):
        """Make sure https:// URL is used (if it exists) for homepage/source_urls (rather than http://)."""

        whitelist = [
            'PycURL',  # bad certificate for https://pycurl.io/
        ]
        url_whitelist = [
        ]
        # Cache: Mapping of already checked HTTP urls to whether the HTTPS variant works
        checked_urls = dict()

        def check_https_url(http_url):
            """Check if the https url works"""
            http_url = http_url.rstrip('/')  # Remove trailing slashes
            https_url_works = checked_urls.get(http_url)
            if https_url_works is None:
                https_url = http_url.replace('http://', 'https://')
                try:
                    req = Request(https_url, None, {'User-Agent': 'EasyBuild', 'Accept': '*/*'})
                    https_url_works = bool(urlopen(req, timeout=5))
                except Exception:
                    https_url_works = False
            checked_urls[http_url] = https_url_works

        http_regex = re.compile('http://[^"\'\n]+', re.M)

        failing_checks = []
        for ec in self.changed_ecs:
            ec_fn = os.path.basename(ec.path)

            # skip whitelisted easyconfigs
            if any(ec_fn.startswith(x) for x in whitelist):
                continue

            # ignore commented out lines in easyconfig files when checking for http:// URLs
            ec_txt = '\n'.join(line for line in ec.rawtxt.split('\n') if not line.startswith('#'))

            for http_url in http_regex.findall(ec_txt):

                # skip whitelisted http:// URLs
                if any(http_url.startswith(x) for x in url_whitelist):
                    continue

                if check_https_url(http_url):
                    failing_checks.append("Found http:// URL in %s, should be https:// : %s" % (ec_fn, http_url))
        if failing_checks:
            self.fail('\n'.join(failing_checks))

    @skip_if_not_pr_to_non_main_branch()
    def test_ec_file_permissions(self):
        """Make sure correct access rights are set for easyconfigs."""

        failing_checks = []
        for ec in self.changed_ecs:
            ec_fn = os.path.basename(ec.path)
            st = os.stat(ec.path)
            read_perms = stat.S_IRUSR | stat.S_IRGRP | stat.S_IROTH
            exec_perms = stat.S_IXUSR | stat.S_IXGRP | stat.S_IXOTH
            wrong_perms = []
            if (st.st_mode & read_perms) != read_perms:
                wrong_perms.append("readable (owner, group, other)")
            if st.st_mode & exec_perms:
                wrong_perms.append("not executable")
            if not (st.st_mode & stat.S_IWUSR):
                wrong_perms.append("at least owner writable")
            if wrong_perms:
                failing_checks.append("%s must be %s, is: %s" % (ec_fn, ", ".join(wrong_perms), oct(st.st_mode)))

        if failing_checks:
            self.fail('\n'.join(failing_checks))

    @skip_if_not_pr_to_non_main_branch()
    def test_pr_CMAKE_BUILD_TYPE(self):
        """Make sure -DCMAKE_BUILD_TYPE is no longer used (replaced by build_type)"""
        failing_checks = []
        for ec in self.changed_ecs:
            ec_fn = os.path.basename(ec.path)
            build_type = ec.get_ref('build_type') if 'build_type' in ec else ''
            configopts = ec.get_ref('configopts')
            if isinstance(configopts, list):
                configopts = ' '.join(configopts)

            if configopts and '-DCMAKE_BUILD_TYPE' in configopts:
                failing_checks.append("Found -DCMAKE_BUILD_TYPE in configopts. Use build_type instead: %s" % ec_fn)
            if build_type == 'Release':
                failing_checks.append("build_type was set to the default of 'Release'. "
                                      "Omit this to base it on toolchain_opts.debug: %s" % ec_fn)
        if failing_checks:
            self.fail('\n'.join(failing_checks))

    @skip_if_not_pr_to_non_main_branch()
    def test_pr_CMAKE_INSTALL_LIBDIR(self):
        """Make sure -DCMAKE_INSTALL_LIBDIR is no longer used (replaced by install_libdir)"""
        failing_checks = []
        for ec in self.changed_ecs:
            ec_fn = os.path.basename(ec.path)
            configopts = ec.get_ref('configopts')
            if isinstance(configopts, list):
                configopts = ' '.join(configopts)

            cmake_install_opt_pattern = re.compile(r"-DCMAKE_INSTALL_LIBDIR(:PATH)?=[^\s]")
            if cmake_install_opt_pattern.search(configopts):
                failing_checks.append(
                    "Found -DCMAKE_INSTALL_LIBDIR in configopts. Use install_libdir instead: %s" % ec_fn
                )

        if failing_checks:
            self.fail('\n'.join(failing_checks))

    @skip_if_not_pr_to_non_main_branch()
    def test_pr_patch_descr(self):
        """
        Check whether all patch files touched in PR have a description on top.
        """
        no_descr_patches = []
        for patch in self.changed_patches:
            patch_txt = read_file(patch)
            if patch_txt.startswith('--- '):
                no_descr_patches.append(patch)

        self.assertFalse(no_descr_patches, "No description found in patches: %s" % ', '.join(no_descr_patches))


def verify_patch(specdir, patch_spec, checksum_idx, patch_checksums, extension_name=None):
    """Verify existance and checksum of the given patch.

    specdir         - Directory of the easyconfig
    patch_spec      - Patch entry
    checksum_idx    - Expected index in the checksum list
    patch_checksums - List of checksums for patches
    extension_name  - Name of the extensions this patch is for if any

    Return a (possibly empty) list of failure messages
    """
    patch_dir = specdir
    if isinstance(patch_spec, str):
        patch_name = patch_spec
    elif isinstance(patch_spec, (tuple, list)):
        patch_name = patch_spec[0]
    elif isinstance(patch_spec, dict):
        patch_name = patch_spec['name']
        alt_location = patch_spec.get('alt_location')
        if alt_location:
            basedir = os.path.dirname(os.path.dirname(specdir))
            patch_dir = os.path.join(basedir, letter_dir_for(alt_location), alt_location)
    else:
        # Should have already been verified
        raise RuntimeError('Patch spec is not a string, tuple, list or dict: %s\nType: %s' % (patch_spec,
                                                                                              type(patch_spec)))

    patch_path = os.path.join(patch_dir, patch_name)
    # only check actual patch files, not other files being copied via the patch functionality
    if patch_path.endswith('.patch'):
        patch_descr = f"patch file {patch_name}"
        if extension_name:
            patch_descr += f" of extension {extension_name}"

        if not os.path.isfile(patch_path):
            return [f"{patch_descr} is missing"]

        if checksum_idx < len(patch_checksums):
            checksum = patch_checksums[checksum_idx]
            if not verify_checksum(patch_path, checksum):
                return [f"Invalid checksum for {patch_descr}: {checksum}"]

    return []  # No error


def template_easyconfig_test(self, spec):
    """Tests for an individual easyconfig: parsing, instantiating easyblock, check patches, ..."""

    # set to False, so it's False in case of this test failing
    global single_tests_ok
    prev_single_tests_ok = single_tests_ok
    single_tests_ok = False

    # parse easyconfig
    ecs = process_easyconfig(spec)
    if len(ecs) == 1:
        ec = ecs[0]['ec']

        # cache the parsed easyconfig, to avoid that it is parsed again
        EasyConfigTest._parsed_easyconfigs.append(ecs[0])
    else:
        self.fail("easyconfig %s does not contain blocks, yields only one parsed easyconfig" % spec)

    # check easyconfig file name
    expected_fn = '%s-%s.eb' % (ec['name'], det_full_ec_version(ec))
    msg = "Filename '%s' of parsed easyconfig matches expected filename '%s'" % (spec, expected_fn)
    self.assertEqual(os.path.basename(spec), expected_fn, msg)

    name, easyblock = fetch_parameters_from_easyconfig(ec.rawtxt, ['name', 'easyblock'])

    # make sure easyconfig file is in expected location
    expected_subdir = os.path.join('easybuild', 'easyconfigs', letter_dir_for(name), name)
    subdir = os.path.join(*spec.split(os.path.sep)[-5:-1])
    fail_msg = "Easyconfig file %s not in expected subdirectory %s" % (spec, expected_subdir)
    self.assertEqual(expected_subdir, subdir, fail_msg)

    # sanity check for software name, moduleclass
    self.assertEqual(ec['name'], name)
    self.assertTrue(ec['moduleclass'] in build_option('valid_module_classes'))
    # base is the default value for moduleclass, which should never be used,
    # and moduleclass should always be set in the easyconfig file
    self.assertNotEqual(ec['moduleclass'], 'base',
                        "moduleclass should be set, and not be set to 'base', for %s" % spec)

    # instantiate easyblock with easyconfig file
    app_class = get_easyblock_class(easyblock, name=name)

    # check that automagic fallback to ConfigureMake isn't done (deprecated behaviour)
    fn = os.path.basename(spec)
    error_msg = "%s relies on automagic fallback to ConfigureMake, should use easyblock = 'ConfigureMake' instead" % fn
    self.assertTrue(easyblock or app_class is not ConfigureMake, error_msg)

    # dump the easyconfig file;
    # this should be done before creating the easyblock instance (done below via app_class),
    # because some easyblocks (like PythonBundle) modify easyconfig parameters at initialisation
    handle, test_ecfile = tempfile.mkstemp()
    os.close(handle)

    ec.dump(test_ecfile)
    dumped_ec = EasyConfigParser(test_ecfile).get_config_dict()
    os.remove(test_ecfile)

    app = app_class(ec)

    # more sanity checks
    self.assertEqual(name, app.name)
    self.assertEqual(ec['version'], app.version)

    failing_checks = []

    # make sure that deprecated 'dummy' toolchain is no longer used, should use 'system' toolchain instead
    if ec['toolchain']['name'] == 'dummy':
        failing_checks.append("%s should use 'system' toolchain rather than deprecated 'dummy' toolchain")

    # make sure that $root is not used, since it is not compatible with module files in Lua syntax
    res = re.findall(r'.*\$root.*', ec.rawtxt, re.M)
    if res:
        failing_checks.append("Found use of '$root', not compatible with modules in Lua syntax, "
                              "use '%%(installdir)s' instead: %s" % res)

    # check for redefined easyconfig parameters, there should be none...
    param_def_regex = re.compile(r'^(?P<key>\w+)\s*=', re.M)
    keys = param_def_regex.findall(ec.rawtxt)
    redefined_keys = []
    for key in sorted(nub(keys)):
        cnt = keys.count(key)
        if cnt > 1:
            redefined_keys.append((key, cnt))

    if redefined_keys:
        failing_checks.append("There should be no redefined easyconfig parameters, found %d: " % len(redefined_keys) +
                              ', '.join('%s (%d)' % x for x in redefined_keys))

    # make sure that download_dep_fail, use_pip, sanity_pip_check are not explicitly enabled,
    # since they are enabled by default now in PythonPackage easyblock
    patterns = [
        # top-level easyconfig parameters
        """^download_dep_fail = True""",
        """^sanity_pip_check = True""",
        """^use_pip = True""",
        # for specific extensions, or in exts_default_options
        """["']download_dep_fail["']: True""",
        """["']sanity_pip_check["']: True""",
        """["']use_pip["']: True""",
    ]
    hits = []
    for pattern in patterns:
        regex = re.compile(pattern, re.M)
        hits += regex.findall(ec.rawtxt)

    error_msg = "download_dep_fail, sanity_pip_check, use_pip should not be set to True "
    error_msg += "(already enabled by default in PythonPackage easyblock)"
    self.assertFalse(hits, error_msg)

    # make sure old GitHub urls for EasyBuild that include 'hpcugent' are no longer used
    old_urls = [
        'github.com/hpcugent/easybuild',
        'hpcugent.github.com/easybuild',
        'hpcugent.github.io/easybuild',
    ]
    failing_checks.extend("Old URL '%s' found" % old_url for old_url in old_urls if old_url in ec.rawtxt)

    # Note the use of app.cfg which might contain sources populated by e.g. the Cargo easyblock
    sources, patches, checksums = app.cfg.get_ref('sources'), app.cfg['patches'], app.cfg['checksums']
    post_install_patches = app.cfg['postinstallpatches']

    # make sure binutils is included as a (build) dep if toolchain is GCCcore
    if ec['toolchain']['name'] == 'GCCcore':
        # easyblocks without a build step
        non_build_blocks = ['Binary', 'JAR', 'PackedBinary', 'Tarball', 'EB_VSCode']
        # some software packages do not have a build step
        non_build_soft = ['ANIcalculator', 'Eigen']

        requires_binutils = ec['easyblock'] not in non_build_blocks and ec['name'] not in non_build_soft

        # let's also exclude the very special case where the system GCC is used as GCCcore, and only apply this
        # exception to the dependencies of binutils (since we should eventually build a new binutils with GCCcore)
        if ec['toolchain']['version'] == 'system':
            binutils_complete_dependencies = ['M4', 'Bison', 'flex', 'help2man', 'zlib', 'binutils']
            requires_binutils &= bool(ec['name'] not in binutils_complete_dependencies)

        # if no sources/extensions/components are specified, it's just a bundle (nothing is being compiled)
        requires_binutils &= bool(sources or ec.get_ref('exts_list') or ec.get_ref('components'))

        if requires_binutils:
            # dependencies() returns both build and runtime dependencies
            # in some cases, binutils can also be a runtime dep (e.g. for Clang)
            # Also using GCC directly as a build dep is also allowed (it includes the correct binutils)
            dep_names = [d['name'] for d in ec.dependencies()]
            if 'binutils' not in dep_names and 'GCC' not in dep_names:
                failing_checks.append("binutils or GCC is a build dep: " + str(dep_names))

    # make sure that OpenSSL wrapper is used rather than OS dependency,
    # for easyconfigs using a 2021a (sub)toolchain or more recent common toolchain version
    osdeps = ec['osdependencies']
    if osdeps:
        # check whether any entry in osdependencies related to OpenSSL
        openssl_osdep = False
        for osdep in osdeps:
            if isinstance(osdep, str):
                osdep = [osdep]
            if any('libssl' in x for x in osdep) or any('openssl' in x for x in osdep):
                openssl_osdep = True

        if openssl_osdep:
            tcname = ec['toolchain']['name']
            tcver = LooseVersion(ec['toolchain']['version'])

            gcc_subtc_2021a = tcname in ('GCCcore', 'GCC') and tcver > LooseVersion('10.3')
            if gcc_subtc_2021a or (tcname in ('foss', 'gompi', 'iimpi', 'intel') and tcver >= LooseVersion('2021')):
                if openssl_osdep:
                    failing_checks.append("OpenSSL should not be listed as OS dependency")

    src_cnt = len(sources)
    patch_checksums = checksums[src_cnt:]

    # make sure all patch files are available
    specdir = os.path.dirname(spec)

    for idx, patch in enumerate(patches + post_install_patches):
        failing_checks.extend(verify_patch(specdir, patch, idx, patch_checksums))

    # make sure 'fetch' step is not being skipped, since that implies not verifying the checksum
    if checksums and ('fetch' in ec['skipsteps']):
        failing_checks.append("'fetch' step should not be skipped, since that implies not verifying checksums")

    for ext in ec.get_ref('exts_list'):
        if isinstance(ext, (tuple, list)) and len(ext) == 3:
            ext_name = ext[0]
            if not isinstance(ext[2], dict):
                failing_checks.append("3rd element of extension spec for %s must be a dictionary" % ext_name)

    # Need to check now as collect_exts_file_info relies on correct exts_list
    if failing_checks:
        self.fail('Verification for %s failed:\n' % os.path.basename(spec) + '\n'.join(failing_checks))

    # After the sanity check above, use collect_exts_file_info to resolve templates etc. correctly
    for ext in app.collect_exts_file_info(fetch_files=False, verify_checksums=False):
        try:
            ext_options = ext['options']
        except KeyError:
            # No options --> Only have a name which is valid, so nothing to check
            continue

        checksums = ext_options.get('checksums', [])
        src_cnt = len(ext_options.get('sources', [])) or 1
        patch_checksums = checksums[src_cnt:]

        for idx, ext_patch in enumerate(ext.get('patches', [])):
            failing_checks.extend(verify_patch(specdir, ext_patch, idx, patch_checksums, extension_name=ext_name))

    # check whether all extra_options defined for used easyblock are defined
    extra_opts = app.extra_options()
    for key in extra_opts:
        if key not in app.cfg:
            failing_checks.append("Missing extra_option '%s'" % key)

    app.close_log()
    os.remove(app.logfile)

    # inject dummy values for templates that are only known at a later stage
    dummy_template_values = {
        'builddir': '/dummy/builddir',
        'installdir': '/dummy/installdir',
        'startdir': '/dummy/startdir',
        'parallel': '2',
    }
    ec.template_values.update(dummy_template_values)

    ec_dict = ec.parser.get_config_dict()
    orig_toolchain = ec_dict['toolchain']
    for key in ec_dict:
        # skip parameters for which value is equal to default value
        orig_val = ec_dict[key]
        if key in DEFAULT_CONFIG and orig_val == DEFAULT_CONFIG[key][0]:
            continue
        if key in extra_opts and orig_val == extra_opts[key][0]:
            continue
        if key not in DEFAULT_CONFIG and key not in extra_opts:
            continue

        orig_val = resolve_template(ec_dict[key], ec.template_values, expect_resolved=False)
        dumped_val = resolve_template(dumped_ec[key], ec.template_values, expect_resolved=False)

        # take into account that dumped value for *dependencies may include hard-coded subtoolchains
        # if no easyconfig was found for the dependency with the 'parent' toolchain,
        # if may get resolved using a subtoolchain, which is then hardcoded in the dumped easyconfig
        if key in DEPENDENCY_PARAMETERS:
            # number of dependencies should remain the same
            if len(orig_val) != len(dumped_val):
                failing_checks.append("Length difference for %s: %s vs %s" % (key, orig_val, dumped_val))
                continue
            for orig_dep, dumped_dep in zip(orig_val, dumped_val):
                # name should always match
                if orig_dep[0] != dumped_dep[0]:
                    failing_checks.append("Different name in %s: %s vs %s" % (key, orig_dep[0], dumped_dep[0]))

                desc = '%s of %s' % (orig_dep[0], key)
                # version should always match, or be a possibility from the version dict
                if isinstance(orig_dep[1], dict):
                    if dumped_dep[1] not in orig_dep[1].values():
                        failing_checks.append("Wrong version in %s: %s vs %s"
                                              % (desc, dumped_dep[1], orig_dep[1].values()))
                elif orig_dep[1] != dumped_dep[1]:
                    failing_checks.append("Different version in %s: %s vs %s" % (desc, orig_dep[1], dumped_dep[1]))

                # 3rd value is versionsuffix;
                if len(dumped_dep) >= 3:
                    # if no versionsuffix was specified in original dep spec, then dumped value should be empty string
                    if len(orig_dep) >= 3:
                        if orig_dep[2] != dumped_dep[2]:
                            failing_checks.append("Different versionsuffix in %s: %s vs %s"
                                                  % (desc, orig_dep[2], dumped_dep[2]))
                    elif dumped_dep[2] != '':
                        failing_checks.append("Unexpected versionsuffix in %s: %s" % (desc, dumped_dep[2]))

                # 4th value is toolchain spec
                if len(dumped_dep) >= 4:
                    if len(orig_dep) >= 4:
                        # use of `True` is deprecated in favour of the more intuitive `SYSTEM` template
                        if orig_dep[3] is True:
                            failing_checks.append(
                                "use of `True` to indicate the system toolchain for "
                                "%s is deprecated, use the `SYSTEM` template constant instead" % desc
                            )
                        elif orig_dep[3] != dumped_dep[3]:
                            failing_checks.append("Different toolchain in %s: %s vs %s"
                                                  % (desc, orig_dep[3], dumped_dep[3]))
                    else:
                        # if a subtoolchain is specifed (only) in the dumped easyconfig,
                        # it should *not* be the same as the parent toolchain
                        parent_tc = (orig_toolchain['name'], orig_toolchain['version'])
                        if dumped_dep[3] == parent_tc:
                            failing_checks.append("Explicit toolchain in %s should not be the parent toolchain (%s)"
                                                  % (desc, parent_tc))

        # take into account that for some string-valued easyconfig parameters (configopts & co),
        # the easyblock may have injected additional values, which affects the dumped easyconfig file
        elif isinstance(orig_val, str):
            if not dumped_val.startswith(orig_val):
                failing_checks.append(f"{key} value '{dumped_val}' should start with '{orig_val}'")
        elif orig_val != dumped_val:
            fail_msg = f"{key} value should be equal in original and dumped easyconfig: "
            fail_msg += f"'{orig_val}' vs '{dumped_val}'"
            failing_checks.append(fail_msg)

    modextrapaths = ec.get('modextrapaths', {}, resolve=True)
    regex = re.compile(r'^lib*/python[0-9]\.[0-9]+/site-packages$')
    for key, value in modextrapaths.items():
        # don't allow updating of $PYTHONPATH with standard lib/python*/site-packages path,
        # since that's already taken care of by EasyBuild framework now
        # (cfr. https://github.com/easybuilders/easybuild-framework/pull/4539)
        if key == 'PYTHONPATH':
            if isinstance(value, str):
                value = [value]
            if any(regex.match(x) for x in value):
                fail_msg = "PYTHONPATH should not be specified in modextrapaths with standard path that matches "
                fail_msg += f"'{regex.pattern}'"
                failing_checks.append(fail_msg)
        # don't allow hardcoding 'CPATH' in modextrapaths, should use MODULE_LOAD_ENV_HEADERS constant instead
        if key == 'CPATH':
            fail_msg = "'CPATH' should not be used in modextrapaths, use MODULE_LOAD_ENV_HEADERS constant instead"
            failing_checks.append(fail_msg)

    # meson buildtype should be specified with easyblock parameter "buildtype" not with custom configopts.
    if ec['easyblock'] == 'MesonNinja':
        configopts = ec.get('configopts', '', resolve=False)
        if '--buildtype ' in configopts or '--buildtype=' in configopts:
            fail_msg = "Build type should be specified via MesonNinja parameter 'buildtype' instead of configopts."
            failing_checks.append(fail_msg)

    if failing_checks:
        self.fail('Verification for %s failed:\n' % os.path.basename(spec) + '\n'.join(failing_checks))

    # test passed, so set back
    single_tests_ok = prev_single_tests_ok


def suite(loader=None):
    """Return all easyblock initialisation tests."""
    def make_inner_test(spec_path):
        def innertest(self):
            template_easyconfig_test(self, spec_path)
        return innertest

    # dynamically generate a separate test for each of the available easyconfigs
    # define new inner functions that can be added as class methods to InitTest
    easyconfigs_path = get_paths_for('easyconfigs')[0]
    cnt = 0
    for (subpath, dirs, specs) in os.walk(easyconfigs_path, topdown=True):

        # ignore archived easyconfigs
        if '__archive__' in dirs:
            dirs.remove('__archive__')

        for spec in specs:
            if spec.endswith('.eb'):
                cnt += 1
                innertest = make_inner_test(os.path.join(subpath, spec))
                innertest.__doc__ = "Test for easyconfig %s" % spec
                # double underscore so parsing tests are run first
                innertest.__name__ = "test__parse_easyconfig_%s" % spec
                setattr(EasyConfigTest, innertest.__name__, innertest)

    print("Found %s easyconfigs..." % cnt)
    if not loader:
        loader = TestLoader()
    return loader.loadTestsFromTestCase(EasyConfigTest)


if __name__ == '__main__':
    main()<|MERGE_RESOLUTION|>--- conflicted
+++ resolved
@@ -906,13 +906,8 @@
                 for dep, dep_vars in sorted(deps.items()):
                     if not self.check_dep_vars(tc_gen, dep, dep_vars):
                         multi_dep_vars_msg += "Found %s variants of '%s' dependency " % (len(dep_vars), dep)
-<<<<<<< HEAD
                         multi_dep_vars_msg += "in easyconfigs using '%s' toolchain generation\n" % tc_gen
                         multi_dep_vars_msg += '\n'.join("  * %s as dep for %s" % v for v in sorted(dep_vars.items()))
-=======
-                        multi_dep_vars_msg += "in easyconfigs using '%s' toolchain generation\n* " % tc_gen
-                        multi_dep_vars_msg += '\n  * '.join("%s as dep for %s" % v for v in sorted(dep_vars.items()))
-                        multi_dep_vars_msg += '\n'
 
         if multi_dep_vars_msg:
             self.fail("Should not have multi-variant dependencies in easyconfigs:\n%s" % multi_dep_vars_msg)
@@ -1064,7 +1059,6 @@
                     multi_dep_vars_msg += '\n* '.join("%s as dep for %s" % v for v in sorted(dep_vars.items()))
                     multi_dep_vars_msg += '\n'
 
->>>>>>> c62c8411
         if multi_dep_vars_msg:
             self.fail("Should not have multi-variant dependencies in easyconfigs:\n%s" % multi_dep_vars_msg)
 
