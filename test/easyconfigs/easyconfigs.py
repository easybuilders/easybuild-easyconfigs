--- conflicted
+++ resolved
@@ -1213,14 +1213,9 @@
         # including CargoPythonPackage, CMakePythonPackage, GoPackage, JuliaBundle, PerlBundle,
         #           PythonBundle & PythonPackage;
         # BuildEnv, ModuleRC and Toolchain easyblocks doesn't install anything so there is nothing to check.
-<<<<<<< HEAD
-        whitelist = ['BuildEnv', 'CargoPythonBundle', 'CargoPythonPackage', 'CMakePythonPackage', 'ConfigureMakePythonPackage',
-                     'CrayToolchain', 'GoPackage', 'JuliaBundle', 'ModuleRC', 'PerlBundle', 'PythonBundle', 'PythonPackage', 'Toolchain']
-=======
         whitelist = ['BuildEnv', 'CargoPythonBundle', 'CargoPythonPackage', 'CMakePythonPackage',
                      'ConfigureMakePythonPackage', 'CrayToolchain', 'GoPackage', 'JuliaBundle', 'ModuleRC',
                      'PerlBundle', 'PythonBundle', 'PythonPackage', 'Toolchain']
->>>>>>> e2edaad7
         # Bundles of dependencies without files of their own
         # Autotools: Autoconf + Automake + libtool, (recent) GCC: GCCcore + binutils, CUDA: GCC + CUDAcore,
         # CESM-deps: Python + Perl + netCDF + ESMF + git, FEniCS: DOLFIN and co,
