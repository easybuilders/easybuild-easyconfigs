##
# Copyright 2013-2023 Ghent University
#
# This file is part of EasyBuild,
# originally created by the HPC team of Ghent University (http://ugent.be/hpc/en),
# with support of Ghent University (http://ugent.be/hpc),
# the Flemish Supercomputer Centre (VSC) (https://www.vscentrum.be),
# Flemish Research Foundation (FWO) (http://www.fwo.be/en)
# and the Department of Economy, Science and Innovation (EWI) (http://www.ewi-vlaanderen.be/en).
#
# https://github.com/easybuilders/easybuild
#
# EasyBuild is free software: you can redistribute it and/or modify
# it under the terms of the GNU General Public License as published by
# the Free Software Foundation v2.
#
# EasyBuild is distributed in the hope that it will be useful,
# but WITHOUT ANY WARRANTY; without even the implied warranty of
# MERCHANTABILITY or FITNESS FOR A PARTICULAR PURPOSE.  See the
# GNU General Public License for more details.
#
# You should have received a copy of the GNU General Public License
# along with EasyBuild.  If not, see <http://www.gnu.org/licenses/>.
##
"""
Unit tests for easyconfig files.

@author: Kenneth Hoste (Ghent University)
"""
import glob
import os
import re
import shutil
import sys
import tempfile
from collections import defaultdict
from distutils.version import LooseVersion
from unittest import TestCase, TestLoader, main, skip

import easybuild.main as eb_main
import easybuild.tools.options as eboptions
from easybuild.base import fancylogger
from easybuild.easyblocks.generic.configuremake import ConfigureMake
from easybuild.easyblocks.generic.pythonpackage import PythonPackage
from easybuild.framework.easyblock import EasyBlock
from easybuild.framework.easyconfig.constants import EASYCONFIG_CONSTANTS
from easybuild.framework.easyconfig.default import DEFAULT_CONFIG
from easybuild.framework.easyconfig.format.format import DEPENDENCY_PARAMETERS
from easybuild.framework.easyconfig.easyconfig import get_easyblock_class, letter_dir_for
from easybuild.framework.easyconfig.easyconfig import resolve_template
from easybuild.framework.easyconfig.parser import EasyConfigParser, fetch_parameters_from_easyconfig
from easybuild.framework.easyconfig.tools import check_sha256_checksums, dep_graph, get_paths_for, process_easyconfig
from easybuild.tools import config
from easybuild.tools.build_log import EasyBuildError
from easybuild.tools.config import GENERAL_CLASS, build_option
from easybuild.tools.filetools import change_dir, is_generic_easyblock, read_file, remove_file
from easybuild.tools.filetools import verify_checksum, which, write_file
from easybuild.tools.module_naming_scheme.utilities import det_full_ec_version
from easybuild.tools.modules import modules_tool
from easybuild.tools.py2vs3 import string_type, urlopen
from easybuild.tools.robot import check_conflicts, resolve_dependencies
from easybuild.tools.run import run_cmd
from easybuild.tools.options import set_tmpdir
from easybuild.tools.utilities import nub


# indicates whether all the single tests are OK,
# and that bigger tests (building dep graph, testing for conflicts, ...) can be run as well
# other than optimizing for time, this also helps to get around problems like http://bugs.python.org/issue10949
single_tests_ok = True


def is_pr():
    """Return true if run in a pull request CI"""
    # $TRAVIS_PULL_REQUEST should be a PR number, otherwise we're not running tests for a PR
    travis_pr_test = re.match('^[0-9]+$', os.environ.get('TRAVIS_PULL_REQUEST', ''))

    # when testing a PR in GitHub Actions, $GITHUB_EVENT_NAME will be set to 'pull_request'
    github_pr_test = os.environ.get('GITHUB_EVENT_NAME') == 'pull_request'
    return travis_pr_test or github_pr_test


def get_target_branch():
    """Return the target branch of a pull request"""
    # target branch should be anything other than 'master';
    # usually is 'develop', but could also be a release branch like '3.7.x'
    target_branch = os.environ.get('GITHUB_BASE_REF', None)
    if not target_branch:
        target_branch = os.environ.get('TRAVIS_BRANCH', None)
    if not target_branch:
        raise RuntimeError("Did not find a target branch")
    return target_branch


def skip_if_not_pr_to_non_main_branch():
    if not is_pr():
        return skip("Only run for pull requests")
    if get_target_branch() == "main":
        return skip("Not run for pull requests against main")
    return lambda func: func


def get_files_from_diff(diff_filter, ext, basename=True):
    """Return the files changed on HEAD relative to the current target branch"""
    target_branch = get_target_branch()

    # relocate to top-level directory of repository to run 'git diff' command
    top_dir = os.path.dirname(os.path.dirname(get_paths_for('easyconfigs')[0]))
    cwd = change_dir(top_dir)

    # first determine the 'merge base' between target branch and PR branch
    # cfr. https://git-scm.com/docs/git-merge-base
    cmd = "git merge-base %s HEAD" % target_branch
    out, ec = run_cmd(cmd, simple=False, log_ok=False)
    if ec == 0:
        merge_base = out.strip()
        print("Merge base for %s and HEAD: %s" % (target_branch, merge_base))
    else:
        msg = "Failed to determine merge base (ec: %s, output: '%s'), "
        msg += "falling back to specifying target branch %s"
        print(msg % (ec, out, target_branch))
        merge_base = target_branch

    # determine list of changed files using 'git diff' and merge base determined above
    cmd = "git diff --name-only --diff-filter=%s %s..HEAD --" % (diff_filter, merge_base)
    out, _ = run_cmd(cmd, simple=False)
    if basename:
        files = [os.path.basename(f) for f in out.strip().split('\n') if f.endswith(ext)]
    else:
        files = [f for f in out.strip().split('\n') if f.endswith(ext)]

    change_dir(cwd)
    return files


def get_eb_files_from_diff(diff_filter):
    """Return the easyconfig files changed on HEAD relative to the current target branch"""
    return get_files_from_diff(diff_filter, '.eb')


class EasyConfigTest(TestCase):
    """Baseclass for easyconfig testcases."""

    @classmethod
    def setUpClass(cls):
        """Setup environment for all tests. Called once!"""
        # make sure that the EasyBuild installation is still known even if we purge an EB module
        if os.getenv('EB_SCRIPT_PATH') is None:
            eb_path = which('eb')
            if eb_path is not None:
                os.environ['EB_SCRIPT_PATH'] = eb_path

        # initialize configuration (required for e.g. default modules_tool setting)
        eb_go = eboptions.parse_options(args=[])  # Ignore cmdline args as those are meant for the unittest framework
        config.init(eb_go.options, eb_go.get_options_by_section('config'))
        build_options = {
            'check_osdeps': False,
            'external_modules_metadata': {},
            'force': True,
            'local_var_naming_check': 'error',
            'optarch': 'test',
            'robot_path': get_paths_for("easyconfigs")[0],
            'silent': True,
            'suffix_modules_path': GENERAL_CLASS,
            'valid_module_classes': config.module_classes(),
            'valid_stops': [x[0] for x in EasyBlock.get_steps()],
        }
        config.init_build_options(build_options=build_options)
        set_tmpdir()

        # put dummy 'craype-test' module in place, which is required for parsing easyconfigs using Cray* toolchains
        cls.TMPDIR = tempfile.mkdtemp()
        os.environ['MODULEPATH'] = cls.TMPDIR
        write_file(os.path.join(cls.TMPDIR, 'craype-test'), '#%Module\n')

        log = fancylogger.getLogger("EasyConfigTest", fname=False)

        # make sure a logger is present for main
        eb_main._log = log

        cls._ordered_specs = None
        cls._parsed_easyconfigs = []
        cls._parsed_all_easyconfigs = False
        cls._changed_ecs = None  # easyconfigs changed in a PR
        cls._changed_patches = None  # patches changed in a PR

    @classmethod
    def tearDownClass(cls):
        """Cleanup after running all tests"""
        shutil.rmtree(cls.TMPDIR)

    @classmethod
    def parse_all_easyconfigs(cls):
        """Parse all easyconfigs."""
        if cls._parsed_all_easyconfigs:
            return
        # all available easyconfig files
        easyconfigs_path = get_paths_for("easyconfigs")[0]
        specs = glob.glob('%s/*/*/*.eb' % easyconfigs_path)
        parsed_specs = set(ec['spec'] for ec in cls._parsed_easyconfigs)
        for spec in specs:
            if spec not in parsed_specs:
                cls._parsed_easyconfigs.extend(process_easyconfig(spec))
        cls._parsed_all_easyconfigs = True

    @classmethod
    def resolve_all_dependencies(cls):
        """Resolve dependencies between easyconfigs"""
        # Parse all easyconfigs if not done yet
        cls.parse_all_easyconfigs()
        # filter out external modules
        for ec in cls._parsed_easyconfigs:
            for dep in ec['dependencies'][:]:
                if dep.get('external_module', False):
                    ec['dependencies'].remove(dep)
        cls._ordered_specs = resolve_dependencies(
            cls._parsed_easyconfigs, modules_tool(), retain_all_deps=True)

    def _get_changed_easyconfigs(self):
        """Gather all added or modified easyconfigs"""
        # get list of changed easyconfigs
        changed_ecs_filenames = get_eb_files_from_diff(diff_filter='M')
        added_ecs_filenames = get_eb_files_from_diff(diff_filter='A')
        if changed_ecs_filenames:
            print("\nList of changed easyconfig files in this PR:\n\t%s" % '\n\t'.join(changed_ecs_filenames))
        if added_ecs_filenames:
            print("\nList of added easyconfig files in this PR:\n\t%s" % '\n\t'.join(added_ecs_filenames))
        EasyConfigTest._changed_ecs_filenames = changed_ecs_filenames
        EasyConfigTest._added_ecs_filenames = added_ecs_filenames

        # grab parsed easyconfigs for changed easyconfig files
        changed_ecs = []
        for ec_fn in changed_ecs_filenames + added_ecs_filenames:
            match = None
            for ec in self.parsed_easyconfigs:
                if os.path.basename(ec['spec']) == ec_fn:
                    match = ec['ec']
                    break

            if match:
                changed_ecs.append(match)
            else:
                # if no easyconfig is found, it's possible some archived easyconfigs were touched in the PR...
                # so as a last resort, try to find the easyconfig file in __archive__
                easyconfigs_path = get_paths_for("easyconfigs")[0]
                specs = glob.glob('%s/__archive__/*/*/%s' % (easyconfigs_path, ec_fn))
                if len(specs) == 1:
                    ec = process_easyconfig(specs[0])[0]
                    changed_ecs.append(ec['ec'])
                else:
                    raise RuntimeError("Failed to find parsed easyconfig for %s"
                                       " (and could not isolate it in easyconfigs archive either)" % ec_fn)
        EasyConfigTest._changed_ecs = changed_ecs

    def _get_changed_patches(self):
        """Gather all added or modified patches"""

        # get list of changed/added patch files
        changed_patches_filenames = get_files_from_diff(diff_filter='M', ext='.patch', basename=False)
        added_patches_filenames = get_files_from_diff(diff_filter='A', ext='.patch', basename=False)

        if changed_patches_filenames:
            print("\nList of changed patch files in this PR:\n\t%s" % '\n\t'.join(changed_patches_filenames))
        if added_patches_filenames:
            print("\nList of added patch files in this PR:\n\t%s" % '\n\t'.join(added_patches_filenames))

        EasyConfigTest._changed_patches = changed_patches_filenames + added_patches_filenames

    @property
    def parsed_easyconfigs(self):
        # parse all easyconfigs if they haven't been already
        EasyConfigTest.parse_all_easyconfigs()
        return EasyConfigTest._parsed_easyconfigs

    @property
    def ordered_specs(self):
        # Resolve dependencies if not done
        if EasyConfigTest._ordered_specs is None:
            EasyConfigTest.resolve_all_dependencies()
        return EasyConfigTest._ordered_specs

    @property
    def changed_ecs_filenames(self):
        if EasyConfigTest._changed_ecs is None:
            self._get_changed_easyconfigs()
        return EasyConfigTest._changed_ecs_filenames

    @property
    def added_ecs_filenames(self):
        if EasyConfigTest._changed_ecs is None:
            self._get_changed_easyconfigs()
        return EasyConfigTest._added_ecs_filenames

    @property
    def changed_ecs(self):
        if EasyConfigTest._changed_ecs is None:
            self._get_changed_easyconfigs()
        return EasyConfigTest._changed_ecs

    @property
    def changed_patches(self):
        if EasyConfigTest._changed_patches is None:
            self._get_changed_patches()
        return EasyConfigTest._changed_patches

    def test_dep_graph(self):
        """Unit test that builds a full dependency graph."""
        # pygraph dependencies required for constructing dependency graph are not available prior to Python 2.6
        if LooseVersion(sys.version) >= LooseVersion('2.6') and single_tests_ok:
            # temporary file for dep graph
            (hn, fn) = tempfile.mkstemp(suffix='.dot')
            os.close(hn)

            dep_graph(fn, self.ordered_specs)

            remove_file(fn)
        else:
            print("(skipped dep graph test)")

    def test_conflicts(self):
        """Check whether any conflicts occur in software dependency graphs."""

        if not single_tests_ok:
            print("(skipped conflicts test)")
            return

        self.assertFalse(check_conflicts(self.ordered_specs, modules_tool(), check_inter_ec_conflicts=False),
                         "No conflicts detected")

    def test_deps(self):
        """Perform checks on dependencies in easyconfig files"""

        fails = []

        for ec in self.parsed_easyconfigs:
            # make sure that no odd versions (like 1.13) of HDF5 are used as a dependency,
            # since those are released candidates - only even versions (like 1.12) are stable releases;
            # see https://docs.hdfgroup.org/archive/support/HDF5/doc/TechNotes/Version.html
            for dep in ec['ec'].dependencies():
                if dep['name'] == 'HDF5':
                    ver = dep['version']
                    if int(ver.split('.')[1]) % 2 == 1:
                        fail = "Odd minor versions of HDF5 should not be used as a dependency: "
                        fail += "found HDF5 v%s as dependency in %s" % (ver, os.path.basename(ec['spec']))
                        fails.append(fail)

        self.assertFalse(len(fails), '\n'.join(sorted(fails)))

    def check_dep_vars(self, gen, dep, dep_vars):
        """Check whether available variants of a particular dependency are acceptable or not."""

        # 'guilty' until proven 'innocent'
        res = False

        # filter out wrapped Java versions
        # i.e. if the version of one is a prefix of the version of the other one (e.g. 1.8 & 1.8.0_181)
        if dep == 'Java':
            dep_vars_to_check = sorted(dep_vars.keys())

            retained_dep_vars = []

            while dep_vars_to_check:
                dep_var = dep_vars_to_check.pop()
                dep_var_version = dep_var.split(';')[0]

                # remove dep vars wrapped by current dep var
                dep_vars_to_check = [x for x in dep_vars_to_check if not x.startswith(dep_var_version + '.')]

                retained_dep_vars = [x for x in retained_dep_vars if not x.startswith(dep_var_version + '.')]

                retained_dep_vars.append(dep_var)

            for key in list(dep_vars.keys()):
                if key not in retained_dep_vars:
                    del dep_vars[key]

        version_regex = re.compile('^version: (?P<version>[^;]+);')

        # filter out binutils with empty versionsuffix which is used to build toolchain compiler
        if dep == 'binutils' and len(dep_vars) > 1:
            empty_vsuff_vars = [v for v in dep_vars.keys() if v.endswith('versionsuffix: ')]
            if len(empty_vsuff_vars) == 1:
                dep_vars = dict((k, v) for (k, v) in dep_vars.items() if k != empty_vsuff_vars[0])

        # multiple variants of HTSlib is OK as long as they are deps for a matching version of BCFtools;
        # same goes for WRF and WPS; Gurobi and Rgurobi; ncbi-vdb and SRA-Toolkit
        multiple_allowed_variants = [('HTSlib', 'BCFtools'),
                                     ('WRF', 'WPS'),
                                     ('Gurobi', 'Rgurobi'),
                                     ('ncbi-vdb', 'SRA-Toolkit')]
        for dep_name, parent_name in multiple_allowed_variants:
            if dep == dep_name and len(dep_vars) > 1:
                for key in list(dep_vars):
                    ecs = dep_vars[key]
                    # filter out dep variants that are only used as dependency for parent with same version
                    dep_ver = version_regex.search(key).group('version')
                    if all(ec.startswith('%s-%s-' % (parent_name, dep_ver)) for ec in ecs) and len(dep_vars) > 1:
                        dep_vars.pop(key)

        # multiple versions of Boost is OK as long as they are deps for a matching Boost.Python
        if dep == 'Boost' and len(dep_vars) > 1:
            for key in list(dep_vars):
                ecs = dep_vars[key]
                # filter out Boost variants that are only used as dependency for Boost.Python with same version
                boost_ver = version_regex.search(key).group('version')
                if all(ec.startswith('Boost.Python-%s-' % boost_ver) for ec in ecs):
                    dep_vars.pop(key)

        # filter out Perl with -minimal versionsuffix which are only used in makeinfo-minimal
        if dep == 'Perl':
            minimal_vsuff_vars = [v for v in dep_vars.keys() if v.endswith('versionsuffix: -minimal')]
            if len(minimal_vsuff_vars) == 1:
                dep_vars = dict((k, v) for (k, v) in dep_vars.items() if k != minimal_vsuff_vars[0])

        # filter out FFTW and imkl with -serial versionsuffix which are used in non-MPI subtoolchains
        if dep in ['FFTW', 'imkl']:
            serial_vsuff_vars = [v for v in dep_vars.keys() if v.endswith('versionsuffix: -serial')]
            if len(serial_vsuff_vars) == 1:
                dep_vars = dict((k, v) for (k, v) in dep_vars.items() if k != serial_vsuff_vars[0])

        # filter out BLIS and libFLAME with -amd versionsuffix
        # (AMD forks, used in gobff/*-amd toolchains)
        if dep in ['BLIS', 'libFLAME']:
            amd_vsuff_vars = [v for v in dep_vars.keys() if v.endswith('versionsuffix: -amd')]
            if len(amd_vsuff_vars) == 1:
                dep_vars = dict((k, v) for (k, v) in dep_vars.items() if k != amd_vsuff_vars[0])

        # filter out ScaLAPACK with -BLIS-* versionsuffix, used in goblf toolchain
        if dep == 'ScaLAPACK':
            blis_vsuff_vars = [v for v in dep_vars.keys() if '; versionsuffix: -BLIS-' in v]
            if len(blis_vsuff_vars) == 1:
                dep_vars = dict((k, v) for (k, v) in dep_vars.items() if k != blis_vsuff_vars[0])

        if dep == 'ScaLAPACK':
            # filter out ScaLAPACK with -bf versionsuffix, used in gobff toolchain
            bf_vsuff_vars = [v for v in dep_vars.keys() if '; versionsuffix: -bf' in v]
            if len(bf_vsuff_vars) == 1:
                dep_vars = dict((k, v) for (k, v) in dep_vars.items() if k != bf_vsuff_vars[0])
            # filter out ScaLAPACK with -bl versionsuffix, used in goblf toolchain
            bl_vsuff_vars = [v for v in dep_vars.keys() if '; versionsuffix: -bl' in v]
            if len(bl_vsuff_vars) == 1:
                dep_vars = dict((k, v) for (k, v) in dep_vars.items() if k != bl_vsuff_vars[0])

        # filter out HDF5 with -serial versionsuffix which is used in HDF5 for Python (h5py)
        if dep in ['HDF5']:
            serial_vsuff_vars = [v for v in dep_vars.keys() if v.endswith('versionsuffix: -serial')]
            if len(serial_vsuff_vars) == 1:
                dep_vars = dict((k, v) for (k, v) in dep_vars.items() if k != serial_vsuff_vars[0])

        # for some dependencies, we allow exceptions for software that depends on a particular version,
        # as long as that's indicated by the versionsuffix
        versionsuffix_deps = ['ASE', 'Boost', 'CUDA', 'CUDAcore', 'Java', 'Lua',
                              'PLUMED', 'PyTorch', 'R', 'TensorFlow']
        if dep in versionsuffix_deps and len(dep_vars) > 1:

            # check for '-CUDA-*' versionsuffix for CUDAcore dependency
            if dep == 'CUDAcore':
                dep = 'CUDA'

            for key in list(dep_vars):
                dep_ver = version_regex.search(key).group('version')
                # use version of Java wrapper rather than full Java version
                if dep == 'Java':
                    dep_ver = '.'.join(dep_ver.split('.')[:2])
                # filter out dep version if all easyconfig filenames using it include specific dep version
                if all(re.search('-%s-%s' % (dep, dep_ver), v) for v in dep_vars[key]):
                    dep_vars.pop(key)
                # always retain at least one dep variant
                if len(dep_vars) == 1:
                    break

            # filter R dep for a specific version of Python 2.x
            if dep == 'R' and len(dep_vars) > 1:
                for key in list(dep_vars):
                    if '; versionsuffix: -Python-2' in key:
                        dep_vars.pop(key)
                    # always retain at least one variant
                    if len(dep_vars) == 1:
                        break

        # filter out variants that are specific to a particular version of CUDA
        cuda_dep_vars = [v for v in dep_vars.keys() if '-CUDA' in v]
        if len(dep_vars) >= len(cuda_dep_vars) and len(dep_vars) > 1:
            for key in list(dep_vars):
                if re.search('; versionsuffix: .*-CUDA-[0-9.]+', key):
                    dep_vars.pop(key)
                    # always retain at least one dep variant
                    if len(dep_vars) == 1:
                        break

        # some software packages require a specific (older/newer) version of a particular dependency
        alt_dep_versions = {
            # jax 0.2.24 is used as dep for AlphaFold 2.1.2 (other easyconfigs with foss/2021a use jax 0.3.9)
            'jax': [(r'0\.2\.24', [r'AlphaFold-2\.1\.2-foss-2021a'])],
            # arrow-R 6.0.0.2 is used for two R/R-bundle-Bioconductor sets (4.1.2/3.14 and 4.2.0/3.15)
            'arrow-R': [('6.0.0.2', [r'R-bundle-Bioconductor-'])],
            # EMAN2 2.3 requires Boost(.Python) 1.64.0
            'Boost': [('1.64.0;', [r'Boost.Python-1\.64\.0-', r'EMAN2-2\.3-'])],
            'Boost.Python': [('1.64.0;', [r'EMAN2-2\.3-'])],
            # GATE 9.2 requires CHLEP 2.4.5.1 and Geant4 11.0.x
            'CLHEP': [('2.4.5.1;', [r'GATE-9\.2-foss-2021b'])],
            # egl variant of glew is required by libwpe, wpebackend-fdo + WebKitGTK+ depend on libwpe
            'glew': [
                ('2.2.0; versionsuffix: -egl', [r'libwpe-1\.13\.3-GCCcore-11\.2\.0',
                                                r'wpebackend-fdo-1\.13\.1-GCCcore-11\.2\.0',
                                                r'WebKitGTK\+-2\.37\.1-GCC-11\.2\.0',
                                                r'wxPython-4\.2\.0',
                                                r'GRASS-8\.2\.0',
                                                r'QGIS-3\.28\.1']),
            ],
            'Geant4': [('11.0.1;', [r'GATE-9\.2-foss-2021b'])],
<<<<<<< HEAD
            # ncbi-vdb v2.x requires HDF5 v1.10.x;
            # HISAT2, RSEM, shovill, SKESA, Trinity (indirectly) depend on ncbi-vdb
            'HDF5': [
                (r'1\.10\.', [r'ncbi-vdb-2\.11\.', r'HISAT2-2\.2\.', r'RSEM-1\.3\.3',
                              r'SKESA-2\.4\.', r'shovill-1\.1\.', r'Trinity-2\.15\.1']),
            ],
=======
>>>>>>> 882bc6c9
            # VMTK 1.4.x requires ITK 4.13.x
            'ITK': [(r'4\.13\.', [r'VMTK-1\.4\.'])],
            # Kraken 1.x requires Jellyfish 1.x (Roary & metaWRAP depend on Kraken 1.x)
            'Jellyfish': [(r'1\.', [r'Kraken-1\.', r'Roary-3\.12\.0', r'metaWRAP-1\.2'])],
            # Libint 1.1.6 is required by older CP2K versions
            'Libint': [(r'1\.1\.6', [r'CP2K-[3-6]'])],
            # libxc 2.x or 3.x is required by ABINIT, AtomPAW, CP2K, GPAW, horton, PySCF, WIEN2k
            # libxc 4.x is required by libGridXC
            # (Qiskit depends on PySCF), Elk 7.x requires libxc >= 5
            'libxc': [
                (r'[23]\.', [r'ABINIT-', r'AtomPAW-', r'CP2K-', r'GPAW-', r'horton-',
                             r'PySCF-', r'Qiskit-', r'WIEN2k-']),
                (r'4\.', [r'libGridXC-']),
                (r'5\.', [r'Elk-']),
            ],
            # some software depends on numba, which typically requires an older LLVM;
            # this includes BirdNET, cell2location, cryoDRGN, librosa, PyOD, Python-Geometric, scVelo, scanpy
            'LLVM': [
                # numba 0.47.x requires LLVM 7.x or 8.x (see https://github.com/numba/llvmlite#compatibility)
                (r'8\.', [r'numba-0\.47\.0-', r'librosa-0\.7\.2-', r'BirdNET-20201214-',
                          r'scVelo-0\.1\.24-', r'PyTorch-Geometric-1\.[346]\.[23]']),
                (r'10\.0\.1', [r'cell2location-0\.05-alpha-', r'cryoDRGN-0\.3\.2-', r'loompy-3\.0\.6-',
                               r'numba-0\.52\.0-', r'PyOD-0\.8\.7-', r'PyTorch-Geometric-1\.6\.3',
                               r'scanpy-1\.7\.2-', r'umap-learn-0\.4\.6-']),
            ],
            'Lua': [
                # SimpleITK 2.1.0 requires Lua 5.3.x, MedPy and nnU-Net depend on SimpleITK
                (r'5\.3\.5', [r'nnU-Net-1\.7\.0-', r'MedPy-0\.4\.0-', r'SimpleITK-2\.1\.0-']),
            ],
            # SRA-toolkit 3.0.0 requires ncbi-vdb 3.0.0, Finder requires SRA-Toolkit 3.0.0
            'ncbi-vdb': [(r'3\.0\.0', [r'SRA-Toolkit-3\.0\.0', r'finder-1\.1\.0'])],
            # TensorFlow 2.5+ requires a more recent NCCL than version 2.4.8 used in 2019b generation;
            # Horovod depends on TensorFlow, so same exception required there
            'NCCL': [(r'2\.11\.4', [r'TensorFlow-2\.[5-9]\.', r'Horovod-0\.2[2-9]'])],
            # rampart requires nodejs > 10, artic-ncov2019 requires rampart
            'nodejs': [('12.16.1', ['rampart-1.2.0rc3-', 'artic-ncov2019-2020.04.13'])],
            # some software depends on an older numba;
            # this includes BirdNET, cell2location, cryoDRGN, librosa, PyOD, Python-Geometric, scVelo, scanpy
            'numba': [
                (r'0\.52\.0', [r'cell2location-0\.05-alpha-', r'cryoDRGN-0\.3\.2-', r'loompy-3\.0\.6-',
                               r'PyOD-0\.8\.7-', r'PyTorch-Geometric-1\.6\.3', r'scanpy-1\.7\.2-',
                               r'umap-learn-0\.4\.6-']),
            ],
            # medaka 1.1.*, 1.2.*, 1.4.* requires Pysam 0.16.0.1,
            # which is newer than what others use as dependency w.r.t. Pysam version in 2019b generation;
            # decona 0.1.2 and NGSpeciesID 0.1.1.1 depend on medaka 1.1.3
            # WhatsHap 1.4 + medaka 1.6.0 require Pysam >= 0.18.0 (NGSpeciesID depends on medaka)
            'Pysam': [
                ('0.16.0.1;', ['medaka-1.2.[0]-', 'medaka-1.1.[13]-', 'medaka-1.4.3-', 'decona-0.1.2-',
                               'NGSpeciesID-0.1.1.1-']),
                ('0.18.0;', ['medaka-1.6.0-', 'NGSpeciesID-0.1.2.1-', 'WhatsHap-1.4-']),
            ],
            # OPERA requires SAMtools 0.x
            'SAMtools': [(r'0\.', [r'ChimPipe-0\.9\.5', r'Cufflinks-2\.2\.1', r'OPERA-2\.0\.6',
                                   r'CGmapTools-0\.1\.2', r'BatMeth2-2\.1'])],
            # NanoPlot, NanoComp use an older version of Seaborn
            'Seaborn': [(r'0\.10\.1', [r'NanoComp-1\.13\.1-', r'NanoPlot-1\.33\.0-'])],
            # Shasta requires spoa 3.x
            'spoa': [(r'3\.4\.0', [r'Shasta-0\.8\.0-'])],
            # UShER requires tbb-2020.3 as newer versions will not build
            'tbb': [('2020.3', ['UShER-0.5.0-'])],
            'TensorFlow': [
                # medaka 0.11.4/0.12.0 requires recent TensorFlow <= 1.14 (and Python 3.6),
                # artic-ncov2019 requires medaka
                ('1.13.1;', ['medaka-0.11.4-', 'medaka-0.12.0-', 'artic-ncov2019-2020.04.13']),
                # medaka 1.1.* and 1.2.* requires TensorFlow 2.2.0
                # (while other 2019b easyconfigs use TensorFlow 2.1.0 as dep);
                # TensorFlow 2.2.0 is also used as a dep for Horovod 0.19.5;
                # decona 0.1.2 and NGSpeciesID 0.1.1.1 depend on medaka 1.1.3
                ('2.2.0;', ['medaka-1.2.[0]-', 'medaka-1.1.[13]-', 'Horovod-0.19.5-', 'decona-0.1.2-',
                            'NGSpeciesID-0.1.1.1-']),
                # medaka 1.4.3 (foss/2019b) depends on TensorFlow 2.2.2
                ('2.2.2;', ['medaka-1.4.3-']),
                # medaka 1.4.3 (foss/2020b) depends on TensorFlow 2.2.3; longread_umi and artic depend on medaka
                ('2.2.3;', ['medaka-1.4.3-', 'artic-ncov2019-2021.06.24-', 'longread_umi-0.3.2-']),
                # AlphaFold 2.1.2 (foss/2020b) depends on TensorFlow 2.5.0
                ('2.5.0;', ['AlphaFold-2.1.2-']),
                # medaka 1.5.0 (foss/2021a) depends on TensorFlow >=2.5.2, <2.6.0
                ('2.5.3;', ['medaka-1.5.0-']),
                # tensorflow-probability version to TF version
                ('2.8.4;', ['tensorflow-probability-0.16.0-']),
            ],
            # smooth-topk uses a newer version of torchvision
            'torchvision': [('0.11.3;', ['smooth-topk-1.0-20210817-'])],
            # for the sake of backwards compatibility, keep UCX-CUDA v1.11.0 which depends on UCX v1.11.0
            # (for 2021b, UCX was updated to v1.11.2)
            'UCX': [('1.11.0;', ['UCX-CUDA-1.11.0-'])],
            # WPS 3.9.1 requires WRF 3.9.1.1
            'WRF': [(r'3\.9\.1\.1', [r'WPS-3\.9\.1'])],
            # wxPython 4.2.0 depends on wxWidgets 3.2.0
            'wxWidgets': [(r'3\.2\.0', [r'wxPython-4\.2\.0', r'GRASS-8\.2\.0', r'QGIS-3\.28\.1'])],
        }
        if dep in alt_dep_versions and len(dep_vars) > 1:
            for key in list(dep_vars):
                for version_pattern, parents in alt_dep_versions[dep]:
                    # filter out known alternative dependency versions
                    if re.search('^version: %s' % version_pattern, key):
                        # only filter if the easyconfig using this dep variants is known
                        if all(any(re.search(p, x) for p in parents) for x in dep_vars[key]):
                            dep_vars.pop(key)

        # filter out ELSI variants with -PEXSI suffix
        if dep == 'ELSI' and len(dep_vars) > 1:
            pexsi_vsuff_vars = [v for v in dep_vars.keys() if v.endswith('versionsuffix: -PEXSI')]
            if len(pexsi_vsuff_vars) == 1:
                dep_vars = dict((k, v) for (k, v) in dep_vars.items() if k != pexsi_vsuff_vars[0])

        # only single variant is always OK
        if len(dep_vars) == 1:
            res = True

        elif len(dep_vars) == 2 and dep in ['Python', 'Tkinter']:
            # for Python & Tkinter, it's OK to have on 2.x and one 3.x version
            v2_dep_vars = [x for x in dep_vars.keys() if x.startswith('version: 2.')]
            v3_dep_vars = [x for x in dep_vars.keys() if x.startswith('version: 3.')]
            if len(v2_dep_vars) == 1 and len(v3_dep_vars) == 1:
                res = True

        # two variants is OK if one is for Python 2.x and the other is for Python 3.x (based on versionsuffix)
        elif len(dep_vars) == 2:
            py2_dep_vars = [x for x in dep_vars.keys() if '; versionsuffix: -Python-2.' in x]
            py3_dep_vars = [x for x in dep_vars.keys() if '; versionsuffix: -Python-3.' in x]
            if len(py2_dep_vars) == 1 and len(py3_dep_vars) == 1:
                res = True

            # for recent generations, there's no versionsuffix anymore for Python 3,
            # but we still allow variants depending on Python 2.x + 3.x
            is_recent_gen = False
            full_toolchain_regex = re.compile(r'^20[1-9][0-9][ab]$')
            gcc_toolchain_regex = re.compile(r'^GCC(core)?-[0-9]?[0-9]\.[0-9]$')
            if full_toolchain_regex.match(gen):
                is_recent_gen = LooseVersion(gen) >= LooseVersion('2020b')
            elif gcc_toolchain_regex.match(gen):
                genver = gen.split('-', 1)[1]
                is_recent_gen = LooseVersion(genver) >= LooseVersion('10.2')
            else:
                raise EasyBuildError("Unkown type of toolchain generation: %s" % gen)

            if is_recent_gen:
                py2_dep_vars = [x for x in dep_vars.keys() if '; versionsuffix: -Python-2.' in x]
                py3_dep_vars = [x for x in dep_vars.keys() if x.strip().endswith('; versionsuffix:')]
                if len(py2_dep_vars) == 1 and len(py3_dep_vars) == 1:
                    res = True

        return res

    def test_check_dep_vars(self):
        """Test check_dep_vars utility method."""

        # one single dep version: OK
        self.assertTrue(self.check_dep_vars('2019b', 'testdep', {
            'version: 1.2.3; versionsuffix:': ['foo-1.2.3.eb', 'bar-4.5.6.eb'],
        }))
        self.assertTrue(self.check_dep_vars('2019b', 'testdep', {
            'version: 1.2.3; versionsuffix: -test': ['foo-1.2.3.eb', 'bar-4.5.6.eb'],
        }))

        # two or more dep versions (no special case: not OK)
        self.assertFalse(self.check_dep_vars('2019b', 'testdep', {
            'version: 1.2.3; versionsuffix:': ['foo-1.2.3.eb'],
            'version: 4.5.6; versionsuffix:': ['bar-4.5.6.eb'],
        }))
        self.assertFalse(self.check_dep_vars('2019b', 'testdep', {
            'version: 0.0; versionsuffix:': ['foobar-0.0.eb'],
            'version: 1.2.3; versionsuffix:': ['foo-1.2.3.eb'],
            'version: 4.5.6; versionsuffix:': ['bar-4.5.6.eb'],
        }))

        # Java is a special case, with wrapped Java versions
        self.assertTrue(self.check_dep_vars('2019b', 'Java', {
            'version: 1.8.0_221; versionsuffix:': ['foo-1.2.3.eb'],
            'version: 1.8; versionsuffix:': ['foo-1.2.3.eb'],
        }))
        # two Java wrappers is not OK
        self.assertFalse(self.check_dep_vars('2019b', 'Java', {
            'version: 1.8.0_221; versionsuffix:': ['foo-1.2.3.eb'],
            'version: 1.8; versionsuffix:': ['foo-1.2.3.eb'],
            'version: 11.0.2; versionsuffix:': ['bar-4.5.6.eb'],
            'version: 11; versionsuffix:': ['bar-4.5.6.eb'],
        }))
        # OK to have two or more wrappers if versionsuffix is used to indicate exception
        self.assertTrue(self.check_dep_vars('2019b', 'Java', {
            'version: 1.8.0_221; versionsuffix:': ['foo-1.2.3.eb'],
            'version: 1.8; versionsuffix:': ['foo-1.2.3.eb'],
            'version: 11.0.2; versionsuffix:': ['bar-4.5.6-Java-11.eb'],
            'version: 11; versionsuffix:': ['bar-4.5.6-Java-11.eb'],
        }))
        # versionsuffix must be there for all easyconfigs to indicate exception
        self.assertFalse(self.check_dep_vars('2019b', 'Java', {
            'version: 1.8.0_221; versionsuffix:': ['foo-1.2.3.eb'],
            'version: 1.8; versionsuffix:': ['foo-1.2.3.eb'],
            'version: 11.0.2; versionsuffix:': ['bar-4.5.6-Java-11.eb', 'bar-4.5.6.eb'],
            'version: 11; versionsuffix:': ['bar-4.5.6-Java-11.eb', 'bar-4.5.6.eb'],
        }))
        self.assertTrue(self.check_dep_vars('2019b', 'Java', {
            'version: 1.8.0_221; versionsuffix:': ['foo-1.2.3.eb'],
            'version: 1.8; versionsuffix:': ['foo-1.2.3.eb'],
            'version: 11.0.2; versionsuffix:': ['bar-4.5.6-Java-11.eb'],
            'version: 11; versionsuffix:': ['bar-4.5.6-Java-11.eb'],
            'version: 12.1.6; versionsuffix:': ['foobar-0.0-Java-12.eb'],
            'version: 12; versionsuffix:': ['foobar-0.0-Java-12.eb'],
        }))

        # strange situation: odd number of Java versions
        # not OK: two Java wrappers (and no versionsuffix to indicate exception)
        self.assertFalse(self.check_dep_vars('2019b', 'Java', {
            'version: 1.8.0_221; versionsuffix:': ['foo-1.2.3.eb'],
            'version: 1.8; versionsuffix:': ['foo-1.2.3.eb'],
            'version: 11; versionsuffix:': ['bar-4.5.6.eb'],
        }))
        # OK because of -Java-11 versionsuffix
        self.assertTrue(self.check_dep_vars('2019b', 'Java', {
            'version: 1.8.0_221; versionsuffix:': ['foo-1.2.3.eb'],
            'version: 1.8; versionsuffix:': ['foo-1.2.3.eb'],
            'version: 11; versionsuffix:': ['bar-4.5.6-Java-11.eb'],
        }))
        # not OK: two Java wrappers (and no versionsuffix to indicate exception)
        self.assertFalse(self.check_dep_vars('2019b', 'Java', {
            'version: 1.8; versionsuffix:': ['foo-1.2.3.eb'],
            'version: 11.0.2; versionsuffix:': ['bar-4.5.6.eb'],
            'version: 11; versionsuffix:': ['bar-4.5.6.eb'],
        }))
        # OK because of -Java-11 versionsuffix
        self.assertTrue(self.check_dep_vars('2019b', 'Java', {
            'version: 1.8; versionsuffix:': ['foo-1.2.3.eb'],
            'version: 11.0.2; versionsuffix:': ['bar-4.5.6-Java-11.eb'],
            'version: 11; versionsuffix:': ['bar-4.5.6-Java-11.eb'],
        }))

        # two different versions of Boost is not OK
        self.assertFalse(self.check_dep_vars('2019b', 'Boost', {
            'version: 1.64.0; versionsuffix:': ['foo-1.2.3.eb'],
            'version: 1.70.0; versionsuffix:': ['foo-2.3.4.eb'],
        }))

        # a different Boost version that is only used as dependency for a matching Boost.Python is fine
        self.assertTrue(self.check_dep_vars('2019a', 'Boost', {
            'version: 1.64.0; versionsuffix:': ['Boost.Python-1.64.0-gompi-2019a.eb'],
            'version: 1.70.0; versionsuffix:': ['foo-2.3.4.eb'],
        }))
        self.assertTrue(self.check_dep_vars('2019a', 'Boost', {
            'version: 1.64.0; versionsuffix:': ['Boost.Python-1.64.0-gompi-2019a.eb'],
            'version: 1.66.0; versionsuffix:': ['Boost.Python-1.66.0-gompi-2019a.eb'],
            'version: 1.70.0; versionsuffix:': ['foo-2.3.4.eb'],
        }))
        self.assertFalse(self.check_dep_vars('2019a', 'Boost', {
            'version: 1.64.0; versionsuffix:': ['Boost.Python-1.64.0-gompi-2019a.eb'],
            'version: 1.66.0; versionsuffix:': ['foo-1.2.3.eb'],
            'version: 1.70.0; versionsuffix:': ['foo-2.3.4.eb'],
        }))

        self.assertTrue(self.check_dep_vars('2018a', 'Boost', {
            'version: 1.63.0; versionsuffix: -Python-2.7.14': ['EMAN2-2.21a-foss-2018a-Python-2.7.14-Boost-1.63.0.eb'],
            'version: 1.64.0; versionsuffix:': ['Boost.Python-1.64.0-gompi-2018a.eb'],
            'version: 1.66.0; versionsuffix:': ['BLAST+-2.7.1-foss-2018a.eb'],
        }))

        self.assertTrue(self.check_dep_vars('2019a', 'Boost', {
            'version: 1.64.0; versionsuffix:': [
                'Boost.Python-1.64.0-gompi-2019a.eb',
                'EMAN2-2.3-foss-2019a-Python-2.7.15.eb',
            ],
            'version: 1.70.0; versionsuffix:': [
                'BLAST+-2.9.0-gompi-2019a.eb',
                'Boost.Python-1.70.0-gompi-2019a.eb',
            ],
        }))

        # two variants is OK, if they're for Python 2.x and 3.x
        self.assertTrue(self.check_dep_vars('2020a', 'Python', {
            'version: 2.7.18; versionsuffix:': ['SciPy-bundle-2020.03-foss-2020a-Python-2.7.18.eb'],
            'version: 3.8.2; versionsuffix:': ['SciPy-bundle-2020.03-foss-2020a-Python-3.8.2.eb'],
        }))

        self.assertTrue(self.check_dep_vars('2020a', 'SciPy-bundle', {
            'version: 2020.03; versionsuffix: -Python-2.7.18': ['matplotlib-3.2.1-foss-2020a-Python-2.7.18.eb'],
            'version: 2020.03; versionsuffix: -Python-3.8.2': ['matplotlib-3.2.1-foss-2020a-Python-3.8.2.eb'],
        }))

        # for recent easyconfig generations, there's no versionsuffix anymore for Python 3
        self.assertTrue(self.check_dep_vars('2020b', 'Python', {
            'version: 2.7.18; versionsuffix:': ['SciPy-bundle-2020.11-foss-2020b-Python-2.7.18.eb'],
            'version: 3.8.6; versionsuffix:': ['SciPy-bundle-2020.11-foss-2020b.eb'],
        }))

        self.assertTrue(self.check_dep_vars('GCCcore-10.2', 'PyYAML', {
            'version: 5.3.1; versionsuffix:': ['IPython-7.18.1-GCCcore-10.2.0.eb'],
            'version: 5.3.1; versionsuffix: -Python-2.7.18': ['IPython-7.18.1-GCCcore-10.2.0-Python-2.7.18.eb'],
        }))

        self.assertTrue(self.check_dep_vars('2020b', 'SciPy-bundle', {
            'version: 2020.11; versionsuffix: -Python-2.7.18': ['matplotlib-3.3.3-foss-2020b-Python-2.7.18.eb'],
            'version: 2020.11; versionsuffix:': ['matplotlib-3.3.3-foss-2020b.eb'],
        }))

        # not allowed for older generations (foss/intel 2020a or older, GCC(core) 10.1.0 or older)
        self.assertFalse(self.check_dep_vars('2020a', 'SciPy-bundle', {
            'version: 2020.03; versionsuffix: -Python-2.7.18': ['matplotlib-3.2.1-foss-2020a-Python-2.7.18.eb'],
            'version: 2020.03; versionsuffix:': ['matplotlib-3.2.1-foss-2020a.eb'],
        }))

    def test_dep_versions_per_toolchain_generation(self):
        """
        Check whether there's only one dependency version per toolchain generation actively used.
        This is enforced to try and limit the chance of running into conflicts when multiple modules built with
        the same toolchain are loaded together.
        """
        ecs_by_full_mod_name = dict((ec['full_mod_name'], ec) for ec in self.parsed_easyconfigs)
        if len(ecs_by_full_mod_name) != len(self.parsed_easyconfigs):
            self.fail('Easyconfigs with duplicate full_mod_name found')

        # Cache already determined dependencies
        ec_to_deps = dict()

        def get_deps_for(ec):
            """Get list of (direct) dependencies for specified easyconfig."""
            ec_mod_name = ec['full_mod_name']
            deps = ec_to_deps.get(ec_mod_name)
            if deps is None:
                deps = []
                for dep in ec['ec']['dependencies']:
                    dep_mod_name = dep['full_mod_name']
                    deps.append((dep['name'], dep['version'], dep['versionsuffix'], dep_mod_name))
                    # Note: Raises KeyError if dep not found
                    res = ecs_by_full_mod_name[dep_mod_name]
                    deps.extend(get_deps_for(res))
                ec_to_deps[ec_mod_name] = deps

            return deps

        # some software also follows <year>{a,b} versioning scheme,
        # which throws off the pattern matching done below for toolchain versions
        false_positives_regex = re.compile('^MATLAB-Engine-20[0-9][0-9][ab]')

        # restrict to checking dependencies of easyconfigs using common toolchains (start with 2018a)
        # and GCCcore subtoolchain for common toolchains, starting with GCCcore 7.x
        for pattern in ['20(1[89]|[2-9][0-9])[ab]', r'GCCcore-([7-9]|[1-9][0-9])\.[0-9]']:
            all_deps = {}
            regex = re.compile(r'^.*-(?P<tc_gen>%s).*\.eb$' % pattern)

            # collect variants for all dependencies of easyconfigs that use a toolchain that matches
            for ec in self.ordered_specs:
                ec_file = os.path.basename(ec['spec'])

                # take into account software which also follows a <year>{a,b} versioning scheme
                ec_file = false_positives_regex.sub('', ec_file)

                res = regex.match(ec_file)
                if res:
                    tc_gen = res.group('tc_gen')
                    all_deps_tc_gen = all_deps.setdefault(tc_gen, {})
                    for dep_name, dep_ver, dep_versuff, dep_mod_name in get_deps_for(ec):
                        dep_variants = all_deps_tc_gen.setdefault(dep_name, {})
                        # a variant is defined by version + versionsuffix
                        variant = "version: %s; versionsuffix: %s" % (dep_ver, dep_versuff)
                        # keep track of which easyconfig this is a dependency
                        dep_variants.setdefault(variant, set()).add(ec_file)

            # check which dependencies have more than 1 variant
            multi_dep_vars, multi_dep_vars_msg = [], ''
            for tc_gen in sorted(all_deps.keys()):
                for dep in sorted(all_deps[tc_gen].keys()):
                    dep_vars = all_deps[tc_gen][dep]
                    if not self.check_dep_vars(tc_gen, dep, dep_vars):
                        multi_dep_vars.append(dep)
                        multi_dep_vars_msg += "\nfound %s variants of '%s' dependency " % (len(dep_vars), dep)
                        multi_dep_vars_msg += "in easyconfigs using '%s' toolchain generation\n* " % tc_gen
                        multi_dep_vars_msg += '\n* '.join("%s as dep for %s" % v for v in sorted(dep_vars.items()))
                        multi_dep_vars_msg += '\n'

            error_msg = "No multi-variant deps found for '%s' easyconfigs:\n%s" % (regex.pattern, multi_dep_vars_msg)
            self.assertFalse(multi_dep_vars, error_msg)

    def test_sanity_check_paths(self):
        """Make sure specified sanity check paths adher to the requirements."""

        for ec in self.parsed_easyconfigs:
            ec_scp = ec['ec']['sanity_check_paths']
            if ec_scp != {}:
                # if sanity_check_paths is specified (i.e., non-default), it must adher to the requirements
                # both 'files' and 'dirs' keys, both with list values and with at least one a non-empty list
                error_msg = "sanity_check_paths for %s does not meet requirements: %s" % (ec['spec'], ec_scp)
                self.assertEqual(sorted(ec_scp.keys()), ['dirs', 'files'], error_msg)
                self.assertTrue(isinstance(ec_scp['dirs'], list), error_msg)
                self.assertTrue(isinstance(ec_scp['files'], list), error_msg)
                self.assertTrue(ec_scp['dirs'] or ec_scp['files'], error_msg)

    def test_r_libs_site_env_var(self):
        """Make sure $R_LIBS_SITE is being updated, rather than $R_LIBS."""
        # cfr. https://github.com/easybuilders/easybuild-easyblocks/pull/2326

        r_libs_ecs = []
        for ec in self.parsed_easyconfigs:
            for key in ('modextrapaths', 'modextravars'):
                if 'R_LIBS' in ec['ec'][key]:
                    r_libs_ecs.append(ec['spec'])

        error_msg = "%d easyconfigs found which set $R_LIBS, should be $R_LIBS_SITE: %s"
        self.assertEqual(r_libs_ecs, [], error_msg % (len(r_libs_ecs), ', '.join(r_libs_ecs)))

    def test_easyconfig_locations(self):
        """Make sure all easyconfigs files are in the right location."""
        easyconfig_dirs_regex = re.compile(r'/easybuild/easyconfigs/[0a-z]/[^/]+$')
        topdir = os.path.dirname(os.path.dirname(os.path.dirname(__file__)))
        for (dirpath, _, filenames) in os.walk(topdir):
            # ignore git/svn dirs & archived easyconfigs
            if '/.git/' in dirpath or '/.svn/' in dirpath or '__archive__' in dirpath:
                continue
            # check whether list of .eb files is non-empty
            easyconfig_files = [fn for fn in filenames if fn.endswith('eb')]
            if easyconfig_files:
                # check whether path matches required pattern
                if not easyconfig_dirs_regex.search(dirpath):
                    # only exception: TEMPLATE.eb
                    if not (dirpath.endswith('/easybuild/easyconfigs') and filenames == ['TEMPLATE.eb']):
                        self.assertTrue(False, "List of easyconfig files in %s is empty: %s" % (dirpath, filenames))

    def test_easyconfig_name_clashes(self):
        """Make sure there is not a name clash when all names are lowercase"""
        topdir = os.path.dirname(os.path.dirname(os.path.dirname(__file__)))
        names = defaultdict(list)
        # ignore git/svn dirs & archived easyconfigs
        ignore_dirs = ['.git', '.svn', '__archive__']
        for (dirpath, _, _) in os.walk(topdir):
            if not any('/%s' % d in dirpath for d in ignore_dirs):
                dirpath_split = dirpath.replace(topdir, '').split(os.sep)
                if len(dirpath_split) == 5:
                    name = dirpath_split[4]
                    names[name.lower()].append(name)

        duplicates = {}
        for name in names:
            if len(names[name]) > 1:
                duplicates[name] = names[name]

        if duplicates:
            self.assertTrue(False, "EasyConfigs with case-insensitive name clash: %s" % duplicates)

    @skip_if_not_pr_to_non_main_branch()
    def test_pr_sha256_checksums(self):
        """Make sure changed easyconfigs have SHA256 checksums in place."""

        # list of software for which checksums can not be required,
        # e.g. because 'source' files need to be constructed manually
        whitelist = [
            'Kent_tools-*',
            'MATLAB-*',
            'OCaml-*',
            'OpenFOAM-Extend-4.1-*',
            # sources for old versions of Bioconductor packages are no longer available,
            # so not worth adding checksums for at this point
            'R-bundle-Bioconductor-3.[2-5]',
        ]

        # the check_sha256_checksums function (again) creates an EasyBlock instance
        # for easyconfigs using the Bundle easyblock, this is a problem because the 'sources' easyconfig parameter
        # is updated in place (sources for components are added to the 'parent' sources) in Bundle's __init__;
        # therefore, we need to reset 'sources' to an empty list here if Bundle is used...
        # likewise for 'patches' and 'checksums'
        for ec in self.changed_ecs:
            if ec['easyblock'] in ['Bundle', 'PythonBundle', 'EB_OpenSSL_wrapper'] or ec['name'] in ['Clang-AOMP']:
                ec['sources'] = []
                ec['patches'] = []
                ec['checksums'] = []

        # filter out deprecated easyconfigs
        retained_changed_ecs = []
        for ec in self.changed_ecs:
            if not ec['deprecated']:
                retained_changed_ecs.append(ec)

        checksum_issues = check_sha256_checksums(retained_changed_ecs, whitelist=whitelist)
        self.assertTrue(len(checksum_issues) == 0, "No checksum issues:\n%s" % '\n'.join(checksum_issues))

    @skip_if_not_pr_to_non_main_branch()
    def test_pr_python_packages(self):
        """Several checks for easyconfigs that install (bundles of) Python packages."""

        # These packages do not support installation with 'pip'
        whitelist_pip = [
            r'ESMPy-.*',
            r'MATLAB-Engine-.*',
            r'Meld-.*',
            r'PyTorch-.*',
        ]

        whitelist_pip_check = [
            r'Mako-1.0.4.*Python-2.7.12.*',
            # no pip 9.x or newer for configparser easyconfigs using a 2016a or 2016b toolchain
            r'configparser-3.5.0.*-2016[ab].*',
            # mympirun is installed with system Python, pip may not be installed for system Python
            r'vsc-mympirun.*',
        ]

        failing_checks = []

        python_default_urls = PythonPackage.extra_options()['source_urls'][0]

        for ec in self.changed_ecs:

            with ec.disable_templating():
                ec_fn = os.path.basename(ec.path)
                easyblock = ec.get('easyblock')
                exts_defaultclass = ec.get('exts_defaultclass')
                exts_default_options = ec.get('exts_default_options', {})

                download_dep_fail = ec.get('download_dep_fail')
                exts_download_dep_fail = ec.get('exts_download_dep_fail')
                use_pip = ec.get('use_pip')
                if use_pip is None:
                    use_pip = exts_default_options.get('use_pip')

            # only easyconfig parameters as they are defined in the easyconfig file,
            # does *not* include other easyconfig parameters with their default value!
            pure_ec = ec.parser.get_config_dict()

            # download_dep_fail should be set when using PythonPackage
            if easyblock == 'PythonPackage':
                if download_dep_fail is None:
                    failing_checks.append("'download_dep_fail' should be set in %s" % ec_fn)

                if pure_ec.get('source_urls') == python_default_urls:
                    failing_checks.append("'source_urls' should not be defined when using the default value "
                                          "in %s" % ec_fn)

            # use_pip should be set when using PythonPackage or PythonBundle (except for whitelisted easyconfigs)
            if easyblock in ['PythonBundle', 'PythonPackage']:
                if use_pip is None and not any(re.match(regex, ec_fn) for regex in whitelist_pip):
                    failing_checks.append("'use_pip' should be set in %s" % ec_fn)

            # download_dep_fail is enabled automatically in PythonBundle easyblock, so shouldn't be set
            if easyblock == 'PythonBundle':
                if download_dep_fail or exts_download_dep_fail:
                    fail = "'*download_dep_fail' should not be set in %s since PythonBundle easyblock is used" % ec_fn
                    failing_checks.append(fail)
                if pure_ec.get('exts_default_options', {}).get('source_urls') == python_default_urls:
                    failing_checks.append("'source_urls' should not be defined in exts_default_options when using "
                                          "the default value in %s" % ec_fn)

            elif exts_defaultclass == 'PythonPackage':
                # bundle of Python packages should use PythonBundle
                if easyblock == 'Bundle':
                    fail = "'PythonBundle' easyblock should be used for bundle of Python packages in %s" % ec_fn
                    failing_checks.append(fail)
                else:
                    # both download_dep_fail and use_pip should be set via exts_default_options
                    # when installing Python packages as extensions
                    for key in ['download_dep_fail', 'use_pip']:
                        if exts_default_options.get(key) is None:
                            failing_checks.append("'%s' should be set in exts_default_options in %s" % (key, ec_fn))

            # if Python is a dependency, that should be reflected in the versionsuffix
            # Tkinter is an exception, since its version always matches the Python version anyway
            # Python 3.8.6 and later are also excluded, as we consider python 3 the default python
            # Also whitelist some updated versions of Amber
            whitelist_python_suffix = [
                'Amber-16-*-2018b-AmberTools-17-patchlevel-10-15.eb',
                'Amber-16-intel-2017b-AmberTools-17-patchlevel-8-12.eb',
                'R-keras-2.1.6-foss-2018a-R-3.4.4.eb',
            ]
            whitelisted = any(re.match(regex, ec_fn) for regex in whitelist_python_suffix)
            has_python_dep = any(LooseVersion(dep['version']) < LooseVersion('3.8.6')
                                 for dep in ec['dependencies'] if dep['name'] == 'Python')
            if has_python_dep and ec.name != 'Tkinter' and not whitelisted:
                if not re.search(r'-Python-[23]\.[0-9]+\.[0-9]+', ec['versionsuffix']):
                    msg = "'-Python-%%(pyver)s' should be included in versionsuffix in %s" % ec_fn
                    # This is only a failure for newly added ECs, not for existing ECS
                    # As that would probably break many ECs
                    if ec_fn in self.added_ecs_filenames:
                        failing_checks.append(msg)
                    else:
                        print('\nNote: Failed non-critical check: ' + msg)
            else:
                has_recent_python3_dep = any(LooseVersion(dep['version']) >= LooseVersion('3.8.6')
                                             for dep in ec['dependencies'] if dep['name'] == 'Python')
                if has_recent_python3_dep and re.search(r'-Python-3\.[0-9]+\.[0-9]+', ec['versionsuffix']):
                    msg = "'-Python-%%(pyver)s' should no longer be included in versionsuffix in %s" % ec_fn
                    failing_checks.append(msg)

            # require that running of "pip check" during sanity check is enabled via sanity_pip_check
            if easyblock in ['PythonBundle', 'PythonPackage']:
                sanity_pip_check = ec.get('sanity_pip_check') or exts_default_options.get('sanity_pip_check')
                if not sanity_pip_check and not any(re.match(regex, ec_fn) for regex in whitelist_pip_check):
                    failing_checks.append("sanity_pip_check should be enabled in %s" % ec_fn)

        if failing_checks:
            self.fail('\n'.join(failing_checks))

    @skip_if_not_pr_to_non_main_branch()
    def test_pr_R_packages(self):
        """Several checks for easyconfigs that install (bundles of) R packages."""
        failing_checks = []

        for ec in self.changed_ecs:
            ec_fn = os.path.basename(ec.path)
            exts_defaultclass = ec.get('exts_defaultclass')
            if exts_defaultclass == 'RPackage' or ec.name == 'R':
                seen_exts = set()
                for ext in ec['exts_list']:
                    if isinstance(ext, (tuple, list)):
                        ext_name = ext[0]
                    else:
                        ext_name = ext
                    if ext_name in seen_exts:
                        failing_checks.append('%s was added multiple times to exts_list in %s' % (ext_name, ec_fn))
                    else:
                        seen_exts.add(ext_name)
        self.assertFalse(failing_checks, '\n'.join(failing_checks))

    @skip_if_not_pr_to_non_main_branch()
    def test_pr_sanity_check_paths(self):
        """Make sure a custom sanity_check_paths value is specified for easyconfigs that use a generic easyblock."""

        # some generic easyblocks already have a decent customised sanity_check_paths,
        # including CargoPythonPackage, CMakePythonPackage, GoPackage, JuliaBundle, PerlBundle,
        #           PythonBundle & PythonPackage;
        # BuildEnv, ModuleRC and Toolchain easyblocks doesn't install anything so there is nothing to check.
        whitelist = ['BuildEnv', 'CargoPythonPackage', 'CMakePythonPackage', 'CrayToolchain', 'GoPackage',
                     'JuliaBundle', 'ModuleRC', 'PerlBundle', 'PythonBundle', 'PythonPackage', 'Toolchain']
        # Bundles of dependencies without files of their own
        # Autotools: Autoconf + Automake + libtool, (recent) GCC: GCCcore + binutils, CUDA: GCC + CUDAcore,
        # CESM-deps: Python + Perl + netCDF + ESMF + git, FEniCS: DOLFIN and co,
        # Python-bundle: Python + SciPy-bundle + matplotlib + JupyterLab
        bundles_whitelist = ['Autotools', 'CESM-deps', 'CUDA', 'GCC', 'FEniCS', 'ESL-Bundle', 'Python-bundle', 'ROCm']

        failing_checks = []

        for ec in self.changed_ecs:
            easyblock = ec.get('easyblock')
            if is_generic_easyblock(easyblock) and not ec.get('sanity_check_paths'):

                sanity_check_ok = False

                if easyblock in whitelist or (easyblock == 'Bundle' and ec['name'] in bundles_whitelist):
                    sanity_check_ok = True

                # also allow bundles that enable per-component sanity checks
                elif easyblock == 'Bundle':
                    if ec['sanity_check_components'] or ec['sanity_check_all_components']:
                        sanity_check_ok = True

                if not sanity_check_ok:
                    ec_fn = os.path.basename(ec.path)
                    failing_checks.append("No custom sanity_check_paths found in %s" % ec_fn)

        self.assertFalse(failing_checks, '\n'.join(failing_checks))

    @skip_if_not_pr_to_non_main_branch()
    def test_pr_https(self):
        """Make sure https:// URL is used (if it exists) for homepage/source_urls (rather than http://)."""

        whitelist = [
            'Kaiju',  # invalid certificate at https://kaiju.binf.ku.dk
            'libxml2',  # https://xmlsoft.org works, but invalid certificate
            'p4vasp',  # https://www.p4vasp.at doesn't work
            'ITSTool',  # https://itstool.org/ doesn't work
            'UCX-',  # bad certificate for https://www.openucx.org
            'MUMPS',  # https://mumps.enseeiht.fr doesn't work
            'PyFR',  # https://www.pyfr.org doesn't work
            'PycURL',  # bad certificate for https://pycurl.io/
        ]
        url_whitelist = [
            # https:// doesn't work, results in index page being downloaded instead
            # (see https://github.com/easybuilders/easybuild-easyconfigs/issues/9692)
            'http://isl.gforge.inria.fr',
            # https:// leads to File Not Found
            'http://tau.uoregon.edu/',
            # https:// has outdated SSL configurations
            'http://faculty.scs.illinois.edu',
        ]
        # Cache: Mapping of already checked HTTP urls to whether the HTTPS variant works
        checked_urls = dict()

        def check_https_url(http_url):
            """Check if the https url works"""
            http_url = http_url.rstrip('/')  # Remove trailing slashes
            https_url_works = checked_urls.get(http_url)
            if https_url_works is None:
                https_url = http_url.replace('http://', 'https://')
                try:
                    https_url_works = bool(urlopen(https_url, timeout=5))
                except Exception:
                    https_url_works = False
            checked_urls[http_url] = https_url_works

        http_regex = re.compile('http://[^"\'\n]+', re.M)

        failing_checks = []
        for ec in self.changed_ecs:
            ec_fn = os.path.basename(ec.path)

            # skip whitelisted easyconfigs
            if any(ec_fn.startswith(x) for x in whitelist):
                continue

            # ignore commented out lines in easyconfig files when checking for http:// URLs
            ec_txt = '\n'.join(line for line in ec.rawtxt.split('\n') if not line.startswith('#'))

            for http_url in http_regex.findall(ec_txt):

                # skip whitelisted http:// URLs
                if any(http_url.startswith(x) for x in url_whitelist):
                    continue

                if check_https_url(http_url):
                    failing_checks.append("Found http:// URL in %s, should be https:// : %s" % (ec_fn, http_url))
        if failing_checks:
            self.fail('\n'.join(failing_checks))

    @skip_if_not_pr_to_non_main_branch()
    def test_pr_patch_descr(self):
        """
        Check whether all patch files touched in PR have a description on top.
        """
        no_descr_patches = []
        for patch in self.changed_patches:
            patch_txt = read_file(patch)
            if patch_txt.startswith('--- '):
                no_descr_patches.append(patch)

        self.assertFalse(no_descr_patches, "No description found in patches: %s" % ', '.join(no_descr_patches))


def template_easyconfig_test(self, spec):
    """Tests for an individual easyconfig: parsing, instantiating easyblock, check patches, ..."""

    # set to False, so it's False in case of this test failing
    global single_tests_ok
    prev_single_tests_ok = single_tests_ok
    single_tests_ok = False

    # parse easyconfig
    ecs = process_easyconfig(spec)
    if len(ecs) == 1:
        ec = ecs[0]['ec']

        # cache the parsed easyconfig, to avoid that it is parsed again
        EasyConfigTest._parsed_easyconfigs.append(ecs[0])
    else:
        self.assertTrue(False, "easyconfig %s does not contain blocks, yields only one parsed easyconfig" % spec)

    # check easyconfig file name
    expected_fn = '%s-%s.eb' % (ec['name'], det_full_ec_version(ec))
    msg = "Filename '%s' of parsed easyconfig matches expected filename '%s'" % (spec, expected_fn)
    self.assertEqual(os.path.basename(spec), expected_fn, msg)

    name, easyblock = fetch_parameters_from_easyconfig(ec.rawtxt, ['name', 'easyblock'])

    # make sure easyconfig file is in expected location
    expected_subdir = os.path.join('easybuild', 'easyconfigs', letter_dir_for(name), name)
    subdir = os.path.join(*spec.split(os.path.sep)[-5:-1])
    fail_msg = "Easyconfig file %s not in expected subdirectory %s" % (spec, expected_subdir)
    self.assertEqual(expected_subdir, subdir, fail_msg)

    # sanity check for software name, moduleclass
    self.assertEqual(ec['name'], name)
    self.assertTrue(ec['moduleclass'] in build_option('valid_module_classes'))

    # instantiate easyblock with easyconfig file
    app_class = get_easyblock_class(easyblock, name=name)

    # check that automagic fallback to ConfigureMake isn't done (deprecated behaviour)
    fn = os.path.basename(spec)
    error_msg = "%s relies on automagic fallback to ConfigureMake, should use easyblock = 'ConfigureMake' instead" % fn
    self.assertTrue(easyblock or app_class is not ConfigureMake, error_msg)

    # dump the easyconfig file;
    # this should be done before creating the easyblock instance (done below via app_class),
    # because some easyblocks (like PythonBundle) modify easyconfig parameters at initialisation
    handle, test_ecfile = tempfile.mkstemp()
    os.close(handle)

    ec.dump(test_ecfile)
    dumped_ec = EasyConfigParser(test_ecfile).get_config_dict()
    os.remove(test_ecfile)

    app = app_class(ec)

    # more sanity checks
    self.assertTrue(name, app.name)
    self.assertTrue(ec['version'], app.version)

    # make sure that deprecated 'dummy' toolchain is no longer used, should use 'system' toolchain instead
    ec_fn = os.path.basename(spec)
    error_msg_tmpl = "%s should use 'system' toolchain rather than deprecated 'dummy' toolchain"
    self.assertFalse(ec['toolchain']['name'] == 'dummy', error_msg_tmpl % os.path.basename(spec))

    # make sure that $root is not used, since it is not compatible with module files in Lua syntax
    res = re.findall(r'.*\$root.*', ec.rawtxt, re.M)
    error_msg = "Found use of '$root', not compatible with modules in Lua syntax, use '%%(installdir)s' instead: %s"
    self.assertFalse(res, error_msg % res)

    # check for redefined easyconfig parameters, there should be none...
    param_def_regex = re.compile(r'^(?P<key>\w+)\s*=', re.M)
    keys = param_def_regex.findall(ec.rawtxt)
    redefined_keys = []
    for key in sorted(nub(keys)):
        cnt = keys.count(key)
        if cnt > 1:
            redefined_keys.append((key, cnt))

    redefined_keys_error_msg = "There should be no redefined easyconfig parameters, found %d: " % len(redefined_keys)
    redefined_keys_error_msg += ', '.join('%s (%d)' % x for x in redefined_keys)

    self.assertFalse(redefined_keys, redefined_keys_error_msg)

    # make sure old GitHub urls for EasyBuild that include 'hpcugent' are no longer used
    old_urls = [
        'github.com/hpcugent/easybuild',
        'hpcugent.github.com/easybuild',
        'hpcugent.github.io/easybuild',
    ]
    for old_url in old_urls:
        self.assertFalse(old_url in ec.rawtxt, "Old URL '%s' not found in %s" % (old_url, spec))

    # make sure binutils is included as a (build) dep if toolchain is GCCcore
    if ec['toolchain']['name'] == 'GCCcore':
        # easyblocks without a build step
        non_build_blocks = ['Binary', 'JAR', 'PackedBinary', 'Tarball']
        # some software packages do not have a build step
        non_build_soft = ['ANIcalculator', 'Eigen']

        requires_binutils = ec['easyblock'] not in non_build_blocks and ec['name'] not in non_build_soft

        # let's also exclude the very special case where the system GCC is used as GCCcore, and only apply this
        # exception to the dependencies of binutils (since we should eventually build a new binutils with GCCcore)
        if ec['toolchain']['version'] == 'system':
            binutils_complete_dependencies = ['M4', 'Bison', 'flex', 'help2man', 'zlib', 'binutils']
            requires_binutils &= bool(ec['name'] not in binutils_complete_dependencies)

        # if no sources/extensions/components are specified, it's just a bundle (nothing is being compiled)
        requires_binutils &= bool(ec['sources'] or ec['exts_list'] or ec.get('components'))

        if requires_binutils:
            # dependencies() returns both build and runtime dependencies
            # in some cases, binutils can also be a runtime dep (e.g. for Clang)
            # Also using GCC directly as a build dep is also allowed (it includes the correct binutils)
            dep_names = [d['name'] for d in ec.dependencies()]
            self.assertTrue('binutils' in dep_names or 'GCC' in dep_names,
                            "binutils or GCC is a build dep in %s: %s" % (spec, dep_names))

    # make sure that OpenSSL wrapper is used rather than OS dependency,
    # for easyconfigs using a 2021a (sub)toolchain or more recent common toolchain version
    osdeps = ec['osdependencies']
    if osdeps:
        # check whether any entry in osdependencies related to OpenSSL
        openssl_osdep = False
        for osdep in osdeps:
            if isinstance(osdep, string_type):
                osdep = [osdep]
            if any('libssl' in x for x in osdep) or any('openssl' in x for x in osdep):
                openssl_osdep = True

        if openssl_osdep:
            tcname = ec['toolchain']['name']
            tcver = LooseVersion(ec['toolchain']['version'])

            gcc_subtc_2021a = tcname in ('GCCcore', 'GCC') and tcver > LooseVersion('10.3')
            if gcc_subtc_2021a or (tcname in ('foss', 'gompi', 'iimpi', 'intel') and tcver >= LooseVersion('2021')):
                self.assertFalse(openssl_osdep, "OpenSSL should not be listed as OS dependency in %s" % spec)

    src_cnt = len(ec['sources'])
    patch_checksums = ec['checksums'][src_cnt:]

    # make sure all patch files are available
    specdir = os.path.dirname(spec)
    basedir = os.path.dirname(os.path.dirname(specdir))
    specfn = os.path.basename(spec)
    for idx, patch in enumerate(ec['patches']):
        patch_dir = specdir
        if isinstance(patch, str):
            patch_name = patch
        elif isinstance(patch, (tuple, list)):
            patch_name = patch[0]
        elif isinstance(patch, dict):
            patch_name = patch['name']
            if patch['alt_location']:
                patch_dir = os.path.join(basedir, letter_dir_for(patch['alt_location']), patch['alt_location'])

        # only check actual patch files, not other files being copied via the patch functionality
        patch_full = os.path.join(patch_dir, patch_name)
        if patch_name.endswith('.patch'):
            msg = "Patch file %s is available for %s" % (patch_full, specfn)
            self.assertTrue(os.path.isfile(patch_full), msg)

        # verify checksum for each patch file
        if idx < len(patch_checksums) and (os.path.exists(patch_full) or patch_name.endswith('.patch')):
            checksum = patch_checksums[idx]
            error_msg = "Invalid checksum for patch file %s in %s: %s" % (patch_name, ec_fn, checksum)
            res = verify_checksum(patch_full, checksum)
            self.assertTrue(res, error_msg)

    # make sure 'source' step is not being skipped,
    # since that implies not verifying the checksum
    error_msg = "'source' step should not be skipped in %s, since that implies not verifying checksums" % ec_fn
    self.assertFalse(ec['checksums'] and ('source' in ec['skipsteps']), error_msg)

    for ext in ec.get_ref('exts_list'):
        if isinstance(ext, (tuple, list)) and len(ext) == 3:
            ext_name = ext[0]
            self.assertTrue(isinstance(ext[2], dict),
                            "3rd element of extension spec for %s must be a dictionary" % ext_name)

    ext_patch_issues = []
    # After the sanity check above, use collect_exts_file_info to resolve templates etc. correctly
    for ext in app.collect_exts_file_info(fetch_files=False, verify_checksums=False):
        try:
            ext_options = ext['options']
        except KeyError:
            # No options --> Only have a name which is valid, so nothing to check
            continue

        checksums = ext_options.get('checksums', [])
        src_cnt = len(ext_options.get('sources', [])) or 1
        patch_checksums = checksums[src_cnt:]

        for idx, ext_patch in enumerate(ext.get('patches', [])):
            if isinstance(ext_patch, (tuple, list)):
                ext_patch = ext_patch[0]

            # only check actual patch files, not other files being copied via the patch functionality
            ext_patch_full = os.path.join(specdir, ext_patch['name'])
            if ext_patch_full.endswith('.patch') and not os.path.isfile(ext_patch_full):
                ext_patch_issues.append("Patch file %s for extension %s is missing." % (ext_patch['name'], ext_name))
                continue

            # verify checksum for each patch file
            if idx < len(patch_checksums) and os.path.exists(ext_patch_full):
                checksum = patch_checksums[idx]
                if not verify_checksum(ext_patch_full, checksum):
                    ext_patch_issues.append("Invalid checksum for patch %s for extension %s: %s."
                                            % (ext_patch['name'], ext_name, checksum))
    if ext_patch_issues:
        self.fail("Verification of patches for %s failed:\n%s" % (ec_fn, '\n'.join(ext_patch_issues)))

    # check whether all extra_options defined for used easyblock are defined
    extra_opts = app.extra_options()
    for key in extra_opts:
        self.assertTrue(key in app.cfg)

    app.close_log()
    os.remove(app.logfile)

    # inject dummy values for templates that are only known at a later stage
    dummy_template_values = {
        'builddir': '/dummy/builddir',
        'installdir': '/dummy/installdir',
        'parallel': '2',
    }
    ec.template_values.update(dummy_template_values)

    ec_dict = ec.parser.get_config_dict()
    orig_toolchain = ec_dict['toolchain']
    for key in ec_dict:
        # skip parameters for which value is equal to default value
        orig_val = ec_dict[key]
        if key in DEFAULT_CONFIG and orig_val == DEFAULT_CONFIG[key][0]:
            continue
        if key in extra_opts and orig_val == extra_opts[key][0]:
            continue
        if key not in DEFAULT_CONFIG and key not in extra_opts:
            continue

        orig_val = resolve_template(ec_dict[key], ec.template_values)
        dumped_val = resolve_template(dumped_ec[key], ec.template_values)

        # skip SYSTEM template constant check for 2019b and older toolchain generation easyconfigs
        # since these fail other CI checks when updated
        regex = re.compile(r'(201\d([ab]|\.\d+))|(^[1-8]\.\d+\.\d+)')
        skip_system_template_check = regex.match(ec['toolchain']['version'])

        # take into account that dumped value for *dependencies may include hard-coded subtoolchains
        # if no easyconfig was found for the dependency with the 'parent' toolchain,
        # if may get resolved using a subtoolchain, which is then hardcoded in the dumped easyconfig
        if key in DEPENDENCY_PARAMETERS:
            # number of dependencies should remain the same
            self.assertEqual(len(orig_val), len(dumped_val))
            for orig_dep, dumped_dep in zip(orig_val, dumped_val):
                # name should always match
                self.assertEqual(orig_dep[0], dumped_dep[0])

                # version should always match, or be a possibility from the version dict
                if isinstance(orig_dep[1], dict):
                    self.assertTrue(dumped_dep[1] in orig_dep[1].values())
                else:
                    self.assertEqual(orig_dep[1], dumped_dep[1])

                # 3rd value is versionsuffix;
                if len(dumped_dep) >= 3:
                    # if no versionsuffix was specified in original dep spec, then dumped value should be empty string
                    if len(orig_dep) >= 3:
                        self.assertEqual(dumped_dep[2], orig_dep[2])
                    else:
                        self.assertEqual(dumped_dep[2], '')

                # 4th value is toolchain spec
                if len(dumped_dep) >= 4:
                    if len(orig_dep) >= 4:
                        # use of `True` is deprecated in favour of the more intuitive `SYSTEM` template
                        if orig_dep[3] is True:
                            if skip_system_template_check:
                                self.assertEqual(dumped_dep[3], EASYCONFIG_CONSTANTS['SYSTEM'][0])
                            else:
                                error_msg = (
                                    "use of `True` to indicate the system toolchain for dependency "
                                    "%s is deprecated, use the `SYSTEM` template constant instead" % dumped_dep[0]
                                )
                                self.fail(error_msg)
                        else:
                            self.assertEqual(dumped_dep[3], orig_dep[3])
                    else:
                        # if a subtoolchain is specifed (only) in the dumped easyconfig,
                        # it should *not* be the same as the parent toolchain
                        self.assertNotEqual(dumped_dep[3], (orig_toolchain['name'], orig_toolchain['version']))

        # take into account that for some string-valued easyconfig parameters (configopts & co),
        # the easyblock may have injected additional values, which affects the dumped easyconfig file
        elif isinstance(orig_val, string_type):
            error_msg = "%s value '%s' should start with '%s'" % (key, dumped_val, orig_val)
            self.assertTrue(dumped_val.startswith(orig_val), error_msg)
        else:
            error_msg = "%s value should be equal in original and dumped easyconfig: '%s' vs '%s'"
            self.assertEqual(orig_val, dumped_val, error_msg % (key, orig_val, dumped_val))

    # test passed, so set back to True
    single_tests_ok = True and prev_single_tests_ok


def suite(loader=None):
    """Return all easyblock initialisation tests."""
    def make_inner_test(spec_path):
        def innertest(self):
            template_easyconfig_test(self, spec_path)
        return innertest

    # dynamically generate a separate test for each of the available easyconfigs
    # define new inner functions that can be added as class methods to InitTest
    easyconfigs_path = get_paths_for('easyconfigs')[0]
    cnt = 0
    for (subpath, dirs, specs) in os.walk(easyconfigs_path, topdown=True):

        # ignore archived easyconfigs
        if '__archive__' in dirs:
            dirs.remove('__archive__')

        for spec in specs:
            if spec.endswith('.eb') and spec != 'TEMPLATE.eb':
                cnt += 1
                innertest = make_inner_test(os.path.join(subpath, spec))
                innertest.__doc__ = "Test for easyconfig %s" % spec
                # double underscore so parsing tests are run first
                innertest.__name__ = "test__parse_easyconfig_%s" % spec
                setattr(EasyConfigTest, innertest.__name__, innertest)

    print("Found %s easyconfigs..." % cnt)
    if not loader:
        loader = TestLoader()
    return loader.loadTestsFromTestCase(EasyConfigTest)


if __name__ == '__main__':
    main()<|MERGE_RESOLUTION|>--- conflicted
+++ resolved
@@ -509,15 +509,6 @@
                                                 r'QGIS-3\.28\.1']),
             ],
             'Geant4': [('11.0.1;', [r'GATE-9\.2-foss-2021b'])],
-<<<<<<< HEAD
-            # ncbi-vdb v2.x requires HDF5 v1.10.x;
-            # HISAT2, RSEM, shovill, SKESA, Trinity (indirectly) depend on ncbi-vdb
-            'HDF5': [
-                (r'1\.10\.', [r'ncbi-vdb-2\.11\.', r'HISAT2-2\.2\.', r'RSEM-1\.3\.3',
-                              r'SKESA-2\.4\.', r'shovill-1\.1\.', r'Trinity-2\.15\.1']),
-            ],
-=======
->>>>>>> 882bc6c9
             # VMTK 1.4.x requires ITK 4.13.x
             'ITK': [(r'4\.13\.', [r'VMTK-1\.4\.'])],
             # Kraken 1.x requires Jellyfish 1.x (Roary & metaWRAP depend on Kraken 1.x)
