--- conflicted
+++ resolved
@@ -52,13 +52,8 @@
     DEPRECATED_EASYCONFIG_PARAMETERS,
 )
 from easybuild.framework.easyconfig.tools import check_sha256_checksums, dep_graph, get_paths_for, process_easyconfig
-<<<<<<< HEAD
-from easybuild.tools import config
+from easybuild.tools import config, LooseVersion
 from easybuild.tools.build_log import EasyBuildError, print_warning
-=======
-from easybuild.tools import config, LooseVersion
-from easybuild.tools.build_log import EasyBuildError
->>>>>>> ae37b6f5
 from easybuild.tools.config import GENERAL_CLASS, build_option
 from easybuild.tools.filetools import change_dir, is_generic_easyblock, read_file, remove_file
 from easybuild.tools.filetools import verify_checksum, which, write_file
@@ -1039,7 +1034,6 @@
                         # keep track of which easyconfig this is a dependency
                         dep_variants.setdefault(variant, set()).add(ec_file)
 
-<<<<<<< HEAD
         # check which dependencies have more than 1 variant
         multi_dep_vars, multi_dep_vars_msg = [], ''
         for tc_gen in sorted(all_deps.keys()):
@@ -1052,19 +1046,8 @@
                     multi_dep_vars_msg += '\n* '.join("%s as dep for %s" % v for v in sorted(dep_vars.items()))
                     multi_dep_vars_msg += '\n'
 
-        error_msg = "No multi-variant dependencies found in easyconfigs:\n%s" % multi_dep_vars_msg
-        self.assertFalse(multi_dep_vars, error_msg)
-=======
-            # check which dependencies have more than 1 variant
-            for tc_gen, deps in sorted(all_deps.items()):
-                for dep, dep_vars in sorted(deps.items()):
-                    if not self.check_dep_vars(tc_gen, dep, dep_vars):
-                        multi_dep_vars_msg += "Found %s variants of '%s' dependency " % (len(dep_vars), dep)
-                        multi_dep_vars_msg += "in easyconfigs using '%s' toolchain generation\n* " % tc_gen
-                        multi_dep_vars_msg += '\n  * '.join("%s as dep for %s" % v for v in sorted(dep_vars.items()))
-                        multi_dep_vars_msg += '\n'
         if multi_dep_vars_msg:
-            self.fail('Should not have multiple variants of dependencies.\n' + multi_dep_vars_msg)
+            self.fail("Should not have multi-variant dependencies in easyconfigs:\n%s" % multi_dep_vars_msg)
 
     def test_downloadable_or_instructions(self):
         """Make sure the sources are downloadable or there are instructions for how to download them."""
@@ -1121,7 +1104,6 @@
         error_msg = "%d easyconfigs found without defined sources or download_instructions: %s"
         if problem_ecs:
             self.fail(error_msg % (len(problem_ecs), ', '.join(problem_ecs)))
->>>>>>> ae37b6f5
 
     def test_sanity_check_paths(self):
         """Make sure specified sanity check paths adher to the requirements."""
