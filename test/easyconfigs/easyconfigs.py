##
# Copyright 2013-2025 Ghent University
#
# This file is part of EasyBuild,
# originally created by the HPC team of Ghent University (http://ugent.be/hpc/en),
# with support of Ghent University (http://ugent.be/hpc),
# the Flemish Supercomputer Centre (VSC) (https://www.vscentrum.be),
# Flemish Research Foundation (FWO) (http://www.fwo.be/en)
# and the Department of Economy, Science and Innovation (EWI) (http://www.ewi-vlaanderen.be/en).
#
# https://github.com/easybuilders/easybuild
#
# EasyBuild is free software: you can redistribute it and/or modify
# it under the terms of the GNU General Public License as published by
# the Free Software Foundation v2.
#
# EasyBuild is distributed in the hope that it will be useful,
# but WITHOUT ANY WARRANTY; without even the implied warranty of
# MERCHANTABILITY or FITNESS FOR A PARTICULAR PURPOSE.  See the
# GNU General Public License for more details.
#
# You should have received a copy of the GNU General Public License
# along with EasyBuild.  If not, see <http://www.gnu.org/licenses/>.
##
"""
Unit tests for easyconfig files.

@author: Kenneth Hoste (Ghent University)
"""
import glob
import os
import re
import shutil
import stat
import tempfile
from collections import defaultdict
from unittest import TestCase, TestLoader, main, skip
from urllib.request import urlopen

import easybuild.main as eb_main
import easybuild.tools.options as eboptions
from easybuild.base import fancylogger
from easybuild.easyblocks.generic.configuremake import ConfigureMake
from easybuild.easyblocks.generic.pythonpackage import PythonPackage
from easybuild.framework.easyblock import EasyBlock
from easybuild.framework.easyconfig.default import DEFAULT_CONFIG
from easybuild.framework.easyconfig.format.format import DEPENDENCY_PARAMETERS
from easybuild.framework.easyconfig.easyconfig import get_easyblock_class, letter_dir_for
from easybuild.framework.easyconfig.easyconfig import resolve_template
from easybuild.framework.easyconfig.parser import (
    EasyConfigParser, fetch_parameters_from_easyconfig,
    DEPRECATED_EASYCONFIG_PARAMETERS,
)
from easybuild.framework.easyconfig.tools import check_sha256_checksums, dep_graph, get_paths_for, process_easyconfig
from easybuild.tools import config, LooseVersion
from easybuild.tools.build_log import EasyBuildError
from easybuild.tools.config import GENERAL_CLASS, build_option
from easybuild.tools.filetools import change_dir, is_generic_easyblock, read_file, remove_file
from easybuild.tools.filetools import verify_checksum, which, write_file
from easybuild.tools.module_naming_scheme.utilities import det_full_ec_version
from easybuild.tools.modules import modules_tool
from easybuild.tools.robot import check_conflicts, resolve_dependencies
from easybuild.tools.run import run_shell_cmd
from easybuild.tools.options import set_tmpdir
from easybuild.tools.utilities import nub


# indicates whether all the single tests are OK,
# and that bigger tests (building dep graph, testing for conflicts, ...) can be run as well
# other than optimizing for time, this also helps to get around problems like http://bugs.python.org/issue10949
single_tests_ok = True


def is_pr():
    """Return true if run in a pull request CI"""
    # $TRAVIS_PULL_REQUEST should be a PR number, otherwise we're not running tests for a PR
    travis_pr_test = re.match('^[0-9]+$', os.environ.get('TRAVIS_PULL_REQUEST', ''))

    # when testing a PR in GitHub Actions, $GITHUB_EVENT_NAME will be set to 'pull_request'
    github_pr_test = os.environ.get('GITHUB_EVENT_NAME') == 'pull_request'
    return travis_pr_test or github_pr_test


def get_target_branch():
    """Return the target branch of a pull request"""
    # target branch should be anything other than 'master';
    # usually is 'develop', but could also be a release branch like '3.7.x'
    target_branch = os.environ.get('GITHUB_BASE_REF', None)
    if not target_branch:
        target_branch = os.environ.get('TRAVIS_BRANCH', None)
    if not target_branch:
        raise RuntimeError("Did not find a target branch")
    return target_branch


def skip_if_not_pr_to_non_main_branch():
    if not is_pr():
        return skip("Only run for pull requests")
    if get_target_branch() == "main":
        return skip("Not run for pull requests against main")
    return lambda func: func


def get_files_from_diff(diff_filter, ext):
    """Return the files changed on HEAD relative to the current target branch"""
    target_branch = get_target_branch()

    # relocate to top-level directory of repository to run 'git diff' command
    top_dir = os.path.dirname(os.path.dirname(get_paths_for('easyconfigs')[0]))
    cwd = change_dir(top_dir)

    # first determine the 'merge base' between target branch and PR branch
    # cfr. https://git-scm.com/docs/git-merge-base
    cmd = "git merge-base %s HEAD" % target_branch
    res = run_shell_cmd(cmd, fail_on_error=False, hidden=True)
    if res.exit_code == 0:
        merge_base = res.output.strip()
        print("Merge base for %s and HEAD: %s" % (target_branch, merge_base))
    else:
        msg = "Failed to determine merge base (exit_code: %s, output: '%s'), "
        msg += "falling back to specifying target branch %s"
        print(msg % (res.exit_code, res.output, target_branch))
        merge_base = target_branch

    # determine list of changed files using 'git diff' and merge base determined above
    cmd = "git diff --name-only --diff-filter=%s %s..HEAD --" % (diff_filter, merge_base)
    res = run_shell_cmd(cmd, hidden=True)
    files = [os.path.join(top_dir, f) for f in res.output.strip().split('\n') if f.endswith(ext)]

    change_dir(cwd)
    return files


def get_eb_files_from_diff(diff_filter):
    """Return the easyconfig files changed on HEAD relative to the current target branch"""
    return get_files_from_diff(diff_filter, '.eb')


class EasyConfigTest(TestCase):
    """Baseclass for easyconfig testcases."""

    @classmethod
    def setUpClass(cls):
        """Setup environment for all tests. Called once!"""
        # make sure that the EasyBuild installation is still known even if we purge an EB module
        if os.getenv('EB_SCRIPT_PATH') is None:
            eb_path = which('eb')
            if eb_path is not None:
                os.environ['EB_SCRIPT_PATH'] = eb_path

        # initialize configuration (required for e.g. default modules_tool setting)
        eb_go = eboptions.parse_options(args=[])  # Ignore cmdline args as those are meant for the unittest framework
        config.init(eb_go.options, eb_go.get_options_by_section('config'))
        build_options = {
            'check_osdeps': False,
            'external_modules_metadata': {},
            'force': True,
            'local_var_naming_check': 'error',
            'optarch': 'test',
            'robot_path': get_paths_for("easyconfigs")[0],
            'silent': True,
            'suffix_modules_path': GENERAL_CLASS,
            'valid_module_classes': config.module_classes(),
            'valid_stops': [x[0] for x in EasyBlock.get_steps()],
        }
        config.init_build_options(build_options=build_options)
        set_tmpdir()

        # put dummy 'craype-test' module in place, which is required for parsing easyconfigs using Cray* toolchains
        cls.TMPDIR = tempfile.mkdtemp()
        os.environ['MODULEPATH'] = cls.TMPDIR
        write_file(os.path.join(cls.TMPDIR, 'craype-test'), '#%Module\n')

        log = fancylogger.getLogger("EasyConfigTest", fname=False)

        # make sure a logger is present for main
        eb_main._log = log

        cls._ordered_specs = None
        cls._parsed_easyconfigs = []
        cls._parsed_all_easyconfigs = False
        cls._changed_ecs = None  # easyconfigs changed in a PR
        cls._changed_patches = None  # patches changed in a PR

    @classmethod
    def tearDownClass(cls):
        """Cleanup after running all tests"""
        shutil.rmtree(cls.TMPDIR)

    @classmethod
    def parse_all_easyconfigs(cls):
        """Parse all easyconfigs."""
        if cls._parsed_all_easyconfigs:
            return
        # all available easyconfig files
        easyconfigs_path = get_paths_for("easyconfigs")[0]
        specs = glob.glob('%s/*/*/*.eb' % easyconfigs_path)
        parsed_specs = set(ec['spec'] for ec in cls._parsed_easyconfigs)
        for spec in specs:
            if spec not in parsed_specs:
                cls._parsed_easyconfigs.extend(process_easyconfig(spec))
        cls._parsed_all_easyconfigs = True

    @classmethod
    def resolve_all_dependencies(cls):
        """Resolve dependencies between easyconfigs"""
        # Parse all easyconfigs if not done yet
        cls.parse_all_easyconfigs()
        # filter out external modules
        for ec in cls._parsed_easyconfigs:
            for dep in ec['dependencies'][:]:
                if dep.get('external_module', False):
                    ec['dependencies'].remove(dep)
        cls._ordered_specs = resolve_dependencies(
            cls._parsed_easyconfigs, modules_tool(), retain_all_deps=True)

    def _get_changed_easyconfigs(self):
        """Gather all added or modified easyconfigs"""
        # get list of changed easyconfigs
        changed_ecs_files = get_eb_files_from_diff(diff_filter='M')
        added_ecs_files = get_eb_files_from_diff(diff_filter='A')

        # ignore archived easyconfigs
        def filter_ecs(ecs):
            archive_path = os.path.join('easybuild', 'easyconfigs', '__archive__')
            return [ec for ec in ecs if archive_path not in ec]

        changed_ecs_files = filter_ecs(changed_ecs_files)
        added_ecs_files = filter_ecs(added_ecs_files)

        changed_ecs_filenames = [os.path.basename(f) for f in changed_ecs_files]
        added_ecs_filenames = [os.path.basename(f) for f in added_ecs_files]
        if changed_ecs_filenames:
            print("\nList of changed easyconfig files in this PR:\n\t%s" % '\n\t'.join(changed_ecs_filenames))
        if added_ecs_filenames:
            print("\nList of added easyconfig files in this PR:\n\t%s" % '\n\t'.join(added_ecs_filenames))
        EasyConfigTest._changed_ecs_filenames = changed_ecs_filenames
        EasyConfigTest._added_ecs_filenames = added_ecs_filenames

        # grab parsed easyconfigs for changed easyconfig files
        changed_ecs = []
        easyconfigs_path = get_paths_for("easyconfigs")[0]
        for ec_file in changed_ecs_files + added_ecs_files:
            # Search in already parsed ECs first
            match = next((ec['ec'] for ec in EasyConfigTest._parsed_easyconfigs if ec['spec'] == ec_file), None)

            if match:
                changed_ecs.append(match)
            elif ec_file.startswith(easyconfigs_path):
                ec = process_easyconfig(ec_file)
                # Cache non-archived files
                if '__archive__' not in ec_file:
                    EasyConfigTest._parsed_easyconfigs.extend(ec)
                changed_ecs.append(ec[0]['ec'])
            else:
                raise RuntimeError("Failed to find parsed easyconfig for %s" % os.path.basename(ec_file))
        EasyConfigTest._changed_ecs = changed_ecs

    def _get_changed_patches(self):
        """Gather all added or modified patches"""

        # get list of changed/added patch files
        changed_patches = get_files_from_diff(diff_filter='M', ext='.patch')
        added_patches = get_files_from_diff(diff_filter='A', ext='.patch')

        if changed_patches:
            print("\nList of changed patch files in this PR:\n\t%s" % '\n\t'.join(changed_patches))
        if added_patches:
            print("\nList of added patch files in this PR:\n\t%s" % '\n\t'.join(added_patches))

        EasyConfigTest._changed_patches = changed_patches + added_patches

    @property
    def parsed_easyconfigs(self):
        # parse all easyconfigs if they haven't been already
        EasyConfigTest.parse_all_easyconfigs()
        return EasyConfigTest._parsed_easyconfigs

    @property
    def ordered_specs(self):
        # Resolve dependencies if not done
        if EasyConfigTest._ordered_specs is None:
            EasyConfigTest.resolve_all_dependencies()
        return EasyConfigTest._ordered_specs

    @property
    def changed_ecs_filenames(self):
        if EasyConfigTest._changed_ecs is None:
            self._get_changed_easyconfigs()
        return EasyConfigTest._changed_ecs_filenames

    @property
    def added_ecs_filenames(self):
        if EasyConfigTest._changed_ecs is None:
            self._get_changed_easyconfigs()
        return EasyConfigTest._added_ecs_filenames

    @property
    def changed_ecs(self):
        if EasyConfigTest._changed_ecs is None:
            self._get_changed_easyconfigs()
        return EasyConfigTest._changed_ecs

    @property
    def changed_patches(self):
        if EasyConfigTest._changed_patches is None:
            self._get_changed_patches()
        return EasyConfigTest._changed_patches

    def test_dep_graph(self):
        """Unit test that builds a full dependency graph."""

        if not single_tests_ok:
            print("(skipped dep graph test)")
            return

        # temporary file for dep graph
        (hn, fn) = tempfile.mkstemp(suffix='.dot')
        os.close(hn)

        dep_graph(fn, self.ordered_specs)

        remove_file(fn)

    def test_conflicts(self):
        """Check whether any conflicts occur in software dependency graphs."""

        if not single_tests_ok:
            print("(skipped conflicts test)")
            return

        self.assertFalse(check_conflicts(self.ordered_specs, modules_tool(), check_inter_ec_conflicts=False),
                         "No conflicts detected")

    def test_deps(self):
        """Perform checks on dependencies in easyconfig files"""

        fails = []

        for ec in self.parsed_easyconfigs:
            # make sure we don't add backdoored XZ versions (5.6.0, 5.6.1)
            # see https://access.redhat.com/security/cve/CVE-2024-3094
            if ec['ec']['name'] == 'XZ' and ec['ec']['version'] in ('5.6.0', '5.6.1'):
                fail = ("XZ versions 5.6.0 and 5.6.1 contain malicious code, and should not be introduced into"
                        " EasyBuild. Please use another version instead. For more details, see"
                        " https://access.redhat.com/security/cve/CVE-2024-3094")
                fails.append(fail)

            # make sure that no odd versions (like 1.13) of HDF5 are used as a dependency,
            # since those are released candidates - only even versions (like 1.12) are stable releases;
            # see https://docs.hdfgroup.org/archive/support/HDF5/doc/TechNotes/Version.html
            for dep in ec['ec'].dependencies():
                if dep['name'] == 'HDF5':
                    ver = dep['version']
                    if int(ver.split('.')[1]) % 2 == 1:
                        fail = "Odd minor versions of HDF5 should not be used as a dependency: "
                        fail += "found HDF5 v%s as dependency in %s" % (ver, os.path.basename(ec['spec']))
                        fails.append(fail)

        self.assertFalse(len(fails), '\n'.join(sorted(fails)))

    def check_dep_vars(self, gen, dep, dep_vars):
        """Check whether available variants of a particular dependency are acceptable or not."""

        # short-circuit in case there's only one dependency variant, or none at all
        if len(dep_vars) <= 1:
            return True

        # 'guilty' until proven 'innocent'
        res = False

        # filter out wrapped Java or dotNET-Core versions
        # i.e. if the version of one is a prefix of the version of the other one (e.g. 1.8 & 1.8.0_181)
        if dep in ['Java', 'dotNET-Core']:
            dep_vars_to_check = sorted(dep_vars.keys())

            retained_dep_vars = []

            while dep_vars_to_check:
                dep_var = dep_vars_to_check.pop()
                dep_var_version = dep_var.split(';')[0]

                # remove dep vars wrapped by current dep var
                dep_vars_to_check = [x for x in dep_vars_to_check if not x.startswith(dep_var_version + '.')]

                retained_dep_vars = [x for x in retained_dep_vars if not x.startswith(dep_var_version + '.')]

                retained_dep_vars.append(dep_var)

            for key in list(dep_vars.keys()):
                if key not in retained_dep_vars:
                    del dep_vars[key]

        version_regex = re.compile('^version: (?P<version>[^;]+);')

        # multiple variants of HTSlib is OK as long as they are deps for a matching version of BCFtools;
        # same goes for WRF and WPS; Gurobi and Rgurobi; ncbi-vdb and SRA-Toolkit
        multiple_allowed_variants = [('HTSlib', 'BCFtools'),
                                     ('WRF', 'WPS'),
                                     ('Gurobi', 'Rgurobi'),
                                     ('ncbi-vdb', 'SRA-Toolkit')]
        for dep_name, parent_name in multiple_allowed_variants:
            if dep == dep_name and len(dep_vars) > 1:
                for key in list(dep_vars):
                    ecs = dep_vars[key]
                    # filter out dep variants that are only used as dependency for parent with same version
                    dep_ver = version_regex.search(key).group('version')
                    if all(ec.startswith('%s-%s-' % (parent_name, dep_ver)) for ec in ecs) and len(dep_vars) > 1:
                        dep_vars.pop(key)

        # multiple variants of Meson is OK as long as they are deps for meson-python, since meson-python should only be
        # a build dependency elsewhere
        if dep == 'Meson' and len(dep_vars) > 1:
            for key in list(dep_vars):
                ecs = dep_vars[key]
                # filter out Meson variants that are only used as a dependency for meson-python
                if all(ec.startswith('meson-python-') for ec in ecs):
                    dep_vars.pop(key)
                # always retain at least one dep variant
                if len(dep_vars) == 1:
                    break

        # multiple versions of Boost is OK as long as they are deps for a matching Boost.Python
        if dep == 'Boost' and len(dep_vars) > 1:
            for key in list(dep_vars):
                ecs = dep_vars[key]
                # filter out Boost variants that are only used as dependency for Boost.Python with same version
                boost_ver = version_regex.search(key).group('version')
                if all(ec.startswith('Boost.Python-%s-' % boost_ver) for ec in ecs):
                    dep_vars.pop(key)

        # multiple variants of GPAW-setups is OK as long as they are deps for GPAW
        if dep == 'GPAW-setups' and len(dep_vars) > 1:
            for key in list(dep_vars):
                ecs = dep_vars[key]
                # filter out GPAW-setups variants that are only used as a dependency for GPAW
                if all(ec.startswith('GPAW') for ec in ecs):
                    dep_vars.pop(key)
                # always retain at least one dep variant
                if len(dep_vars) == 1:
                    break

        # Pairs of name, versionsuffix that should be removed from dep_vars if exactly one matching key is found.
        # The name is checked against 'dep' and can be a list to allow multiple
        # If the versionsuffix is a 2-element tuple, the second element should be set to True
        # to interpret the first element as the start of the suffix (e.g. to include trailing version numbers)
        # Otherwise the whole versionsuffix must match for the filter to apply.
        filter_variants = [
            # filter out binutils with empty versionsuffix which is used to build toolchain compiler
            ('binutils', ''),
            # filter out Perl with -minimal versionsuffix which are only used in makeinfo-minimal
            ('Perl', '-minimal'),
            # filter out FFTW and imkl with -serial versionsuffix which are used in non-MPI subtoolchains
            # Same for HDF5 with -serial versionsuffix which is used in HDF5 for Python (h5py)
            (['FFTW', 'imkl', 'HDF5'], '-serial'),
            # filter out BLIS and libFLAME with -amd versionsuffix
            # (AMD forks, used in gobff/*-amd toolchains)
            (['BLIS', 'libFLAME'], '-amd'),
            # filter out libcint with -pypzpx versionsuffix, used by MOLGW
            ('libcint', '-pypzpx'),
            # filter out OpenBLAS with -int8 versionsuffix, used by GAMESS-US
            ('OpenBLAS', '-int8'),
            # filter out ScaLAPACK with -BLIS-* versionsuffix, used in goblf toolchain
            ('ScaLAPACK', ('-BLIS-', True)),
            # filter out ScaLAPACK with -bf versionsuffix, used in gobff toolchain
            ('ScaLAPACK', '-bf'),
            # filter out ScaLAPACK with -bl versionsuffix, used in goblf toolchain
            ('ScaLAPACK', '-bl'),
            # filter out ELSI variants with -PEXSI suffix
            ('ELSI', '-PEXSI'),
            # For Z3 the EC including Python bindings has a matching versionsuffix
            # filter out one per Python version
            ('Z3', ('-Python-2', True)),
            ('Z3', ('-Python-3', True)),
        ]
        for dep_name, version_suffix in filter_variants:
            # always retain at least one dep variant
            if len(dep_vars) == 1:
                break
            if isinstance(dep_name, str):
                if dep != dep_name:
                    continue
            elif dep not in dep_name:
                continue
            if isinstance(version_suffix, str):
                match_prefix = False
            else:
                version_suffix, match_prefix = version_suffix
            search = 'versionsuffix: ' + version_suffix
            if match_prefix:
                matches = [v for v in dep_vars if search in v]
            else:
                matches = [v for v in dep_vars if v.endswith(search)]
            if len(matches) == 1:
                del dep_vars[matches[0]]

        # for some dependencies, we allow exceptions for software that depends on a particular version,
        # as long as that's indicated by the versionsuffix
        versionsuffix_deps = ['ASE', 'Boost', 'CUDA', 'CUDAcore', 'Java', 'Lua',
                              'PLUMED', 'PyTorch', 'R', 'Rust', 'TensorFlow']
        if dep in versionsuffix_deps and len(dep_vars) > 1:

            # check for '-CUDA-*' versionsuffix for CUDAcore dependency
            if dep == 'CUDAcore':
                dep = 'CUDA'

            for key in list(dep_vars):
                dep_ver = version_regex.search(key).group('version')
                # use version of Java wrapper rather than full Java version
                if dep == 'Java':
                    dep_ver = '.'.join(dep_ver.split('.')[:2])
                # filter out dep version if all easyconfig filenames using it include specific dep version
                if all(re.search('-%s-%s' % (dep, dep_ver), v) for v in dep_vars[key]):
                    dep_vars.pop(key)
                # always retain at least one dep variant
                if len(dep_vars) == 1:
                    break

            # filter R dep for a specific version of Python 2.x
            if dep == 'R' and len(dep_vars) > 1:
                for key in list(dep_vars):
                    if '; versionsuffix: -Python-2' in key:
                        dep_vars.pop(key)
                    # always retain at least one variant
                    if len(dep_vars) == 1:
                        break

        # for some dependencies, we allow exceptions for software with the same version
        # but with a -int64 versionsuffix in both the dependency and all its dependents
        int64_deps = ['SCOTCH', 'METIS']
        if dep in int64_deps and len(dep_vars) > 1:
            unique_dep_vers = {version_regex.search(x).group('version') for x in list(dep_vars)}
            if len(unique_dep_vers) == 1:
                for key in list(dep_vars):
                    if all(re.search('-int64', v) for v in dep_vars[key]) and re.search(
                        '; versionsuffix: .*-int64', key
                    ):
                        dep_vars.pop(key)
                    # always retain at least one dep variant
                    if len(dep_vars) == 1:
                        break

        # filter out variants that are specific to a particular version of CUDA
        cuda_dep_vars = [v for v in dep_vars.keys() if '-CUDA' in v]
        if len(dep_vars) >= len(cuda_dep_vars) and len(dep_vars) > 1:
            for key in list(dep_vars):
                if re.search('; versionsuffix: .*-CUDA-[0-9.]+', key):
                    dep_vars.pop(key)
                    # always retain at least one dep variant
                    if len(dep_vars) == 1:
                        break

        # some software packages require a specific (older/newer) version of a particular dependency
        alt_dep_versions = {
            # arrow-R 6.0.0.2 is used for two R/R-bundle-Bioconductor sets (4.1.2/3.14 and 4.2.0/3.15)
            'arrow-R': [('6.0.0.2', [r'R-bundle-Bioconductor-'])],
            # BRAKER 3.0.8 depends on AUGUSTUS 3.5.0-20240612
            'AUGUSTUS': [(r'3\.5\.0-20240612', [r'BRAKER-3\.0\.8'])],
            # GATE 9.2 requires CHLEP 2.4.5.1 and Geant4 11.0.x
            'CLHEP': [('2.4.5.1;', [r'GATE-9\.2-foss-2021b'])],
            # Score-P 8.3+ requires Cube 4.8.2+ but we have 4.8.1 already
            'CubeLib': [(r'4\.8\.2;', [r'Score-P-8\.[3-9]'])],
            'CubeWriter': [(r'4\.8\.2;', [r'Score-P-8\.[3-9]'])],
            # Current rapthor requires WSclean 3.5 or newer, which in turn requires EveryBeam 0.6.X or newer
            # Requires us to also bump DP3 version (to 6.2) and its dependency on EveryBeam
            'EveryBeam': [(r'0\.6\.1', [r'DP3-6\.2', r'WSClean-3\.[5-9]'])],
            # egl variant of glew is required by libwpe, wpebackend-fdo + WebKitGTK+ depend on libwpe
            'glew': [
                ('2.2.0; versionsuffix: -egl', [r'libwpe-1\.13\.3-GCCcore-11\.2\.0',
                                                r'libwpe-1\.14\.1-GCCcore-11\.3\.0',
                                                r'wpebackend-fdo-1\.13\.1-GCCcore-11\.2\.0',
                                                r'wpebackend-fdo-1\.14\.1-GCCcore-11\.3\.0',
                                                r'WebKitGTK\+-2\.37\.1-GCC-11\.2\.0',
                                                r'wxPython-4\.2\.0',
                                                r'wxPython-4\.2\.1',
                                                r'GRASS-8\.2\.0',
                                                r'QGIS-3\.28\.1']),
            ],
            # GATE 9.2 requires CHLEP 2.4.5.1 and Geant4 11.0.x
            'Geant4': [('11.0.1;', [r'GATE-9\.2-foss-2021b'])],
            # jax 0.2.24 is used as dep for AlphaFold 2.1.2 (other easyconfigs with foss/2021a use jax 0.3.9)
            'jax': [(r'0\.2\.24', [r'AlphaFold-2\.1\.2-foss-2021a'])],
            # libxc 4.x is required by libGridXC
            # (Qiskit depends on PySCF), Elk 7.x requires libxc >= 5
            'libxc': [
                (r'4\.', [r'libGridXC-']),
                (r'5\.', [r'Elk-']),
            ],
            # FDMNES requires sequential variant of MUMPS
            'MUMPS': [(r'5\.6\.1; versionsuffix: -metis-seq', [r'FDMNES'])],
            # SRA-toolkit 3.0.0 requires ncbi-vdb 3.0.0, Finder requires SRA-Toolkit 3.0.0
            'ncbi-vdb': [(r'3\.0\.0', [r'SRA-Toolkit-3\.0\.0', r'finder-1\.1\.0'])],
            'OpenFOAM': [
                # CFDEMcoupling requires OpenFOAM 5.x
                (r'5\.0-20180606', [r'CFDEMcoupling-3\.8\.0']),
            ],
            'ParaView': [
                # OpenFOAM 5.0 requires older ParaView, CFDEMcoupling depends on OpenFOAM 5.0
                (r'5\.4\.1', [r'CFDEMcoupling-3\.8\.0', r'OpenFOAM-5\.0-20180606']),
            ],
            'pydantic': [
                # GTDB-Tk v2.3.2 requires pydantic 1.x (see https://github.com/Ecogenomics/GTDBTk/pull/530)
                ('1.10.13;', ['GTDB-Tk-2.3.2-', 'GTDB-Tk-2.4.0-']),
            ],
            # bakta requires PyHMMER 0.10.15
            'PyHMMER': [(r'0\.10\.15', [r'bakta-1\.10\.1'])],
            # WhatsHap 1.4 + medaka 1.6.0 require Pysam >= 0.18.0 (NGSpeciesID depends on medaka)
            'Pysam': [
                ('0.18.0;', ['medaka-1.6.0-', 'NGSpeciesID-0.1.2.1-', 'WhatsHap-1.4-']),
            ],
            # bakta requires python-isal 1.6.1
            'python-isal': [(r'1\.6\.1', [r'bakta-1\.10\.1'])],
            # PyTorch-Lightning-1.8.4 is requiered in synthcity-0.2.10 and DECAF-synthetic-data-0.1.6
            'PyTorch-Lightning': [('1.8.4;', ['synthcity-0.2.10-', 'DECAF-synthetic-data-0.1.6-'])],
            # OPERA requires SAMtools 0.x
            'SAMtools': [(r'0\.', [r'ChimPipe-0\.9\.5', r'Cufflinks-2\.2\.1', r'OPERA-2\.0\.6',
                                   r'CGmapTools-0\.1\.2', r'BatMeth2-2\.1', r'OPERA-MS-0\.9\.0-20240703'])],
            # CheckM2 and its dep LightGBM requires scikit-learn-1.6.1
            'scikit-learn': [(r'1\.6\.1', [r'CheckM2-1\.1\.0-', r'LightGBM-4\.6\.0-'])],
            # UShER requires tbb-2020.3 as newer versions will not build
            # orthagogue requires tbb-2020.3 as 2021 versions are not backward compatible with the previous releases
            'tbb': [('2020.3', ['UShER-0.5.0-', 'orthAgogue-20141105-'])],
            'TensorFlow': [
                # medaka 1.5.0 (foss/2021a) depends on TensorFlow >=2.5.2, <2.6.0
                ('2.5.3;', ['medaka-1.5.0-']),
                # tensorflow-probability version to TF version
                ('2.8.4;', ['tensorflow-probability-0.16.0-']),
            ],
            # vLLM has pinned dependency tiktoken == 0.6.0
            'tiktoken': [('0.6.0;', ['vLLM-0.4.0-'])],
            # smooth-topk uses a newer version of torchvision
            'torchvision': [('0.11.3;', ['smooth-topk-1.0-20210817-'])],
            # for the sake of backwards compatibility, keep UCX-CUDA v1.11.0 which depends on UCX v1.11.0
            # (for 2021b, UCX was updated to v1.11.2)
            'UCX': [('1.11.0;', ['UCX-CUDA-1.11.0-'])],
            # Napari 0.4.19post1 requires VisPy >=0.14.1 <0.15
            'VisPy': [('0.14.1;', ['napari-0.4.19.post1-'])],
            # Visit-3.4.1 requires VTK 9.2.x
            'VTK': [('9.2.6;', ['Visit-3.4.1-'])],
            # wxPython 4.2.0 depends on wxWidgets 3.2.0
            'wxWidgets': [(r'3\.2\.0', [r'wxPython-4\.2\.0', r'GRASS-8\.2\.0', r'QGIS-3\.28\.1'])],
        }
        if dep in alt_dep_versions and len(dep_vars) > 1:
            for key in list(dep_vars):
                for version_pattern, parents in alt_dep_versions[dep]:
                    # filter out known alternative dependency versions
                    if re.search('^version: %s' % version_pattern, key):
                        # only filter if the easyconfig using this dep variants is known
                        if all(any(re.search(p, x) for p in parents) for x in dep_vars[key]):
                            dep_vars.pop(key)

        # only single variant is always OK
        if len(dep_vars) == 1:
            res = True

        elif len(dep_vars) == 2 and dep in ['Python', 'Tkinter']:
            # for Python & Tkinter, it's OK to have on 2.x and one 3.x version
            v2_dep_vars = [x for x in dep_vars.keys() if x.startswith('version: 2.')]
            v3_dep_vars = [x for x in dep_vars.keys() if x.startswith('version: 3.')]
            if len(v2_dep_vars) == 1 and len(v3_dep_vars) == 1:
                res = True

        # two variants is OK if one is for Python 2.x and the other is for Python 3.x (based on versionsuffix)
        elif len(dep_vars) == 2:
            py2_dep_vars = [x for x in dep_vars.keys() if '; versionsuffix: -Python-2.' in x]
            py3_dep_vars = [x for x in dep_vars.keys() if '; versionsuffix: -Python-3.' in x]
            if len(py2_dep_vars) == 1 and len(py3_dep_vars) == 1:
                res = True

            # for recent generations, there's no versionsuffix anymore for Python 3,
            # but we still allow variants depending on Python 2.x + 3.x
            is_recent_gen = False
            full_toolchain_regex = re.compile(r'^20[1-9][0-9][ab]$')
            gcc_toolchain_regex = re.compile(r'^GCC(core)?-[0-9]?[0-9]\.[0-9]$')
            if full_toolchain_regex.match(gen):
                is_recent_gen = LooseVersion(gen) >= LooseVersion('2020b')
            elif gcc_toolchain_regex.match(gen):
                genver = gen.split('-', 1)[1]
                is_recent_gen = LooseVersion(genver) >= LooseVersion('10.2')
            else:
                raise EasyBuildError("Unknown type of toolchain generation: %s" % gen)

            if is_recent_gen:
                py2_dep_vars = [x for x in dep_vars.keys() if '; versionsuffix: -Python-2.' in x]
                py3_dep_vars = [x for x in dep_vars.keys() if x.strip().endswith('; versionsuffix:')]
                if len(py2_dep_vars) == 1 and len(py3_dep_vars) == 1:
                    res = True

        return res

    def test_check_dep_vars(self):
        """Test check_dep_vars utility method."""

        # one single dep version: OK
        self.assertTrue(self.check_dep_vars('2019b', 'testdep', {
            'version: 1.2.3; versionsuffix:': ['foo-1.2.3.eb', 'bar-4.5.6.eb'],
        }))
        self.assertTrue(self.check_dep_vars('2019b', 'testdep', {
            'version: 1.2.3; versionsuffix: -test': ['foo-1.2.3.eb', 'bar-4.5.6.eb'],
        }))

        # two or more dep versions (no special case: not OK)
        self.assertFalse(self.check_dep_vars('2019b', 'testdep', {
            'version: 1.2.3; versionsuffix:': ['foo-1.2.3.eb'],
            'version: 4.5.6; versionsuffix:': ['bar-4.5.6.eb'],
        }))
        self.assertFalse(self.check_dep_vars('2019b', 'testdep', {
            'version: 0.0; versionsuffix:': ['foobar-0.0.eb'],
            'version: 1.2.3; versionsuffix:': ['foo-1.2.3.eb'],
            'version: 4.5.6; versionsuffix:': ['bar-4.5.6.eb'],
        }))

        # Java is a special case, with wrapped Java versions
        self.assertTrue(self.check_dep_vars('2019b', 'Java', {
            'version: 1.8.0_221; versionsuffix:': ['foo-1.2.3.eb'],
            'version: 1.8; versionsuffix:': ['foo-1.2.3.eb'],
        }))
        # two Java wrappers is not OK
        self.assertFalse(self.check_dep_vars('2019b', 'Java', {
            'version: 1.8.0_221; versionsuffix:': ['foo-1.2.3.eb'],
            'version: 1.8; versionsuffix:': ['foo-1.2.3.eb'],
            'version: 11.0.2; versionsuffix:': ['bar-4.5.6.eb'],
            'version: 11; versionsuffix:': ['bar-4.5.6.eb'],
        }))
        # OK to have two or more wrappers if versionsuffix is used to indicate exception
        self.assertTrue(self.check_dep_vars('2019b', 'Java', {
            'version: 1.8.0_221; versionsuffix:': ['foo-1.2.3.eb'],
            'version: 1.8; versionsuffix:': ['foo-1.2.3.eb'],
            'version: 11.0.2; versionsuffix:': ['bar-4.5.6-Java-11.eb'],
            'version: 11; versionsuffix:': ['bar-4.5.6-Java-11.eb'],
        }))
        # versionsuffix must be there for all easyconfigs to indicate exception
        self.assertFalse(self.check_dep_vars('2019b', 'Java', {
            'version: 1.8.0_221; versionsuffix:': ['foo-1.2.3.eb'],
            'version: 1.8; versionsuffix:': ['foo-1.2.3.eb'],
            'version: 11.0.2; versionsuffix:': ['bar-4.5.6-Java-11.eb', 'bar-4.5.6.eb'],
            'version: 11; versionsuffix:': ['bar-4.5.6-Java-11.eb', 'bar-4.5.6.eb'],
        }))
        self.assertTrue(self.check_dep_vars('2019b', 'Java', {
            'version: 1.8.0_221; versionsuffix:': ['foo-1.2.3.eb'],
            'version: 1.8; versionsuffix:': ['foo-1.2.3.eb'],
            'version: 11.0.2; versionsuffix:': ['bar-4.5.6-Java-11.eb'],
            'version: 11; versionsuffix:': ['bar-4.5.6-Java-11.eb'],
            'version: 12.1.6; versionsuffix:': ['foobar-0.0-Java-12.eb'],
            'version: 12; versionsuffix:': ['foobar-0.0-Java-12.eb'],
        }))

        # strange situation: odd number of Java versions
        # not OK: two Java wrappers (and no versionsuffix to indicate exception)
        self.assertFalse(self.check_dep_vars('2019b', 'Java', {
            'version: 1.8.0_221; versionsuffix:': ['foo-1.2.3.eb'],
            'version: 1.8; versionsuffix:': ['foo-1.2.3.eb'],
            'version: 11; versionsuffix:': ['bar-4.5.6.eb'],
        }))
        # OK because of -Java-11 versionsuffix
        self.assertTrue(self.check_dep_vars('2019b', 'Java', {
            'version: 1.8.0_221; versionsuffix:': ['foo-1.2.3.eb'],
            'version: 1.8; versionsuffix:': ['foo-1.2.3.eb'],
            'version: 11; versionsuffix:': ['bar-4.5.6-Java-11.eb'],
        }))
        # not OK: two Java wrappers (and no versionsuffix to indicate exception)
        self.assertFalse(self.check_dep_vars('2019b', 'Java', {
            'version: 1.8; versionsuffix:': ['foo-1.2.3.eb'],
            'version: 11.0.2; versionsuffix:': ['bar-4.5.6.eb'],
            'version: 11; versionsuffix:': ['bar-4.5.6.eb'],
        }))
        # OK because of -Java-11 versionsuffix
        self.assertTrue(self.check_dep_vars('2019b', 'Java', {
            'version: 1.8; versionsuffix:': ['foo-1.2.3.eb'],
            'version: 11.0.2; versionsuffix:': ['bar-4.5.6-Java-11.eb'],
            'version: 11; versionsuffix:': ['bar-4.5.6-Java-11.eb'],
        }))

        # two different versions of Boost is not OK
        self.assertFalse(self.check_dep_vars('2019b', 'Boost', {
            'version: 1.64.0; versionsuffix:': ['foo-1.2.3.eb'],
            'version: 1.70.0; versionsuffix:': ['foo-2.3.4.eb'],
        }))

        # a different Boost version that is only used as dependency for a matching Boost.Python is fine
        self.assertTrue(self.check_dep_vars('2019a', 'Boost', {
            'version: 1.64.0; versionsuffix:': ['Boost.Python-1.64.0-gompi-2019a.eb'],
            'version: 1.70.0; versionsuffix:': ['foo-2.3.4.eb'],
        }))
        self.assertTrue(self.check_dep_vars('2019a', 'Boost', {
            'version: 1.64.0; versionsuffix:': ['Boost.Python-1.64.0-gompi-2019a.eb'],
            'version: 1.66.0; versionsuffix:': ['Boost.Python-1.66.0-gompi-2019a.eb'],
            'version: 1.70.0; versionsuffix:': ['foo-2.3.4.eb'],
        }))
        self.assertFalse(self.check_dep_vars('2019a', 'Boost', {
            'version: 1.64.0; versionsuffix:': ['Boost.Python-1.64.0-gompi-2019a.eb'],
            'version: 1.66.0; versionsuffix:': ['foo-1.2.3.eb'],
            'version: 1.70.0; versionsuffix:': ['foo-2.3.4.eb'],
        }))

        self.assertTrue(self.check_dep_vars('2018a', 'Boost', {
            'version: 1.63.0; versionsuffix: -Python-2.7.14': ['EMAN2-2.21a-foss-2018a-Python-2.7.14-Boost-1.63.0.eb'],
            'version: 1.64.0; versionsuffix:': ['Boost.Python-1.64.0-gompi-2018a.eb'],
            'version: 1.66.0; versionsuffix:': ['BLAST+-2.7.1-foss-2018a.eb'],
        }))

        # two variants is OK, if they're for Python 2.x and 3.x
        self.assertTrue(self.check_dep_vars('2020a', 'Python', {
            'version: 2.7.18; versionsuffix:': ['SciPy-bundle-2020.03-foss-2020a-Python-2.7.18.eb'],
            'version: 3.8.2; versionsuffix:': ['SciPy-bundle-2020.03-foss-2020a-Python-3.8.2.eb'],
        }))

        self.assertTrue(self.check_dep_vars('2020a', 'SciPy-bundle', {
            'version: 2020.03; versionsuffix: -Python-2.7.18': ['matplotlib-3.2.1-foss-2020a-Python-2.7.18.eb'],
            'version: 2020.03; versionsuffix: -Python-3.8.2': ['matplotlib-3.2.1-foss-2020a-Python-3.8.2.eb'],
        }))

        # for recent easyconfig generations, there's no versionsuffix anymore for Python 3
        self.assertTrue(self.check_dep_vars('2020b', 'Python', {
            'version: 2.7.18; versionsuffix:': ['SciPy-bundle-2020.11-foss-2020b-Python-2.7.18.eb'],
            'version: 3.8.6; versionsuffix:': ['SciPy-bundle-2020.11-foss-2020b.eb'],
        }))

        self.assertTrue(self.check_dep_vars('GCCcore-10.2', 'PyYAML', {
            'version: 5.3.1; versionsuffix:': ['IPython-7.18.1-GCCcore-10.2.0.eb'],
            'version: 5.3.1; versionsuffix: -Python-2.7.18': ['IPython-7.18.1-GCCcore-10.2.0-Python-2.7.18.eb'],
        }))

        self.assertTrue(self.check_dep_vars('2020b', 'SciPy-bundle', {
            'version: 2020.11; versionsuffix: -Python-2.7.18': ['matplotlib-3.3.3-foss-2020b-Python-2.7.18.eb'],
            'version: 2020.11; versionsuffix:': ['matplotlib-3.3.3-foss-2020b.eb'],
        }))

        # not allowed for older generations (foss/intel 2020a or older, GCC(core) 10.1.0 or older)
        self.assertFalse(self.check_dep_vars('2020a', 'SciPy-bundle', {
            'version: 2020.03; versionsuffix: -Python-2.7.18': ['matplotlib-3.2.1-foss-2020a-Python-2.7.18.eb'],
            'version: 2020.03; versionsuffix:': ['matplotlib-3.2.1-foss-2020a.eb'],
        }))

        # multiple dependency variants of specific software is OK, but only if indicated via versionsuffix
        self.assertTrue(self.check_dep_vars('2019b', 'TensorFlow', {
            'version: 1.15.2; versionsuffix: -TensorFlow-1.15.2':
                ['Horovod-0.18.2-fosscuda-2019b-TensorFlow-1.15.2.eb'],
            'version: 2.2.0; versionsuffix: -TensorFlow-2.2.0-Python-3.7.4':
                ['Horovod-0.19.5-fosscuda-2019b-TensorFlow-2.2.0-Python-3.7.4.eb'],
            'version: 2.1.0; versionsuffix: -Python-3.7.4': ['Keras-2.3.1-foss-2019b-Python-3.7.4.eb'],
        }))

        self.assertFalse(self.check_dep_vars('2019b', 'TensorFlow', {
            'version: 1.15.2; versionsuffix: ': ['Horovod-0.18.2-fosscuda-2019b.eb'],
            'version: 2.1.0; versionsuffix: -Python-3.7.4': ['Keras-2.3.1-foss-2019b-Python-3.7.4.eb'],
        }))

        self.assertTrue(self.check_dep_vars('2022b', 'Rust', {
            'version: 1.65.0; versionsuffix: ': ['maturin-1.1.0-GCCcore-12.2.0.eb'],
            'version: 1.75.0; versionsuffix: -Rust-1.75.0': ['maturin-1.4.0-GCCcore-12.2.0-Rust-1.75.0.eb'],
        }))

        self.assertFalse(self.check_dep_vars('2022b', 'Rust', {
            'version: 1.65.0; versionsuffix: ': ['maturin-1.1.0-GCCcore-12.2.0.eb'],
            'version: 1.75.0; versionsuffix: ': ['maturin-1.4.0-GCCcore-12.2.0.eb'],
        }))

    # some software also follows <year>{a,b} versioning scheme,
    # which throws off the pattern matching done below for toolchain versions
    multideps_false_positives_regex = re.compile(r'^MATLAB(-Engine)?-20[0-9][0-9][ab]')

    def test_dep_versions_per_toolchain(self):
        """
        Check whether there's only one dependency version per toolchain actively used.
        This is enforced to try and limit the chance of running into conflicts when multiple modules built with
        the same toolchain are loaded together.
        Generations 2023b and newer (GCC 13.2 and newer) are checked in the more stringent
        test_dep_versions_per_toolchain_generation.
        """
        ecs_by_full_mod_name = dict((ec['full_mod_name'], ec) for ec in self.parsed_easyconfigs)
        if len(ecs_by_full_mod_name) != len(self.parsed_easyconfigs):
            self.fail('Easyconfigs with duplicate full_mod_name found')

        # Cache already determined dependencies
        ec_to_deps = dict()

        def get_deps_for(ec):
            """Get list of (direct) dependencies for specified easyconfig."""
            ec_mod_name = ec['full_mod_name']
            deps = ec_to_deps.get(ec_mod_name)
            if deps is None:
                deps = []
                for dep in ec['ec']['dependencies']:
                    dep_mod_name = dep['full_mod_name']
                    deps.append((dep['name'], dep['version'], dep['versionsuffix'], dep_mod_name))
                    # Note: Raises KeyError if dep not found
                    res = ecs_by_full_mod_name[dep_mod_name]
                    deps.extend(get_deps_for(res))
                ec_to_deps[ec_mod_name] = deps
            return deps

        multi_dep_vars_msg = ''
        # restrict to checking dependencies of easyconfigs using common toolchains
        # and GCCcore subtoolchain for common toolchains
        patterns = [
            # compiler-only subtoolchains GCCcore, this pattern has never checked GCC toolchains
            # retain the check as it has always been in the old generation check
            r'GCCcore-1(0\.3|[12]\.[0-9])',  # GCCcore 10.3 to 12.3
            # full toolchains, like foss/2021a or intel/2022b
            r'202([12][ab]|3a)',  # 2021a to 2023a
        ]
        for pattern in patterns:
            all_deps = {}
            regex = re.compile(r'^.*-(?P<tc_gen>%s).*\.eb$' % pattern)

            # collect variants for all dependencies of easyconfigs that use a toolchain that matches
            for ec in self.ordered_specs:
                ec_file = os.path.basename(ec['spec'])

                # take into account software which also follows a <year>{a,b} versioning scheme
                ec_file = self.multideps_false_positives_regex.sub('', ec_file)

                res = regex.match(ec_file)
                if res:
                    tc_gen = res.group('tc_gen')
                    all_deps_tc_gen = all_deps.setdefault(tc_gen, {})
                    for dep_name, dep_ver, dep_versuff, dep_mod_name in get_deps_for(ec):
                        dep_variants = all_deps_tc_gen.setdefault(dep_name, {})
                        # a variant is defined by version + versionsuffix
                        variant = "version: %s; versionsuffix: %s" % (dep_ver, dep_versuff)
                        # keep track of which easyconfig this is a dependency
                        dep_variants.setdefault(variant, set()).add(ec_file)

            # check which dependencies have more than 1 variant
            for tc_gen, deps in sorted(all_deps.items()):
                for dep, dep_vars in sorted(deps.items()):
                    if not self.check_dep_vars(tc_gen, dep, dep_vars):
                        multi_dep_vars_msg += "Found %s variants of '%s' dependency " % (len(dep_vars), dep)
                        multi_dep_vars_msg += "in easyconfigs using '%s' toolchain generation\n* " % tc_gen
                        multi_dep_vars_msg += '\n  * '.join("%s as dep for %s" % v for v in sorted(dep_vars.items()))
                        multi_dep_vars_msg += '\n'

        if multi_dep_vars_msg:
            self.fail("Should not have multi-variant dependencies in easyconfigs:\n%s" % multi_dep_vars_msg)

    def test_dep_versions_per_toolchain_generation(self):
        """
        Check whether there's only one dependency version per toolchain generation actively used.
        This is enforced to try and limit the chance of running into conflicts when multiple modules built with
        the same toolchain generation are loaded together.
        Active for 2023b generation and newer (GCC 13.2 and newer)
        """
        ecs_by_full_mod_name = dict((ec['full_mod_name'], ec) for ec in self.parsed_easyconfigs)
        if len(ecs_by_full_mod_name) != len(self.parsed_easyconfigs):
            self.fail('Easyconfigs with duplicate full_mod_name found')

        # Cache already determined dependencies
        ec_to_deps = dict()

        def get_deps_for(ec):
            """Get list of (direct) dependencies for specified easyconfig."""
            ec_mod_name = ec['full_mod_name']
            deps = ec_to_deps.get(ec_mod_name)
            if deps is None:
                deps = []
                for dep in ec['ec']['dependencies']:
                    dep_mod_name = dep['full_mod_name']
                    deps.append((dep['name'], dep['version'], dep['versionsuffix'], dep_mod_name))
                    # Note: Raises KeyError if dep not found
                    res = ecs_by_full_mod_name[dep_mod_name]
                    deps.extend(get_deps_for(res))
                ec_to_deps[ec_mod_name] = deps
            return deps

        # map GCC(core) version to toolchain generations;
        # only for recent generations, where we want to limit dependency variants as much as possible
        # across all easyconfigs of that generation (regardless of whether a full toolchain or subtoolchain is used);
        # see https://docs.easybuild.io/common-toolchains/#common_toolchains_overview
        gcc_tc_gen_map = {
            '10.2': '2020b',
            '10.3': '2021a',
            '11.1': None,
            '11.2': '2021b',
            '11.3': '2022a',
            '11.4': None,
            '12.1': None,
            '12.2': '2022b',
            '12.3': '2023a',
            '13.1': None,
            '13.1': None,
            '13.2': '2023b',
            '13.3': '2024a',
            '14.1': None,
            '14.2': '2025a',
            '14.3': '2025b',
            '15.1': None,
        }

        multi_dep_vars_msg = ''
        # restrict to checking dependencies of easyconfigs using common toolchains,
        # and GCCcore subtoolchain for common toolchains;
        # for now, we only enforce this for recent toolchain versions (2023b + GCCcore 13.x, and newer);
        patterns = [
            # compiler-only subtoolchains GCCcore and GCC
            r'GCC(core)?-1[3-9]\.[0-9]\.',  # GCCcore 13.x & newer
            # full toolchains, like foss/2022b or intel/2023a
            r'20(23b|(2[4-9]|[3-9][0-9])[ab])',  # 2023b and newer
        ]

        all_deps = {}

        # collect variants for all dependencies of easyconfigs that use a toolchain that matches
        for ec in self.ordered_specs:
            ec_file = os.path.basename(ec['spec'])
            ec_deps = None

            for pattern in patterns:
                regex = re.compile(r'^.*-(?P<tc_gen>%s).*\.eb$' % pattern)

                # take into account software which also follows a <year>{a,b} versioning scheme
                ec_file = self.multideps_false_positives_regex.sub('', ec_file)

                res = regex.match(ec_file)
                if res:
                    tc_gen = res.group('tc_gen')

                    if tc_gen.startswith('GCC'):
                        gcc_ver = tc_gen.split('-', 1)[1].rstrip('.')
                        if gcc_ver in gcc_tc_gen_map and gcc_tc_gen_map[gcc_ver] is not None:
                            tc_gen = gcc_tc_gen_map[gcc_ver]
                        elif LooseVersion(gcc_ver) >= LooseVersion('10.2') and gcc_ver not in gcc_tc_gen_map:
                            # for recent GCC versions, we really want to have a mapping in place...
                            self.fail("No mapping for GCC(core) %s to toolchain generation!" % gcc_ver)

                    if ec_deps is None:
                        ec_deps = get_deps_for(ec)

                    all_deps_tc_gen = all_deps.setdefault(tc_gen, {})
                    for dep_name, dep_ver, dep_versuff, _ in ec_deps:
                        dep_variants = all_deps_tc_gen.setdefault(dep_name, {})
                        # a variant is defined by version + versionsuffix
                        variant = "version: %s; versionsuffix: %s" % (dep_ver, dep_versuff)
                        # keep track of which easyconfig this is a dependency
                        dep_variants.setdefault(variant, set()).add(ec_file)

        # check which dependencies have more than 1 variant
        multi_dep_vars, multi_dep_vars_msg = [], ''
        for tc_gen in sorted(all_deps.keys()):
            for dep in sorted(all_deps[tc_gen].keys()):
                dep_vars = all_deps[tc_gen][dep]
                if not self.check_dep_vars(tc_gen, dep, dep_vars):
                    multi_dep_vars.append(dep)
                    multi_dep_vars_msg += "\nfound %s variants of '%s' dependency " % (len(dep_vars), dep)
                    multi_dep_vars_msg += "in easyconfigs using '%s' toolchain generation\n* " % tc_gen
                    multi_dep_vars_msg += '\n* '.join("%s as dep for %s" % v for v in sorted(dep_vars.items()))
                    multi_dep_vars_msg += '\n'

        if multi_dep_vars_msg:
            self.fail("Should not have multi-variant dependencies in easyconfigs:\n%s" % multi_dep_vars_msg)

    def test_downloadable_or_instructions(self):
        """
        Make sure the sources are downloadable or there are instructions for how to download them
        using the download_instructions parameter, including a link if one exists.
        """
        problem_ecs = []
        for easyconfig in self.parsed_easyconfigs:
            ec = easyconfig['ec']
            # easyblocks where there'll be no sources
            if ec['easyblock'] in [
                'BuildEnv',
                'Bundle',
                'CrayToolchain',
                'ModuleRC',
                'SystemCompiler',
                'SystemCompilerGCC',
                'SystemMPI',
                'Toolchain',
            ]:
                continue

            # easyconfigs where a dep provides the source
            if ec['name'] in [
                'imkl-FFTW',  # imkl
                'minizip',  # zlib
            ]:
                continue

            with ec.disable_templating():
                if ec.get('download_instructions') or ec.get('crates') or ec.get('channels') or ec.get('source_urls'):
                    continue

                ok = False
                for source in ec['sources'] + ec['data_sources']:
                    if isinstance(source, dict):
                        if 'git_config' in source or 'source_urls' in source:
                            ok = True
                            break

                for ext in ec['exts_list']:
                    if isinstance(ext, tuple) and len(ext) >= 3:
                        if 'source_urls' in ext[2]:
                            ok = True
                            break

                if 'components' in ec and ec['components']:
                    for component in ec['components']:
                        if len(component) > 2 and not isinstance(component[2], str):
                            if 'source_urls' in component[2]:
                                ok = True
                                break

                if not ok:
                    problem_ecs.append(easyconfig['spec'])

        error_msg = "%d easyconfigs found without defined sources or download_instructions: %s"
        if problem_ecs:
            self.fail(error_msg % (len(problem_ecs), ', '.join(problem_ecs)))

    def test_sanity_check_paths(self):
        """Make sure specified sanity check paths adher to the requirements."""

        for ec in self.parsed_easyconfigs:
            ec_scp = ec['ec'].get('sanity_check_paths', resolve=False)
            if ec_scp != {}:
                # if sanity_check_paths is specified (i.e., non-default), it must adher to the requirements
                # both 'files' and 'dirs' keys, both with list values and with at least one a non-empty list
                error_msg = "sanity_check_paths for %s does not meet requirements: %s" % (ec['spec'], ec_scp)
                self.assertEqual(sorted(ec_scp.keys()), ['dirs', 'files'], error_msg)
                self.assertTrue(isinstance(ec_scp['dirs'], list), error_msg)
                self.assertTrue(isinstance(ec_scp['files'], list), error_msg)
                self.assertTrue(ec_scp['dirs'] or ec_scp['files'], error_msg)

    def test_r_libs_site_env_var(self):
        """Make sure $R_LIBS_SITE is being updated, rather than $R_LIBS."""
        # cfr. https://github.com/easybuilders/easybuild-easyblocks/pull/2326

        r_libs_ecs = []
        for ec in self.parsed_easyconfigs:
            if any('R_LIBS' in ec['ec'].get(key, resolve=False) for key in ('modextrapaths', 'modextravars')):
                r_libs_ecs.append(ec['spec'])

        error_msg = "%d easyconfigs found which set $R_LIBS, should be $R_LIBS_SITE: %s"
        self.assertEqual(r_libs_ecs, [], error_msg % (len(r_libs_ecs), ', '.join(r_libs_ecs)))

    def test_easyconfig_locations(self):
        """Make sure all easyconfigs files are in the right location."""
        easyconfig_dirs_regex = re.compile(r'/easybuild/easyconfigs/[0a-z]/[^/]+$')
        topdir = os.path.dirname(os.path.dirname(os.path.dirname(__file__)))
        for (dirpath, _, filenames) in os.walk(topdir):
            # ignore git/svn dirs & archived easyconfigs
            if '/.git/' in dirpath or '/.svn/' in dirpath or '__archive__' in dirpath:
                continue
            # check whether list of .eb files is non-empty
            easyconfig_files = [fn for fn in filenames if fn.endswith('eb')]
            if easyconfig_files:
                # check whether path matches required pattern
                if not easyconfig_dirs_regex.search(dirpath):
                    if not dirpath.endswith('/easybuild/easyconfigs'):
                        self.fail("There should be no easyconfig files in %s, found %s" % (dirpath, easyconfig_files))

    def test_easybuild_easyconfigs_latest_release(self):
        """
        Check which easyconfig file would be picked up by 'eb --install-latest-eb-release'
        """
        # this mimics the logic used in the find_easybuild_easyconfig used by EasyBuild framework
        # to obtain an easyconfig file when --install-latest-eb-release is used
        topdir = os.path.dirname(os.path.dirname(os.path.dirname(__file__)))
        easybuild_dir = os.path.join(topdir, 'easybuild', 'easyconfigs', 'e', 'EasyBuild')
        ecs = os.listdir(easybuild_dir)

        file_versions = []
        for ec in ecs:
            txt = read_file(os.path.join(easybuild_dir, ec))
            for line in txt.split('\n'):
                if re.search(r'^version\s*=', line):
                    scope = {}
                    exec(line, scope)
                    version = scope['version']
                    file_versions.append((LooseVersion(version), ec))

        most_recent = sorted(file_versions)[-1]
        self.assertEqual(most_recent[0], LooseVersion('5.1.0'))
        self.assertEqual(most_recent[1], 'EasyBuild-5.1.0.eb')

    def test_easyconfig_name_clashes(self):
        """Make sure there is not a name clash when all names are lowercase"""
        topdir = os.path.dirname(os.path.dirname(os.path.dirname(__file__)))
        names = defaultdict(list)
        # ignore git/svn dirs & archived easyconfigs
        ignore_dirs = ['.git', '.svn', '__archive__']
        for (dirpath, _, _) in os.walk(topdir):
            if not any('/%s' % d in dirpath for d in ignore_dirs):
                dirpath_split = dirpath.replace(topdir, '').split(os.sep)
                if len(dirpath_split) == 5:
                    name = dirpath_split[4]
                    names[name.lower()].append(name)

        duplicates = {}
        for name in names:
            if len(names[name]) > 1:
                duplicates[name] = names[name]

        if duplicates:
            self.fail("EasyConfigs with case-insensitive name clash: %s" % duplicates)

    @skip_if_not_pr_to_non_main_branch()
    def test_pr_deprecated_ec_params(self):
        """Check that no deprecated EasyConfig parameters are used."""
        deprecated_params = {old_param: new_param
                             for old_param, (new_param, _) in DEPRECATED_EASYCONFIG_PARAMETERS.items()}
        deprecated_params['parallel'] = 'maxparallel'
        failing_checks = []
        for ec in self.changed_ecs:
            pure_ec = ec.parser.get_config_dict()
            # Special handling:
            for param in pure_ec:
                new_param = deprecated_params.get(param)
                if new_param:
                    ec_fn = os.path.basename(ec.path)
                    failing_checks.append(f"Deprecated parameter '{param}' used in {ec_fn}. "
                                          f"Use '{new_param}' instead.")
        if failing_checks:
            self.fail("\n".join(failing_checks))

    @skip_if_not_pr_to_non_main_branch()
    def test_pr_sha256_checksums(self):
        """Make sure changed easyconfigs have SHA256 checksums in place."""

        # list of software for which checksums can not be required,
        # e.g. because 'source' files need to be constructed manually
        whitelist = [
            'Kent_tools-*',
            'MATLAB-*',
            'OCaml-*',
            'OpenFOAM-Extend-4.1-*',
            # sources for old versions of Bioconductor packages are no longer available,
            # so not worth adding checksums for at this point
            'R-bundle-Bioconductor-3.[2-5]',
        ]

        # filter out deprecated easyconfigs
        retained_changed_ecs = [ec for ec in self.changed_ecs if not ec['deprecated']]

        # The check_sha256_checksums function creates an EasyBlock instance.
        # For easyconfigs using the Bundle easyblock, this is a problem because the 'sources' easyconfig parameter
        # is updated in place (sources for components are added to the 'parent' sources) in Bundle's __init__.
        # Therefore, we need to a operate on a copy of those easyconfigs.
        bundle_easyblocks = {'Bundle', 'CargoPythonBundle', 'PythonBundle', 'EB_OpenSSL_wrapper'}

        def is_bundle(ec):
            return ec['easyblock'] in bundle_easyblocks or ec['name'] == 'Clang-AOMP'
        ecs = [ec.copy() if is_bundle(ec) else ec for ec in retained_changed_ecs]
        checksum_issues = check_sha256_checksums(ecs, whitelist=whitelist)
        self.assertTrue(len(checksum_issues) == 0, "No checksum issues:\n%s" % '\n'.join(checksum_issues))

    @skip_if_not_pr_to_non_main_branch()
    def test_pr_python_packages(self):
        """Several checks for easyconfigs that install (bundles of) Python packages."""

        # These packages do not support installation with 'pip'
        whitelist_pip = [
            r'ESMPy-.*',
            r'MATLAB-Engine-.*',
            r'Meld-.*',
            r'PyTorch-.*',
        ]

        whitelist_pip_check = [
            r'Mako-1.0.4.*Python-2.7.12.*',
            # no pip 9.x or newer for easyconfigs using a 2016a or 2016b toolchain
            r'.*-2016[ab]-Python-.*',
            # mympirun is installed with system Python, pip may not be installed for system Python
            r'vsc-mympirun.*',
            # ReFrame intentionally installs its deps in a %(installdir)s/external subdir, which is added
            # to sys.path by the ReFrame command, and is intentionally NOT on the PYTHONPATH.
            # Thus, a pip check fails, but this is expected and ok, it is still a working ReFrame installation
            # See https://github.com/easybuilders/easybuild-easyconfigs/pull/21269 for more info
            r'ReFrame.*',
        ]

        failing_checks = []

        python_default_urls = PythonPackage.extra_options()['source_urls'][0]

        for ec in self.changed_ecs:

            with ec.disable_templating():
                ec_fn = os.path.basename(ec.path)
                easyblock = ec.get('easyblock')
                exts_defaultclass = ec.get('exts_defaultclass')
                exts_default_options = ec.get('exts_default_options', {})

                download_dep_fail = ec.get('download_dep_fail')
                use_pip = ec.get('use_pip')
                if use_pip is None:
                    use_pip = exts_default_options.get('use_pip')

            # only easyconfig parameters as they are defined in the easyconfig file,
            # does *not* include other easyconfig parameters with their default value!
            pure_ec = ec.parser.get_config_dict()

            # download_dep_fail should be set when using PythonPackage
            if easyblock == 'PythonPackage':
                if download_dep_fail is None:
                    failing_checks.append("'download_dep_fail' should be set in %s" % ec_fn)

                if pure_ec.get('source_urls') == python_default_urls:
                    failing_checks.append("'source_urls' should not be defined when using the default value "
                                          "in %s" % ec_fn)

            # use_pip should be set when using PythonPackage or PythonBundle,
            # or an easyblock that derives from it (except for whitelisted easyconfigs)
            if easyblock in ['CargoPythonBundle', 'CargoPythonPackage', 'PythonBundle', 'PythonPackage']:
                if use_pip is None and not any(re.match(regex, ec_fn) for regex in whitelist_pip):
                    failing_checks.append("'use_pip' should be set in %s" % ec_fn)

            if exts_defaultclass == 'PythonPackage':
                # bundle of Python packages should use PythonBundle
                if easyblock == 'Bundle':
                    fail = "'PythonBundle' easyblock should be used for bundle of Python packages in %s" % ec_fn
                    failing_checks.append(fail)

            # if Python is a dependency, that should be reflected in the versionsuffix since v3.8.6
            has_recent_python3_dep = any(LooseVersion(dep['version']) >= LooseVersion('3.8.6')
                                         for dep in ec['dependencies'] if dep['name'] == 'Python')
            has_old_python_dep = any(LooseVersion(dep['version']) < LooseVersion('3.8.6')
                                     for dep in ec['dependencies'] if dep['name'] == 'Python')
            # Tkinter is an exception, since its version always matches the Python version anyway
            # Z3 is an exception, since it has easyconfigs with and without Python bindings
            exception_python_suffix = ['Tkinter', 'Z3']
            # Also whitelist some specific easyconfigs from this check
            # TODO: clean whitelist in EB 5.0
            whitelist_python_suffix = [
                'Amber-16-*-2018b-AmberTools-17-patchlevel-10-15.eb',
                'Amber-16-intel-2017b-AmberTools-17-patchlevel-8-12.eb',
                'R-keras-2.1.6-foss-2018a-R-3.4.4.eb',
            ]
            whitelisted = any(re.match(regex, ec_fn) for regex in whitelist_python_suffix)

            if ec.name in exception_python_suffix or whitelisted:
                continue
            elif has_old_python_dep and not re.search(r'-Python-[23]\.[0-9]+\.[0-9]+', ec['versionsuffix']):
                msg = "'-Python-%%(pyver)s' should be included in versionsuffix in %s" % ec_fn
                # This is only a failure for newly added ECs, not for existing ECS
                # As that would probably break many ECs
                if ec_fn in self.added_ecs_filenames:
                    failing_checks.append(msg)
                else:
                    print('\nNote: Failed non-critical check: ' + msg)
            elif has_recent_python3_dep and re.search(r'-Python-3\.[0-9]+\.[0-9]+', ec['versionsuffix']):
                msg = "'-Python-%%(pyver)s' should no longer be included in versionsuffix in %s" % ec_fn
                failing_checks.append(msg)

            # require that running of "pip check" during sanity check is enabled via sanity_pip_check
            if easyblock in ['CargoPythonBundle', 'CargoPythonPackage', 'PythonBundle', 'PythonPackage']:
                sanity_pip_check = ec.get('sanity_pip_check') or exts_default_options.get('sanity_pip_check')
                if not sanity_pip_check and not any(re.match(regex, ec_fn) for regex in whitelist_pip_check):
                    failing_checks.append("sanity_pip_check should be enabled in %s" % ec_fn)

            # When using Rust it should use CargoPython*
            if easyblock in ('PythonBundle', 'PythonPackage'):
                if any(dep['name'] == 'Rust' or '-Rust-' in dep['versionsuffix'] for dep in ec.dependencies()):
                    failing_checks.append('Use Cargo%s instead of %s when Rust is used in %s'
                                          % (easyblock, easyblock, ec_fn))

        if failing_checks:
            self.fail('\n'.join(failing_checks))

    @skip_if_not_pr_to_non_main_branch()
    def test_pr_R_packages(self):
        """Several checks for easyconfigs that install (bundles of) R packages."""
        failing_checks = []

        for ec in self.changed_ecs:
            ec_fn = os.path.basename(ec.path)
            exts_defaultclass = ec.get('exts_defaultclass')
            if exts_defaultclass == 'RPackage' or ec.name == 'R':
                seen_exts = set()
                for ext in ec['exts_list']:
                    if isinstance(ext, (tuple, list)):
                        ext_name = ext[0]
                    else:
                        ext_name = ext
                    if ext_name in seen_exts:
                        failing_checks.append('%s was added multiple times to exts_list in %s' % (ext_name, ec_fn))
                    else:
                        seen_exts.add(ext_name)
        self.assertFalse(failing_checks, '\n'.join(failing_checks))

    @skip_if_not_pr_to_non_main_branch()
    def test_pr_sanity_check_paths(self):
        """Make sure a custom sanity_check_paths value is specified for easyconfigs that use a generic easyblock."""

        # some generic easyblocks already have a decent customised sanity_check_paths,
        # including CargoPythonPackage, CMakePythonPackage, GoPackage, JuliaBundle & JuliaPackage, PerlBundle,
        #           PythonBundle & PythonPackage;
        # BuildEnv, ModuleRC SystemCompiler and Toolchain easyblocks do not install anything so there is nothing
        # to check.
        whitelist = ['BuildEnv', 'CargoPythonBundle', 'CargoPythonPackage', 'CMakePythonPackage',
                     'ConfigureMakePythonPackage', 'CrayToolchain', 'GoPackage', 'JuliaBundle', 'JuliaPackage',
                     'ModuleRC', 'PerlBundle', 'PythonBundle', 'PythonPackage', 'SystemCompiler', 'SystemCompilerGCC',
                     'Toolchain']
        # Bundles of dependencies without files of their own
        # Autotools: Autoconf + Automake + libtool, (recent) GCC: GCCcore + binutils, CUDA: GCC + CUDAcore,
        # CESM-deps: Python + Perl + netCDF + ESMF + git, FEniCS: DOLFIN and co,
        # Jupyter-bundle: JupyterHub + JupyterLab + notebook + nbclassic + jupyter-server-proxy
        # + jupyterlmod + jupyter-resource-usage
        # Python-bundle: Python + SciPy-bundle + matplotlib + JupyterLab
        bundles_whitelist = ['Autotools', 'CESM-deps', 'CUDA', 'ESL-Bundle', 'FEniCS', 'GCC', 'Jupyter-bundle',
                             'Python-bundle', 'ROCm']

        failing_checks = []

        for ec in self.changed_ecs:
            easyblock = ec.get('easyblock')
            if is_generic_easyblock(easyblock) and not ec.get('sanity_check_paths'):

                sanity_check_ok = False

                if easyblock in whitelist or (easyblock == 'Bundle' and ec['name'] in bundles_whitelist):
                    sanity_check_ok = True

                # also allow bundles that enable per-component sanity checks
                elif easyblock == 'Bundle':
                    if ec['sanity_check_components'] or ec['sanity_check_all_components']:
                        sanity_check_ok = True

                if not sanity_check_ok:
                    ec_fn = os.path.basename(ec.path)
                    failing_checks.append("No custom sanity_check_paths found in %s" % ec_fn)

        self.assertFalse(failing_checks, '\n'.join(failing_checks))

    @skip_if_not_pr_to_non_main_branch()
    def test_pr_https(self):
        """Make sure https:// URL is used (if it exists) for homepage/source_urls (rather than http://)."""

        whitelist = [
<<<<<<< HEAD
            'ITSTool',  # https://itstool.org/ doesn't work
=======
            'Kaiju',  # invalid certificate at https://kaiju.binf.ku.dk
            'p4vasp',  # https://www.p4vasp.at doesn't work
            'UCX-',  # bad certificate for https://www.openucx.org
            'MUMPS',  # https://mumps.enseeiht.fr doesn't work
            'PyFR',  # https://www.pyfr.org doesn't work
>>>>>>> 9daa5440
            'PycURL',  # bad certificate for https://pycurl.io/
            'UCX-',  # bad certificate for https://www.openucx.org
        ]
        url_whitelist = [
            # https:// doesn't work, results in index page being downloaded instead
            # (see https://github.com/easybuilders/easybuild-easyconfigs/issues/9692)
            'http://isl.gforge.inria.fr',
<<<<<<< HEAD
            # https:// leads to File Not Found
            'http://tau.uoregon.edu/',
=======
            # https:// has outdated SSL configurations
            'http://faculty.scs.illinois.edu',
>>>>>>> 9daa5440
        ]
        # Cache: Mapping of already checked HTTP urls to whether the HTTPS variant works
        checked_urls = dict()

        def check_https_url(http_url):
            """Check if the https url works"""
            http_url = http_url.rstrip('/')  # Remove trailing slashes
            https_url_works = checked_urls.get(http_url)
            if https_url_works is None:
                https_url = http_url.replace('http://', 'https://')
                try:
                    https_url_works = bool(urlopen(https_url, timeout=5))
                except Exception:
                    https_url_works = False
            checked_urls[http_url] = https_url_works

        http_regex = re.compile('http://[^"\'\n]+', re.M)

        failing_checks = []
        for ec in self.changed_ecs:
            ec_fn = os.path.basename(ec.path)

            # skip whitelisted easyconfigs
            if any(ec_fn.startswith(x) for x in whitelist):
                continue

            # ignore commented out lines in easyconfig files when checking for http:// URLs
            ec_txt = '\n'.join(line for line in ec.rawtxt.split('\n') if not line.startswith('#'))

            for http_url in http_regex.findall(ec_txt):

                # skip whitelisted http:// URLs
                if any(http_url.startswith(x) for x in url_whitelist):
                    continue

                if check_https_url(http_url):
                    failing_checks.append("Found http:// URL in %s, should be https:// : %s" % (ec_fn, http_url))
        if failing_checks:
            self.fail('\n'.join(failing_checks))

    @skip_if_not_pr_to_non_main_branch()
    def test_ec_file_permissions(self):
        """Make sure correct access rights are set for easyconfigs."""

        failing_checks = []
        for ec in self.changed_ecs:
            ec_fn = os.path.basename(ec.path)
            st = os.stat(ec.path)
            read_perms = stat.S_IRUSR | stat.S_IRGRP | stat.S_IROTH
            exec_perms = stat.S_IXUSR | stat.S_IXGRP | stat.S_IXOTH
            wrong_perms = []
            if (st.st_mode & read_perms) != read_perms:
                wrong_perms.append("readable (owner, group, other)")
            if st.st_mode & exec_perms:
                wrong_perms.append("not executable")
            if not (st.st_mode & stat.S_IWUSR):
                wrong_perms.append("at least owner writable")
            if wrong_perms:
                failing_checks.append("%s must be %s, is: %s" % (ec_fn, ", ".join(wrong_perms), oct(st.st_mode)))

        if failing_checks:
            self.fail('\n'.join(failing_checks))

    @skip_if_not_pr_to_non_main_branch()
    def test_pr_CMAKE_BUILD_TYPE(self):
        """Make sure -DCMAKE_BUILD_TYPE is no longer used (replaced by build_type)"""
        failing_checks = []
        for ec in self.changed_ecs:
            ec_fn = os.path.basename(ec.path)
            build_type = ec.get_ref('build_type') if 'build_type' in ec else ''
            configopts = ec.get_ref('configopts')
            if isinstance(configopts, list):
                configopts = ' '.join(configopts)

            if configopts and '-DCMAKE_BUILD_TYPE' in configopts:
                failing_checks.append("Found -DCMAKE_BUILD_TYPE in configopts. Use build_type instead: %s" % ec_fn)
            if build_type == 'Release':
                failing_checks.append("build_type was set to the default of 'Release'. "
                                      "Omit this to base it on toolchain_opts.debug: %s" % ec_fn)
        if failing_checks:
            self.fail('\n'.join(failing_checks))

    @skip_if_not_pr_to_non_main_branch()
    def test_pr_CMAKE_INSTALL_LIBDIR(self):
        """Make sure -DCMAKE_INSTALL_LIBDIR is no longer used (replaced by install_libdir)"""
        failing_checks = []
        for ec in self.changed_ecs:
            ec_fn = os.path.basename(ec.path)
            configopts = ec.get_ref('configopts')
            if isinstance(configopts, list):
                configopts = ' '.join(configopts)

            cmake_install_opt_pattern = re.compile(r"-DCMAKE_INSTALL_LIBDIR(:PATH)?=[^\s]")
            if cmake_install_opt_pattern.search(configopts):
                failing_checks.append(
                    "Found -DCMAKE_INSTALL_LIBDIR in configopts. Use install_libdir instead: %s" % ec_fn
                )

        if failing_checks:
            self.fail('\n'.join(failing_checks))

    @skip_if_not_pr_to_non_main_branch()
    def test_pr_patch_descr(self):
        """
        Check whether all patch files touched in PR have a description on top.
        """
        no_descr_patches = []
        for patch in self.changed_patches:
            patch_txt = read_file(patch)
            if patch_txt.startswith('--- '):
                no_descr_patches.append(patch)

        self.assertFalse(no_descr_patches, "No description found in patches: %s" % ', '.join(no_descr_patches))


def verify_patch(specdir, patch_spec, checksum_idx, patch_checksums, extension_name=None):
    """Verify existance and checksum of the given patch.

    specdir         - Directory of the easyconfig
    patch_spec      - Patch entry
    checksum_idx    - Expected index in the checksum list
    patch_checksums - List of checksums for patches
    extension_name  - Name of the extensions this patch is for if any

    Return a (possibly empty) list of failure messages
    """
    patch_dir = specdir
    if isinstance(patch_spec, str):
        patch_name = patch_spec
    elif isinstance(patch_spec, (tuple, list)):
        patch_name = patch_spec[0]
    elif isinstance(patch_spec, dict):
        patch_name = patch_spec['name']
        alt_location = patch_spec.get('alt_location')
        if alt_location:
            basedir = os.path.dirname(os.path.dirname(specdir))
            patch_dir = os.path.join(basedir, letter_dir_for(alt_location), alt_location)
    else:
        # Should have already been verified
        raise RuntimeError('Patch spec is not a string, tuple, list or dict: %s\nType: %s' % (patch_spec,
                                                                                              type(patch_spec)))

    patch_path = os.path.join(patch_dir, patch_name)
    # only check actual patch files, not other files being copied via the patch functionality
    if patch_path.endswith('.patch'):
        patch_descr = f"patch file {patch_name}"
        if extension_name:
            patch_descr += f" of extension {extension_name}"

        if not os.path.isfile(patch_path):
            return [f"{patch_descr} is missing"]

        if checksum_idx < len(patch_checksums):
            checksum = patch_checksums[checksum_idx]
            if not verify_checksum(patch_path, checksum):
                return [f"Invalid checksum for {patch_descr}: {checksum}"]

    return []  # No error


def template_easyconfig_test(self, spec):
    """Tests for an individual easyconfig: parsing, instantiating easyblock, check patches, ..."""

    # set to False, so it's False in case of this test failing
    global single_tests_ok
    prev_single_tests_ok = single_tests_ok
    single_tests_ok = False

    # parse easyconfig
    ecs = process_easyconfig(spec)
    if len(ecs) == 1:
        ec = ecs[0]['ec']

        # cache the parsed easyconfig, to avoid that it is parsed again
        EasyConfigTest._parsed_easyconfigs.append(ecs[0])
    else:
        self.fail("easyconfig %s does not contain blocks, yields only one parsed easyconfig" % spec)

    # check easyconfig file name
    expected_fn = '%s-%s.eb' % (ec['name'], det_full_ec_version(ec))
    msg = "Filename '%s' of parsed easyconfig matches expected filename '%s'" % (spec, expected_fn)
    self.assertEqual(os.path.basename(spec), expected_fn, msg)

    name, easyblock = fetch_parameters_from_easyconfig(ec.rawtxt, ['name', 'easyblock'])

    # make sure easyconfig file is in expected location
    expected_subdir = os.path.join('easybuild', 'easyconfigs', letter_dir_for(name), name)
    subdir = os.path.join(*spec.split(os.path.sep)[-5:-1])
    fail_msg = "Easyconfig file %s not in expected subdirectory %s" % (spec, expected_subdir)
    self.assertEqual(expected_subdir, subdir, fail_msg)

    # sanity check for software name, moduleclass
    self.assertEqual(ec['name'], name)
    self.assertTrue(ec['moduleclass'] in build_option('valid_module_classes'))
    # base is the default value for moduleclass, which should never be used,
    # and moduleclass should always be set in the easyconfig file
    self.assertNotEqual(ec['moduleclass'], 'base',
                        "moduleclass should be set, and not be set to 'base', for %s" % spec)

    # instantiate easyblock with easyconfig file
    app_class = get_easyblock_class(easyblock, name=name)

    # check that automagic fallback to ConfigureMake isn't done (deprecated behaviour)
    fn = os.path.basename(spec)
    error_msg = "%s relies on automagic fallback to ConfigureMake, should use easyblock = 'ConfigureMake' instead" % fn
    self.assertTrue(easyblock or app_class is not ConfigureMake, error_msg)

    # dump the easyconfig file;
    # this should be done before creating the easyblock instance (done below via app_class),
    # because some easyblocks (like PythonBundle) modify easyconfig parameters at initialisation
    handle, test_ecfile = tempfile.mkstemp()
    os.close(handle)

    ec.dump(test_ecfile)
    dumped_ec = EasyConfigParser(test_ecfile).get_config_dict()
    os.remove(test_ecfile)

    app = app_class(ec)

    # more sanity checks
    self.assertEqual(name, app.name)
    self.assertEqual(ec['version'], app.version)

    failing_checks = []

    # make sure that deprecated 'dummy' toolchain is no longer used, should use 'system' toolchain instead
    if ec['toolchain']['name'] == 'dummy':
        failing_checks.append("%s should use 'system' toolchain rather than deprecated 'dummy' toolchain")

    # make sure that $root is not used, since it is not compatible with module files in Lua syntax
    res = re.findall(r'.*\$root.*', ec.rawtxt, re.M)
    if res:
        failing_checks.append("Found use of '$root', not compatible with modules in Lua syntax, "
                              "use '%%(installdir)s' instead: %s" % res)

    # check for redefined easyconfig parameters, there should be none...
    param_def_regex = re.compile(r'^(?P<key>\w+)\s*=', re.M)
    keys = param_def_regex.findall(ec.rawtxt)
    redefined_keys = []
    for key in sorted(nub(keys)):
        cnt = keys.count(key)
        if cnt > 1:
            redefined_keys.append((key, cnt))

    if redefined_keys:
        failing_checks.append("There should be no redefined easyconfig parameters, found %d: " % len(redefined_keys) +
                              ', '.join('%s (%d)' % x for x in redefined_keys))

    # make sure that download_dep_fail, use_pip, sanity_pip_check are not explicitly enabled,
    # since they are enabled by default now in PythonPackage easyblock
    patterns = [
        # top-level easyconfig parameters
        """^download_dep_fail = True""",
        """^sanity_pip_check = True""",
        """^use_pip = True""",
        # for specific extensions, or in exts_default_options
        """["']download_dep_fail["']: True""",
        """["']sanity_pip_check["']: True""",
        """["']use_pip["']: True""",
    ]
    hits = []
    for pattern in patterns:
        regex = re.compile(pattern, re.M)
        hits += regex.findall(ec.rawtxt)

    error_msg = "download_dep_fail, sanity_pip_check, use_pip should not be set to True "
    error_msg += "(already enabled by default in PythonPackage easyblock)"
    self.assertFalse(hits, error_msg)

    # make sure old GitHub urls for EasyBuild that include 'hpcugent' are no longer used
    old_urls = [
        'github.com/hpcugent/easybuild',
        'hpcugent.github.com/easybuild',
        'hpcugent.github.io/easybuild',
    ]
    failing_checks.extend("Old URL '%s' found" % old_url for old_url in old_urls if old_url in ec.rawtxt)

    # Note the use of app.cfg which might contain sources populated by e.g. the Cargo easyblock
    sources, patches, checksums = app.cfg.get_ref('sources'), app.cfg['patches'], app.cfg['checksums']

    # make sure binutils is included as a (build) dep if toolchain is GCCcore
    if ec['toolchain']['name'] == 'GCCcore':
        # easyblocks without a build step
        non_build_blocks = ['Binary', 'JAR', 'PackedBinary', 'Tarball']
        # some software packages do not have a build step
        non_build_soft = ['ANIcalculator', 'Eigen']

        requires_binutils = ec['easyblock'] not in non_build_blocks and ec['name'] not in non_build_soft

        # let's also exclude the very special case where the system GCC is used as GCCcore, and only apply this
        # exception to the dependencies of binutils (since we should eventually build a new binutils with GCCcore)
        if ec['toolchain']['version'] == 'system':
            binutils_complete_dependencies = ['M4', 'Bison', 'flex', 'help2man', 'zlib', 'binutils']
            requires_binutils &= bool(ec['name'] not in binutils_complete_dependencies)

        # if no sources/extensions/components are specified, it's just a bundle (nothing is being compiled)
        requires_binutils &= bool(sources or ec.get_ref('exts_list') or ec.get_ref('components'))

        if requires_binutils:
            # dependencies() returns both build and runtime dependencies
            # in some cases, binutils can also be a runtime dep (e.g. for Clang)
            # Also using GCC directly as a build dep is also allowed (it includes the correct binutils)
            dep_names = [d['name'] for d in ec.dependencies()]
            if 'binutils' not in dep_names and 'GCC' not in dep_names:
                failing_checks.append("binutils or GCC is a build dep: " + str(dep_names))

    # make sure that OpenSSL wrapper is used rather than OS dependency,
    # for easyconfigs using a 2021a (sub)toolchain or more recent common toolchain version
    osdeps = ec['osdependencies']
    if osdeps:
        # check whether any entry in osdependencies related to OpenSSL
        openssl_osdep = False
        for osdep in osdeps:
            if isinstance(osdep, str):
                osdep = [osdep]
            if any('libssl' in x for x in osdep) or any('openssl' in x for x in osdep):
                openssl_osdep = True

        if openssl_osdep:
            tcname = ec['toolchain']['name']
            tcver = LooseVersion(ec['toolchain']['version'])

            gcc_subtc_2021a = tcname in ('GCCcore', 'GCC') and tcver > LooseVersion('10.3')
            if gcc_subtc_2021a or (tcname in ('foss', 'gompi', 'iimpi', 'intel') and tcver >= LooseVersion('2021')):
                if openssl_osdep:
                    failing_checks.append("OpenSSL should not be listed as OS dependency")

    src_cnt = len(sources)
    patch_checksums = checksums[src_cnt:]

    # make sure all patch files are available
    specdir = os.path.dirname(spec)

    for idx, patch in enumerate(patches):
        failing_checks.extend(verify_patch(specdir, patch, idx, patch_checksums))

    # make sure 'fetch' step is not being skipped, since that implies not verifying the checksum
    if checksums and ('fetch' in ec['skipsteps']):
        failing_checks.append("'fetch' step should not be skipped, since that implies not verifying checksums")

    for ext in ec.get_ref('exts_list'):
        if isinstance(ext, (tuple, list)) and len(ext) == 3:
            ext_name = ext[0]
            if not isinstance(ext[2], dict):
                failing_checks.append("3rd element of extension spec for %s must be a dictionary" % ext_name)

    # Need to check now as collect_exts_file_info relies on correct exts_list
    if failing_checks:
        self.fail('Verification for %s failed:\n' % os.path.basename(spec) + '\n'.join(failing_checks))

    # After the sanity check above, use collect_exts_file_info to resolve templates etc. correctly
    for ext in app.collect_exts_file_info(fetch_files=False, verify_checksums=False):
        try:
            ext_options = ext['options']
        except KeyError:
            # No options --> Only have a name which is valid, so nothing to check
            continue

        checksums = ext_options.get('checksums', [])
        src_cnt = len(ext_options.get('sources', [])) or 1
        patch_checksums = checksums[src_cnt:]

        for idx, ext_patch in enumerate(ext.get('patches', [])):
            failing_checks.extend(verify_patch(specdir, ext_patch, idx, patch_checksums, extension_name=ext_name))

    # check whether all extra_options defined for used easyblock are defined
    extra_opts = app.extra_options()
    for key in extra_opts:
        if key not in app.cfg:
            failing_checks.append("Missing extra_option '%s'" % key)

    app.close_log()
    os.remove(app.logfile)

    # inject dummy values for templates that are only known at a later stage
    dummy_template_values = {
        'builddir': '/dummy/builddir',
        'installdir': '/dummy/installdir',
        'startdir': '/dummy/startdir',
        'parallel': '2',
    }
    ec.template_values.update(dummy_template_values)

    ec_dict = ec.parser.get_config_dict()
    orig_toolchain = ec_dict['toolchain']
    for key in ec_dict:
        # skip parameters for which value is equal to default value
        orig_val = ec_dict[key]
        if key in DEFAULT_CONFIG and orig_val == DEFAULT_CONFIG[key][0]:
            continue
        if key in extra_opts and orig_val == extra_opts[key][0]:
            continue
        if key not in DEFAULT_CONFIG and key not in extra_opts:
            continue

        orig_val = resolve_template(ec_dict[key], ec.template_values, expect_resolved=False)
        dumped_val = resolve_template(dumped_ec[key], ec.template_values, expect_resolved=False)

        # take into account that dumped value for *dependencies may include hard-coded subtoolchains
        # if no easyconfig was found for the dependency with the 'parent' toolchain,
        # if may get resolved using a subtoolchain, which is then hardcoded in the dumped easyconfig
        if key in DEPENDENCY_PARAMETERS:
            # number of dependencies should remain the same
            if len(orig_val) != len(dumped_val):
                failing_checks.append("Length difference for %s: %s vs %s" % (key, orig_val, dumped_val))
                continue
            for orig_dep, dumped_dep in zip(orig_val, dumped_val):
                # name should always match
                if orig_dep[0] != dumped_dep[0]:
                    failing_checks.append("Different name in %s: %s vs %s" % (key, orig_dep[0], dumped_dep[0]))

                desc = '%s of %s' % (orig_dep[0], key)
                # version should always match, or be a possibility from the version dict
                if isinstance(orig_dep[1], dict):
                    if dumped_dep[1] not in orig_dep[1].values():
                        failing_checks.append("Wrong version in %s: %s vs %s"
                                              % (desc, dumped_dep[1], orig_dep[1].values()))
                elif orig_dep[1] != dumped_dep[1]:
                    failing_checks.append("Different version in %s: %s vs %s" % (desc, orig_dep[1], dumped_dep[1]))

                # 3rd value is versionsuffix;
                if len(dumped_dep) >= 3:
                    # if no versionsuffix was specified in original dep spec, then dumped value should be empty string
                    if len(orig_dep) >= 3:
                        if orig_dep[2] != dumped_dep[2]:
                            failing_checks.append("Different versionsuffix in %s: %s vs %s"
                                                  % (desc, orig_dep[2], dumped_dep[2]))
                    elif dumped_dep[2] != '':
                        failing_checks.append("Unexpected versionsuffix in %s: %s" % (desc, dumped_dep[2]))

                # 4th value is toolchain spec
                if len(dumped_dep) >= 4:
                    if len(orig_dep) >= 4:
                        # use of `True` is deprecated in favour of the more intuitive `SYSTEM` template
                        if orig_dep[3] is True:
                            failing_checks.append(
                                "use of `True` to indicate the system toolchain for "
                                "%s is deprecated, use the `SYSTEM` template constant instead" % desc
                            )
                        elif orig_dep[3] != dumped_dep[3]:
                            failing_checks.append("Different toolchain in %s: %s vs %s"
                                                  % (desc, orig_dep[3], dumped_dep[3]))
                    else:
                        # if a subtoolchain is specifed (only) in the dumped easyconfig,
                        # it should *not* be the same as the parent toolchain
                        parent_tc = (orig_toolchain['name'], orig_toolchain['version'])
                        if dumped_dep[3] == parent_tc:
                            failing_checks.append("Explicit toolchain in %s should not be the parent toolchain (%s)"
                                                  % (desc, parent_tc))

        # take into account that for some string-valued easyconfig parameters (configopts & co),
        # the easyblock may have injected additional values, which affects the dumped easyconfig file
        elif isinstance(orig_val, str):
            if not dumped_val.startswith(orig_val):
                failing_checks.append(f"{key} value '{dumped_val}' should start with '{orig_val}'")
        elif orig_val != dumped_val:
            fail_msg = f"{key} value should be equal in original and dumped easyconfig: "
            fail_msg += f"'{orig_val}' vs '{dumped_val}'"
            failing_checks.append(fail_msg)

    modextrapaths = ec.get('modextrapaths', {}, resolve=True)
    regex = re.compile(r'^lib*/python[0-9]\.[0-9]+/site-packages$')
    for key, value in modextrapaths.items():
        # don't allow updating of $PYTHONPATH with standard lib/python*/site-packages path,
        # since that's already taken care of by EasyBuild framework now
        # (cfr. https://github.com/easybuilders/easybuild-framework/pull/4539)
        if key == 'PYTHONPATH':
            if isinstance(value, str):
                value = [value]
            if any(regex.match(x) for x in value):
                fail_msg = "PYTHONPATH should not be specified in modextrapaths with standard path that matches "
                fail_msg += f"'{regex.pattern}'"
                failing_checks.append(fail_msg)
        # don't allow hardcoding 'CPATH' in modextrapaths, should use MODULE_LOAD_ENV_HEADERS constant instead
        if key == 'CPATH':
            fail_msg = "'CPATH' should not be used in modextrapaths, use MODULE_LOAD_ENV_HEADERS constant instead"
            failing_checks.append(fail_msg)

    # meson buildtype should be specified with easyblock parameter "buildtype" not with custom configopts.
    if ec['easyblock'] == 'MesonNinja':
        configopts = ec.get('configopts', '', resolve=False)
        if '--buildtype ' in configopts or '--buildtype=' in configopts:
            fail_msg = "Build type should be specified via MesonNinja parameter 'buildtype' instead of configopts."
            failing_checks.append(fail_msg)

    if failing_checks:
        self.fail('Verification for %s failed:\n' % os.path.basename(spec) + '\n'.join(failing_checks))

    # test passed, so set back
    single_tests_ok = prev_single_tests_ok


def suite(loader=None):
    """Return all easyblock initialisation tests."""
    def make_inner_test(spec_path):
        def innertest(self):
            template_easyconfig_test(self, spec_path)
        return innertest

    # dynamically generate a separate test for each of the available easyconfigs
    # define new inner functions that can be added as class methods to InitTest
    easyconfigs_path = get_paths_for('easyconfigs')[0]
    cnt = 0
    for (subpath, dirs, specs) in os.walk(easyconfigs_path, topdown=True):

        # ignore archived easyconfigs
        if '__archive__' in dirs:
            dirs.remove('__archive__')

        for spec in specs:
            if spec.endswith('.eb'):
                cnt += 1
                innertest = make_inner_test(os.path.join(subpath, spec))
                innertest.__doc__ = "Test for easyconfig %s" % spec
                # double underscore so parsing tests are run first
                innertest.__name__ = "test__parse_easyconfig_%s" % spec
                setattr(EasyConfigTest, innertest.__name__, innertest)

    print("Found %s easyconfigs..." % cnt)
    if not loader:
        loader = TestLoader()
    return loader.loadTestsFromTestCase(EasyConfigTest)


if __name__ == '__main__':
    main()<|MERGE_RESOLUTION|>--- conflicted
+++ resolved
@@ -1428,15 +1428,6 @@
         """Make sure https:// URL is used (if it exists) for homepage/source_urls (rather than http://)."""
 
         whitelist = [
-<<<<<<< HEAD
-            'ITSTool',  # https://itstool.org/ doesn't work
-=======
-            'Kaiju',  # invalid certificate at https://kaiju.binf.ku.dk
-            'p4vasp',  # https://www.p4vasp.at doesn't work
-            'UCX-',  # bad certificate for https://www.openucx.org
-            'MUMPS',  # https://mumps.enseeiht.fr doesn't work
-            'PyFR',  # https://www.pyfr.org doesn't work
->>>>>>> 9daa5440
             'PycURL',  # bad certificate for https://pycurl.io/
             'UCX-',  # bad certificate for https://www.openucx.org
         ]
@@ -1444,13 +1435,6 @@
             # https:// doesn't work, results in index page being downloaded instead
             # (see https://github.com/easybuilders/easybuild-easyconfigs/issues/9692)
             'http://isl.gforge.inria.fr',
-<<<<<<< HEAD
-            # https:// leads to File Not Found
-            'http://tau.uoregon.edu/',
-=======
-            # https:// has outdated SSL configurations
-            'http://faculty.scs.illinois.edu',
->>>>>>> 9daa5440
         ]
         # Cache: Mapping of already checked HTTP urls to whether the HTTPS variant works
         checked_urls = dict()
