--- conflicted
+++ resolved
@@ -555,13 +555,10 @@
         """Make sure https:// URL is used (if it exists) for homepage/source_urls (rather than http://)."""
 
         whitelist = [
-<<<<<<< HEAD
             'libxml2',  # https://xmlsoft.org works, but invalid certificate
             'p4vasp',  # https://www.p4vasp.at doesn't work
             'ITSTool',  # https://itstool.org/ doesn't work
-=======
             'UCX-',  # bad certificate for https://www.openucx.org
->>>>>>> 13dba2d5
         ]
 
         http_regex = re.compile('http://[^"\'\n]+', re.M)
@@ -570,21 +567,14 @@
         for ec in changed_ecs:
             ec_fn = os.path.basename(ec.path)
 
-<<<<<<< HEAD
             # skip whitelisted easyconfigs
             if any(ec_fn.startswith(x) for x in whitelist):
                 continue
 
-            for http_url in http_regex.findall(ec.rawtxt):
-=======
-            if any(ec_fn.startswith(x) for x in whitelist):
-                continue
-
             # ignore commented out lines in easyconfig files when checking for http:// URLs
             ec_txt = '\n'.join(l for l in ec.rawtxt.split('\n') if not l.startswith('#'))
 
             for http_url in http_regex.findall(ec_txt):
->>>>>>> 13dba2d5
                 https_url = http_url.replace('http://', 'https://')
                 try:
                     https_url_works = bool(urlopen(https_url))
