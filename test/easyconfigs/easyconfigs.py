--- conflicted
+++ resolved
@@ -630,10 +630,7 @@
         whitelist = [
             'Kaiju',  # invalid certificate at https://kaiju.binf.ku.dk
             'libxml2',  # https://xmlsoft.org works, but invalid certificate
-<<<<<<< HEAD
             'libxslt',  # https://xmlsoft.org works, but invalid certificate
-=======
->>>>>>> 7e22bd36
             'p4vasp',  # https://www.p4vasp.at doesn't work
             'ITSTool',  # https://itstool.org/ doesn't work
             'UCX-',  # bad certificate for https://www.openucx.org
