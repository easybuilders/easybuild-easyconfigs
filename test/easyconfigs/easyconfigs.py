##
# Copyright 2013-2019 Ghent University
#
# This file is part of EasyBuild,
# originally created by the HPC team of Ghent University (http://ugent.be/hpc/en),
# with support of Ghent University (http://ugent.be/hpc),
# the Flemish Supercomputer Centre (VSC) (https://www.vscentrum.be),
# Flemish Research Foundation (FWO) (http://www.fwo.be/en)
# and the Department of Economy, Science and Innovation (EWI) (http://www.ewi-vlaanderen.be/en).
#
# https://github.com/easybuilders/easybuild
#
# EasyBuild is free software: you can redistribute it and/or modify
# it under the terms of the GNU General Public License as published by
# the Free Software Foundation v2.
#
# EasyBuild is distributed in the hope that it will be useful,
# but WITHOUT ANY WARRANTY; without even the implied warranty of
# MERCHANTABILITY or FITNESS FOR A PARTICULAR PURPOSE.  See the
# GNU General Public License for more details.
#
# You should have received a copy of the GNU General Public License
# along with EasyBuild.  If not, see <http://www.gnu.org/licenses/>.
##
"""
Unit tests for easyconfig files.

@author: Kenneth Hoste (Ghent University)
"""
import glob
import os
import re
import shutil
import sys
import tempfile
from distutils.version import LooseVersion
from unittest import TestCase, TestLoader, main

import easybuild.main as eb_main
import easybuild.tools.options as eboptions
from easybuild.base import fancylogger
from easybuild.easyblocks.generic.configuremake import ConfigureMake
from easybuild.framework.easyblock import EasyBlock
from easybuild.framework.easyconfig.default import DEFAULT_CONFIG
from easybuild.framework.easyconfig.format.format import DEPENDENCY_PARAMETERS
from easybuild.framework.easyconfig.easyconfig import get_easyblock_class, is_generic_easyblock, letter_dir_for
from easybuild.framework.easyconfig.easyconfig import resolve_template
from easybuild.framework.easyconfig.parser import EasyConfigParser, fetch_parameters_from_easyconfig
from easybuild.framework.easyconfig.tools import check_sha256_checksums, dep_graph, get_paths_for, process_easyconfig
from easybuild.tools import config
from easybuild.tools.build_log import EasyBuildError
from easybuild.tools.config import GENERAL_CLASS, build_option
from easybuild.tools.filetools import change_dir, read_file, remove_file, write_file
from easybuild.tools.module_naming_scheme.utilities import det_full_ec_version
from easybuild.tools.modules import modules_tool
from easybuild.tools.py2vs3 import string_type
from easybuild.tools.robot import check_conflicts, resolve_dependencies
from easybuild.tools.run import run_cmd
from easybuild.tools.options import set_tmpdir


# indicates whether all the single tests are OK,
# and that bigger tests (building dep graph, testing for conflicts, ...) can be run as well
# other than optimizing for time, this also helps to get around problems like http://bugs.python.org/issue10949
single_tests_ok = True


class EasyConfigTest(TestCase):
    """Baseclass for easyconfig testcases."""

    # initialize configuration (required for e.g. default modules_tool setting)
    eb_go = eboptions.parse_options()
    config.init(eb_go.options, eb_go.get_options_by_section('config'))
    build_options = {
        'check_osdeps': False,
        'external_modules_metadata': {},
        'force': True,
        'local_var_naming_check': 'error',
        'optarch': 'test',
        'robot_path': get_paths_for("easyconfigs")[0],
        'silent': True,
        'suffix_modules_path': GENERAL_CLASS,
        'valid_module_classes': config.module_classes(),
        'valid_stops': [x[0] for x in EasyBlock.get_steps()],
    }
    config.init_build_options(build_options=build_options)
    set_tmpdir()
    del eb_go

    # put dummy 'craype-test' module in place, which is required for parsing easyconfigs using Cray* toolchains
    TMPDIR = tempfile.mkdtemp()
    os.environ['MODULEPATH'] = TMPDIR
    write_file(os.path.join(TMPDIR, 'craype-test'), '#%Module\n')

    log = fancylogger.getLogger("EasyConfigTest", fname=False)

    # make sure a logger is present for main
    eb_main._log = log
    ordered_specs = None
    parsed_easyconfigs = []

    def process_all_easyconfigs(self):
        """Process all easyconfigs and resolve inter-easyconfig dependencies."""
        # all available easyconfig files
        easyconfigs_path = get_paths_for("easyconfigs")[0]
        specs = glob.glob('%s/*/*/*.eb' % easyconfigs_path)

        # parse all easyconfigs if they haven't been already
        if not self.parsed_easyconfigs:
            for spec in specs:
                self.parsed_easyconfigs.extend(process_easyconfig(spec))

        # filter out external modules
        for ec in self.parsed_easyconfigs:
            for dep in ec['dependencies'][:]:
                if dep.get('external_module', False):
                    ec['dependencies'].remove(dep)

        self.ordered_specs = resolve_dependencies(self.parsed_easyconfigs, modules_tool(), retain_all_deps=True)

    def test_dep_graph(self):
        """Unit test that builds a full dependency graph."""
        # pygraph dependencies required for constructing dependency graph are not available prior to Python 2.6
        if LooseVersion(sys.version) >= LooseVersion('2.6') and single_tests_ok:
            # temporary file for dep graph
            (hn, fn) = tempfile.mkstemp(suffix='.dot')
            os.close(hn)

            if self.ordered_specs is None:
                self.process_all_easyconfigs()

            dep_graph(fn, self.ordered_specs)

            remove_file(fn)
        else:
            print("(skipped dep graph test)")

    def test_conflicts(self):
        """Check whether any conflicts occur in software dependency graphs."""

        if not single_tests_ok:
            print("(skipped conflicts test)")
            return

        if self.ordered_specs is None:
            self.process_all_easyconfigs()

        self.assertFalse(check_conflicts(self.ordered_specs, modules_tool(), check_inter_ec_conflicts=False),
                         "No conflicts detected")

    def test_dep_versions_per_toolchain_generation(self):
        """
        Check whether there's only one dependency version per toolchain generation actively used.
        This is enforced to try and limit the chance of running into conflicts when multiple modules built with
        the same toolchain are loaded together.
        """
        if self.ordered_specs is None:
            self.process_all_easyconfigs()

        def get_deps_for(ec):
            """Get list of (direct) dependencies for specified easyconfig."""
            deps = []
            for dep in ec['ec']['dependencies']:
                dep_mod_name = dep['full_mod_name']
                deps.append((dep['name'], dep['version'], dep['versionsuffix'], dep_mod_name))
                res = [x for x in self.ordered_specs if x['full_mod_name'] == dep_mod_name]
                if len(res) == 1:
                    deps.extend(get_deps_for(res[0]))
                else:
                    raise EasyBuildError("Failed to find %s in ordered list of easyconfigs", dep_mod_name)

            return deps

        def check_dep_vars(dep, dep_vars):
            """Check whether available variants of a particular dependency are acceptable or not."""

            # 'guilty' until proven 'innocent'
            res = False

            # filter out binutils with empty versionsuffix which is used to build toolchain compiler
            if dep == 'binutils' and len(dep_vars) > 1:
                empty_vsuff_vars = [v for v in dep_vars.keys() if v.endswith('versionsuffix: ')]
                if len(empty_vsuff_vars) == 1:
                    dep_vars = dict((k, v) for (k, v) in dep_vars.items() if k != empty_vsuff_vars[0])

            # multiple variants of HTSlib is OK as long as they are deps for a matching version of BCFtools
            elif dep == 'HTSlib' and len(dep_vars) > 1:
                for key in list(dep_vars):
                    ecs = dep_vars[key]
                    # filter out HTSlib variants that are only used as dependency for BCFtools with same version
                    htslib_ver = re.search('^version: (?P<ver>[^;]+);', key).group('ver')
                    if all(ec.startswith('BCFtools-%s-' % htslib_ver) for ec in ecs):
                        dep_vars.pop(key)

            # filter out FFTW and imkl with -serial versionsuffix which are used in non-MPI subtoolchains
            elif dep in ['FFTW', 'imkl']:
                serial_vsuff_vars = [v for v in dep_vars.keys() if v.endswith('versionsuffix: -serial')]
                if len(serial_vsuff_vars) == 1:
                    dep_vars = dict((k, v) for (k, v) in dep_vars.items() if k != serial_vsuff_vars[0])

            # for some dependencies, we allow exceptions for software that depends on a particular version,
            # as long as that's indicated by the versionsuffix
<<<<<<< HEAD
            elif dep in ['Boost', 'R', 'PLUMED', 'Lua', 'ASE'] and len(dep_vars) > 1:
                for key in dep_vars.keys():
=======
            elif dep in ['Boost', 'R', 'PLUMED', 'Lua'] and len(dep_vars) > 1:
                for key in list(dep_vars):
>>>>>>> 1bafd334
                    dep_ver = re.search('^version: (?P<ver>[^;]+);', key).group('ver')
                    # filter out dep version if all easyconfig filenames using it include specific dep version
                    if all(re.search('-%s-%s' % (dep, dep_ver), v) for v in dep_vars[key]):
                        dep_vars.pop(key)
                    # always retain at least one dep variant
                    if len(dep_vars) == 1:
                        break

                # filter R dep for a specific version of Python 2.x
                if dep == 'R' and len(dep_vars) > 1:
                    for key in list(dep_vars):
                        if '; versionsuffix: -Python-2' in key:
                            dep_vars.pop(key)
                        # always retain at least one variant
                        if len(dep_vars) == 1:
                            break

            # filter out Java 'wrapper'
            # i.e. if the version of one is a prefix of the version of the other one (e.g. 1.8 & 1.8.0_181)
            elif dep == 'Java' and len(dep_vars) == 2:
                key1, key2 = sorted(dep_vars.keys())
                ver1, ver2 = [k.split(';')[0] for k in [key1, key2]]
                if ver1.startswith(ver2):
                    dep_vars.pop(key2)
                elif ver2.startswith(ver1):
                    dep_vars.pop(key1)

            # filter out variants that are specific to a particular version of CUDA
            cuda_dep_vars = [v for v in dep_vars.keys() if '-CUDA' in v]
            if len(dep_vars) > len(cuda_dep_vars):
                for key in list(dep_vars):
                    if re.search('; versionsuffix: .*-CUDA-[0-9.]+', key):
                        dep_vars.pop(key)

            # some software packages require an old version of a particular dependency
            old_dep_versions = {
                # libxc (CP2K & ABINIT require libxc 2.x or 3.x)
                'libxc': r'[23]\.',
                # OPERA requires SAMtools 0.x
                'SAMtools': r'0\.',
                # Kraken 1.0 requires Jellyfish 1.x
                'Jellyfish': r'1\.',
            }
            if dep in old_dep_versions and len(dep_vars) > 1:
                for key in list(dep_vars):
                    # filter out known old dependency versions
                    if re.search('^version: %s' % old_dep_versions[dep], key):
                        dep_vars.pop(key)

            # only single variant is always OK
            if len(dep_vars) == 1:
                res = True

            elif len(dep_vars) == 2 and dep in ['Python', 'Tkinter']:
                # for Python & Tkinter, it's OK to have on 2.x and one 3.x version
                v2_dep_vars = [x for x in dep_vars.keys() if x.startswith('version: 2.')]
                v3_dep_vars = [x for x in dep_vars.keys() if x.startswith('version: 3.')]
                if len(v2_dep_vars) == 1 and len(v3_dep_vars) == 1:
                    res = True

            # two variants is OK if one is for Python 2.x and the other is for Python 3.x (based on versionsuffix)
            elif len(dep_vars) == 2:
                py2_dep_vars = [x for x in dep_vars.keys() if '; versionsuffix: -Python-2.' in x]
                py3_dep_vars = [x for x in dep_vars.keys() if '; versionsuffix: -Python-3.' in x]
                if len(py2_dep_vars) == 1 and len(py3_dep_vars) == 1:
                    res = True

            return res

        # some software also follows <year>{a,b} versioning scheme,
        # which throws off the pattern matching done below for toolchain versions
        false_positives_regex = re.compile('^MATLAB-Engine-20[0-9][0-9][ab]')

        # restrict to checking dependencies of easyconfigs using common toolchains (start with 2018a)
        # and GCCcore subtoolchain for common toolchains, starting with GCCcore 7.x
        for pattern in ['201[89][ab]', '20[2-9][0-9][ab]', 'GCCcore-[7-9]\.[0-9]']:
            all_deps = {}
            regex = re.compile('^.*-(?P<tc_gen>%s).*\.eb$' % pattern)

            # collect variants for all dependencies of easyconfigs that use a toolchain that matches
            for ec in self.ordered_specs:
                ec_file = os.path.basename(ec['spec'])

                # take into account software which also follows a <year>{a,b} versioning scheme
                ec_file = false_positives_regex.sub('', ec_file)

                res = regex.match(ec_file)
                if res:
                    tc_gen = res.group('tc_gen')
                    all_deps_tc_gen = all_deps.setdefault(tc_gen, {})
                    for dep_name, dep_ver, dep_versuff, dep_mod_name in get_deps_for(ec):
                        dep_variants = all_deps_tc_gen.setdefault(dep_name, {})
                        # a variant is defined by version + versionsuffix
                        variant = "version: %s; versionsuffix: %s" % (dep_ver, dep_versuff)
                        # keep track of which easyconfig this is a dependency
                        dep_variants.setdefault(variant, set()).add(ec_file)

            # check which dependencies have more than 1 variant
            multi_dep_vars, multi_dep_vars_msg = [], ''
            for tc_gen in sorted(all_deps.keys()):
                for dep in sorted(all_deps[tc_gen].keys()):
                    dep_vars = all_deps[tc_gen][dep]
                    if not check_dep_vars(dep, dep_vars):
                        multi_dep_vars.append(dep)
                        multi_dep_vars_msg += "\nfound %s variants of '%s' dependency " % (len(dep_vars), dep)
                        multi_dep_vars_msg += "in easyconfigs using '%s' toolchain generation\n* " % tc_gen
                        multi_dep_vars_msg += '\n* '.join("%s as dep for %s" % v for v in sorted(dep_vars.items()))
                        multi_dep_vars_msg += '\n'

            error_msg = "No multi-variant deps found for '%s' easyconfigs:\n%s" % (regex.pattern, multi_dep_vars_msg)
            self.assertFalse(multi_dep_vars, error_msg)

    def test_sanity_check_paths(self):
        """Make sure specified sanity check paths adher to the requirements."""

        if self.ordered_specs is None:
            self.process_all_easyconfigs()

        for ec in self.parsed_easyconfigs:
            ec_scp = ec['ec']['sanity_check_paths']
            if ec_scp != {}:
                # if sanity_check_paths is specified (i.e., non-default), it must adher to the requirements
                # both 'files' and 'dirs' keys, both with list values and with at least one a non-empty list
                error_msg = "sanity_check_paths for %s does not meet requirements: %s" % (ec['spec'], ec_scp)
                self.assertEqual(sorted(ec_scp.keys()), ['dirs', 'files'], error_msg)
                self.assertTrue(isinstance(ec_scp['dirs'], list), error_msg)
                self.assertTrue(isinstance(ec_scp['files'], list), error_msg)
                self.assertTrue(ec_scp['dirs'] or ec_scp['files'], error_msg)

    def test_easyconfig_locations(self):
        """Make sure all easyconfigs files are in the right location."""
        easyconfig_dirs_regex = re.compile(r'/easybuild/easyconfigs/[0a-z]/[^/]+$')
        topdir = os.path.dirname(os.path.dirname(os.path.dirname(__file__)))
        for (dirpath, _, filenames) in os.walk(topdir):
            # ignore git/svn dirs & archived easyconfigs
            if '/.git/' in dirpath or '/.svn/' in dirpath or '__archive__' in dirpath:
                continue
            # check whether list of .eb files is non-empty
            easyconfig_files = [fn for fn in filenames if fn.endswith('eb')]
            if easyconfig_files:
                # check whether path matches required pattern
                if not easyconfig_dirs_regex.search(dirpath):
                    # only exception: TEMPLATE.eb
                    if not (dirpath.endswith('/easybuild/easyconfigs') and filenames == ['TEMPLATE.eb']):
                        self.assertTrue(False, "List of easyconfig files in %s is empty: %s" % (dirpath, filenames))

    def check_sha256_checksums(self, changed_ecs):
        """Make sure changed easyconfigs have SHA256 checksums in place."""

        # list of software for which checksums can not be required,
        # e.g. because 'source' files need to be constructed manually
        whitelist = ['Kent_tools-*', 'MATLAB-*', 'OCaml-*']

        # the check_sha256_checksums function (again) creates an EasyBlock instance
        # for easyconfigs using the Bundle easyblock, this is a problem because the 'sources' easyconfig parameter
        # is updated in place (sources for components are added the 'parent' sources) in Bundle's __init__;
        # therefore, we need to reset 'sources' to an empty list here if Bundle is used...
        for ec in changed_ecs:
            if ec['easyblock'] == 'Bundle':
                ec['sources'] = []

        # filter out deprecated easyconfigs
        retained_changed_ecs = []
        for ec in changed_ecs:
            if not ec['deprecated']:
                retained_changed_ecs.append(ec)

        checksum_issues = check_sha256_checksums(retained_changed_ecs, whitelist=whitelist)
        self.assertTrue(len(checksum_issues) == 0, "No checksum issues:\n%s" % '\n'.join(checksum_issues))

    def check_python_packages(self, changed_ecs):
        """Several checks for easyconfigs that install (bundles of) Python packages."""

        # MATLAB-Engine, PyTorch do not support installation with 'pip'
        whitelist_pip = ['MATLAB-Engine-*', 'PyTorch-*']

        failing_checks = []

        for ec in changed_ecs:

            ec_fn = os.path.basename(ec.path)
            easyblock = ec.get('easyblock')
            exts_defaultclass = ec.get('exts_defaultclass')

            download_dep_fail = ec.get('download_dep_fail')
            exts_download_dep_fail = ec.get('exts_download_dep_fail')
            use_pip = ec.get('use_pip')

            # download_dep_fail should be set when using PythonPackage
            if easyblock == 'PythonPackage':
                if download_dep_fail is None:
                    failing_checks.append("'download_dep_fail' set in %s" % ec_fn)

            # use_pip should be set when using PythonPackage or PythonBundle (except for whitelisted easyconfigs)
            if easyblock in ['PythonBundle', 'PythonPackage']:
                if use_pip is None and not any(re.match(regex, ec_fn) for regex in whitelist_pip):
                    failing_checks.append("'use_pip' set in %s" % ec_fn)

            # download_dep_fail is enabled automatically in PythonBundle easyblock, so shouldn't be set
            if easyblock == 'PythonBundle':
                if download_dep_fail or exts_download_dep_fail:
                    fail = "'*download_dep_fail' set in %s (shouldn't, since PythonBundle easyblock is used)" % ec_fn
                    failing_checks.append(fail)

            elif exts_defaultclass == 'PythonPackage':
                # bundle of Python packages should use PythonBundle
                if easyblock == 'Bundle':
                    fail = "'PythonBundle' easyblock is used for bundle of Python packages in %s" % ec_fn
                    failing_checks.append(fail)
                else:
                    # both download_dep_fail and use_pip should be set via exts_default_options
                    # when installing Python packages as extensions
                    exts_default_options = ec.get('exts_default_options', {})
                    for key in ['download_dep_fail', 'use_pip']:
                        if exts_default_options.get(key) is None:
                            failing_checks.append("'%s' set in exts_default_options in %s" % (key, ec_fn))

            # if Python is a dependency, that should be reflected in the versionsuffix
            # Tkinter is an exception, since its version always matches the Python version anyway
            if any(dep['name'] == 'Python' for dep in ec['dependencies']) and ec.name != 'Tkinter':
                if not re.search(r'-Python-[23]\.[0-9]+\.[0-9]+', ec['versionsuffix']):
                    failing_checks.append("'-Python-%%(pyver)s' included in versionsuffix in %s" % ec_fn)

        self.assertFalse(failing_checks, '\n'.join(failing_checks))

    def check_sanity_check_paths(self, changed_ecs):
        """Make sure a custom sanity_check_paths value is specified for easyconfigs that use a generic easyblock."""

        # PythonBundle & PythonPackage already have a decent customised sanity_check_paths
        # ModuleRC and Toolchain easyblocks doesn't install anything so there is nothing to check.
        whitelist = ['ModuleRC', 'PythonBundle', 'PythonPackage', 'Toolchain']
        # GCC is just a bundle of GCCcore+binutils
        bundles_whitelist = ['GCC']

        failing_checks = []

        for ec in changed_ecs:

            easyblock = ec.get('easyblock')

            if is_generic_easyblock(easyblock) and not ec.get('sanity_check_paths'):
                if easyblock in whitelist or (easyblock == 'Bundle' and ec['name'] in bundles_whitelist):
                    pass
                else:
                    ec_fn = os.path.basename(ec.path)
                    failing_checks.append("No custom sanity_check_paths found in %s" % ec_fn)

        self.assertFalse(failing_checks, '\n'.join(failing_checks))

    def test_changed_files_pull_request(self):
        """Specific checks only done for the (easyconfig) files that were changed in a pull request."""

        # $TRAVIS_PULL_REQUEST should be a PR number, otherwise we're not running tests for a PR
        if re.match('^[0-9]+$', os.environ.get('TRAVIS_PULL_REQUEST', '(none)')):

            # target branch should be anything other than 'master';
            # usually is 'develop', but could also be a release branch like '3.7.x'
            travis_branch = os.environ.get('TRAVIS_BRANCH', None)
            if travis_branch and travis_branch != 'master':

                if not self.parsed_easyconfigs:
                    self.process_all_easyconfigs()

                # relocate to top-level directory of repository to run 'git diff' command
                top_dir = os.path.dirname(os.path.dirname(get_paths_for('easyconfigs')[0]))
                cwd = change_dir(top_dir)

                # get list of changed easyconfigs
                cmd = "git diff --name-only --diff-filter=AM %s...HEAD" % travis_branch
                out, ec = run_cmd(cmd, simple=False)
                changed_ecs_filenames = [os.path.basename(f) for f in out.strip().split('\n') if f.endswith('.eb')]
                print("\nList of changed easyconfig files in this PR: %s" % '\n'.join(changed_ecs_filenames))

                change_dir(cwd)

                # grab parsed easyconfigs for changed easyconfig files
                changed_ecs = []
                for ec_fn in changed_ecs_filenames:
                    match = None
                    for ec in self.parsed_easyconfigs:
                        if os.path.basename(ec['spec']) == ec_fn:
                            match = ec['ec']
                            break

                    if match:
                        changed_ecs.append(match)
                    else:
                        # if no easyconfig is found, it's possible some archived easyconfigs were touched in the PR...
                        # so as a last resort, try to find the easyconfig file in __archive__
                        easyconfigs_path = get_paths_for("easyconfigs")[0]
                        specs = glob.glob('%s/__archive__/*/*/%s' % (easyconfigs_path, ec_fn))
                        if len(specs) == 1:
                            ec = process_easyconfig(specs[0])[0]
                            changed_ecs.append(ec['ec'])
                        else:
                            error_msg = "Failed to find parsed easyconfig for %s" % ec_fn
                            error_msg += " (and could not isolate it in easyconfigs archive either)"
                            self.assertTrue(False, error_msg)

                # run checks on changed easyconfigs
                self.check_sha256_checksums(changed_ecs)
                self.check_python_packages(changed_ecs)
                self.check_sanity_check_paths(changed_ecs)

    def test_zzz_cleanup(self):
        """Dummy test to clean up global temporary directory."""
        shutil.rmtree(self.TMPDIR)


def template_easyconfig_test(self, spec):
    """Tests for an individual easyconfig: parsing, instantiating easyblock, check patches, ..."""

    # set to False, so it's False in case of this test failing
    global single_tests_ok
    prev_single_tests_ok = single_tests_ok
    single_tests_ok = False

    # give easyconfig for last EasyBuild 3.x release special treatment
    # replace use deprecated dummy toolchain, required to avoid breaking "eb --install-latest-eb-release",
    # with SYSTEM toolchain constant
    if os.path.basename(spec) == 'EasyBuild-3.9.4.eb':
        ectxt = read_file(spec)
        regex = re.compile('^toolchain = .*dummy.*', re.M)
        ectxt = regex.sub('toolchain = SYSTEM', ectxt)
        write_file(spec, ectxt)

    # parse easyconfig
    ecs = process_easyconfig(spec)
    if len(ecs) == 1:
        ec = ecs[0]['ec']

        # cache the parsed easyconfig, to avoid that it is parsed again
        self.parsed_easyconfigs.append(ecs[0])
    else:
        self.assertTrue(False, "easyconfig %s does not contain blocks, yields only one parsed easyconfig" % spec)

    # check easyconfig file name
    expected_fn = '%s-%s.eb' % (ec['name'], det_full_ec_version(ec))
    msg = "Filename '%s' of parsed easyconfig matches expected filename '%s'" % (spec, expected_fn)
    self.assertEqual(os.path.basename(spec), expected_fn, msg)

    name, easyblock = fetch_parameters_from_easyconfig(ec.rawtxt, ['name', 'easyblock'])

    # make sure easyconfig file is in expected location
    expected_subdir = os.path.join('easybuild', 'easyconfigs', letter_dir_for(name), name)
    subdir = os.path.join(*spec.split(os.path.sep)[-5:-1])
    fail_msg = "Easyconfig file %s not in expected subdirectory %s" % (spec, expected_subdir)
    self.assertEqual(expected_subdir, subdir, fail_msg)

    # sanity check for software name, moduleclass
    self.assertEqual(ec['name'], name)
    self.assertTrue(ec['moduleclass'] in build_option('valid_module_classes'))

    # instantiate easyblock with easyconfig file
    app_class = get_easyblock_class(easyblock, name=name)

    # check that automagic fallback to ConfigureMake isn't done (deprecated behaviour)
    fn = os.path.basename(spec)
    error_msg = "%s relies on automagic fallback to ConfigureMake, should use easyblock = 'ConfigureMake' instead" % fn
    self.assertTrue(easyblock or app_class is not ConfigureMake, error_msg)

    app = app_class(ec)

    # more sanity checks
    self.assertTrue(name, app.name)
    self.assertTrue(ec['version'], app.version)

    # make sure that deprecated 'dummy' toolchain is no longer used, should use 'system' toolchain instead
    error_msg_tmpl = "%s should use 'system' toolchain rather than deprecated 'dummy' toolchain"
    self.assertFalse(ec['toolchain']['name'] == 'dummy', error_msg_tmpl % os.path.basename(spec))

    # make sure that $root is not used, since it is not compatible with module files in Lua syntax
    res = re.findall('.*\$root.*', ec.rawtxt, re.M)
    error_msg = "Found use of '$root', not compatible with modules in Lua syntax, use '%%(installdir)s' instead: %s"
    self.assertFalse(res, error_msg % res)

    # make sure old GitHub urls for EasyBuild that include 'hpcugent' are no longer used
    old_urls = [
        'github.com/hpcugent/easybuild',
        'hpcugent.github.com/easybuild',
        'hpcugent.github.io/easybuild',
    ]
    for old_url in old_urls:
        self.assertFalse(old_url in ec.rawtxt, "Old URL '%s' not found in %s" % (old_url, spec))

    # make sure binutils is included as a (build) dep if toolchain is GCCcore
    if ec['toolchain']['name'] == 'GCCcore':
        # with 'Tarball' easyblock: only unpacking, no building; Eigen is also just a tarball
        requires_binutils = ec['easyblock'] not in ['Tarball'] and ec['name'] not in ['Eigen']

        # let's also exclude the very special case where the system GCC is used as GCCcore, and only apply this
        # exception to the dependencies of binutils (since we should eventually build a new binutils with GCCcore)
        if ec['toolchain']['version'] == 'system':
            binutils_complete_dependencies = ['M4', 'Bison', 'flex', 'help2man', 'zlib', 'binutils']
            requires_binutils &= bool(ec['name'] not in binutils_complete_dependencies)

        # if no sources/extensions/components are specified, it's just a bundle (nothing is being compiled)
        requires_binutils &= bool(ec['sources'] or ec['exts_list'] or ec.get('components'))

        if requires_binutils:
            # dependencies() returns both build and runtime dependencies
            # in some cases, binutils can also be a runtime dep (e.g. for Clang)
            dep_names = [d['name'] for d in ec.dependencies()]
            self.assertTrue('binutils' in dep_names, "binutils is a build dep in %s: %s" % (spec, dep_names))

    # make sure all patch files are available
    specdir = os.path.dirname(spec)
    specfn = os.path.basename(spec)
    for patch in ec['patches']:
        if isinstance(patch, (tuple, list)):
            patch = patch[0]
        # only check actual patch files, not other files being copied via the patch functionality
        if patch.endswith('.patch'):
            patch_full = os.path.join(specdir, patch)
            msg = "Patch file %s is available for %s" % (patch_full, specfn)
            self.assertTrue(os.path.isfile(patch_full), msg)

    for ext in ec['exts_list']:
        if isinstance(ext, (tuple, list)) and len(ext) == 3:
            self.assertTrue(isinstance(ext[2], dict), "3rd element of extension spec is a dictionary")
            for ext_patch in ext[2].get('patches', []):
                if isinstance(ext_patch, (tuple, list)):
                    ext_patch = ext_patch[0]
                # only check actual patch files, not other files being copied via the patch functionality
                if ext_patch.endswith('.patch'):
                    ext_patch_full = os.path.join(specdir, ext_patch)
                    msg = "Patch file %s is available for %s" % (ext_patch_full, specfn)
                    self.assertTrue(os.path.isfile(ext_patch_full), msg)

    # check whether all extra_options defined for used easyblock are defined
    extra_opts = app.extra_options()
    for key in extra_opts:
        self.assertTrue(key in app.cfg)

    app.close_log()
    os.remove(app.logfile)

    # dump the easyconfig file
    handle, test_ecfile = tempfile.mkstemp()
    os.close(handle)

    ec.dump(test_ecfile)
    dumped_ec = EasyConfigParser(test_ecfile).get_config_dict()
    os.remove(test_ecfile)

    # inject dummy values for templates that are only known at a later stage
    dummy_template_values = {
        'builddir': '/dummy/builddir',
        'installdir': '/dummy/installdir',
    }
    ec.template_values.update(dummy_template_values)

    ec_dict = ec.parser.get_config_dict()
    orig_toolchain = ec_dict['toolchain']
    for key in ec_dict:
        # skip parameters for which value is equal to default value
        orig_val = ec_dict[key]
        if key in DEFAULT_CONFIG and orig_val == DEFAULT_CONFIG[key][0]:
            continue
        if key in extra_opts and orig_val == extra_opts[key][0]:
            continue
        if key not in DEFAULT_CONFIG and key not in extra_opts:
            continue

        orig_val = resolve_template(ec_dict[key], ec.template_values)
        dumped_val = resolve_template(dumped_ec[key], ec.template_values)

        # take into account that dumped value for *dependencies may include hard-coded subtoolchains
        # if no easyconfig was found for the dependency with the 'parent' toolchain,
        # if may get resolved using a subtoolchain, which is then hardcoded in the dumped easyconfig
        if key in DEPENDENCY_PARAMETERS:
            # number of dependencies should remain the same
            self.assertEqual(len(orig_val), len(dumped_val))
            for orig_dep, dumped_dep in zip(orig_val, dumped_val):
                # name/version should always match
                self.assertEqual(orig_dep[:2], dumped_dep[:2])

                # 3rd value is versionsuffix;
                if len(dumped_dep) >= 3:
                    # if no versionsuffix was specified in original dep spec, then dumped value should be empty string
                    if len(orig_dep) >= 3:
                        self.assertEqual(dumped_dep[2], orig_dep[2])
                    else:
                        self.assertEqual(dumped_dep[2], '')

                # 4th value is toolchain spec
                if len(dumped_dep) >= 4:
                    if len(orig_dep) >= 4:
                        self.assertEqual(dumped_dep[3], orig_dep[3])
                    else:
                        # if a subtoolchain is specifed (only) in the dumped easyconfig,
                        # it should *not* be the same as the parent toolchain
                        self.assertNotEqual(dumped_dep[3], (orig_toolchain['name'], orig_toolchain['version']))

        # take into account that for some string-valued easyconfig parameters (configopts & co),
        # the easyblock may have injected additional values, which affects the dumped easyconfig file
        elif isinstance(orig_val, string_type):
            self.assertTrue(dumped_val.startswith(orig_val))
        else:
            self.assertEqual(orig_val, dumped_val)

    # test passed, so set back to True
    single_tests_ok = True and prev_single_tests_ok


def suite():
    """Return all easyblock initialisation tests."""
    # dynamically generate a separate test for each of the available easyconfigs
    # define new inner functions that can be added as class methods to InitTest
    easyconfigs_path = get_paths_for('easyconfigs')[0]
    cnt = 0
    for (subpath, _, specs) in os.walk(easyconfigs_path, topdown=True):

        # ignore archived easyconfigs
        if '__archive__' in subpath:
            continue

        for spec in specs:
            if spec.endswith('.eb') and spec != 'TEMPLATE.eb':
                cnt += 1
                code = "def innertest(self): template_easyconfig_test(self, '%s')" % os.path.join(subpath, spec)
                exec(code, globals())
                innertest.__doc__ = "Test for parsing of easyconfig %s" % spec
                # double underscore so parsing tests are run first
                innertest.__name__ = "test__parse_easyconfig_%s" % spec
                setattr(EasyConfigTest, innertest.__name__, innertest)

    print("Found %s easyconfigs..." % cnt)
    return TestLoader().loadTestsFromTestCase(EasyConfigTest)


if __name__ == '__main__':
    main()<|MERGE_RESOLUTION|>--- conflicted
+++ resolved
@@ -200,13 +200,8 @@
 
             # for some dependencies, we allow exceptions for software that depends on a particular version,
             # as long as that's indicated by the versionsuffix
-<<<<<<< HEAD
             elif dep in ['Boost', 'R', 'PLUMED', 'Lua', 'ASE'] and len(dep_vars) > 1:
                 for key in dep_vars.keys():
-=======
-            elif dep in ['Boost', 'R', 'PLUMED', 'Lua'] and len(dep_vars) > 1:
-                for key in list(dep_vars):
->>>>>>> 1bafd334
                     dep_ver = re.search('^version: (?P<ver>[^;]+);', key).group('ver')
                     # filter out dep version if all easyconfig filenames using it include specific dep version
                     if all(re.search('-%s-%s' % (dep, dep_ver), v) for v in dep_vars[key]):
