--- conflicted
+++ resolved
@@ -282,17 +282,11 @@
             'libxc': [(r'[23]\.', [r'ABINIT-', r'AtomPAW-', r'CP2K-', r'GPAW-', r'horton-',
                                    r'PySCF-', r'Qiskit-', r'WIEN2k-'])],
             # numba 0.47.x requires LLVM 7.x or 8.x (see https://github.com/numba/llvmlite#compatibility)
-<<<<<<< HEAD
             # scVelo, Python-Geometric and cell2location depend on numba
             'LLVM': [
                 (r'8\.', [r'numba-0\.47\.0-', r'scVelo-0\.1\.24-', r'PyTorch-Geometric-1\.[34]\.2']),
                 (r'10\.0\.1', [r'numba-0\.52\.0-', r'cell2location-0\.05-alpha-']),
             ],
-            # rampart requires nodejs > 10, artic-ncov2019 requires rampart
-            'nodejs': [('12.16.1', ['rampart-1.2.0rc3-', 'artic-ncov2019-2020.04.13'])],
-=======
-            # both scVelo and Python-Geometric depend on numba
-            'LLVM': [(r'8\.', [r'numba-0\.47\.0-', r'scVelo-0\.1\.24-', r'PyTorch-Geometric-1\.[34]\.2'])],
             'nodejs': [
                 # rampart requires nodejs > 10, artic-ncov2019 requires rampart
                 ('12.16.1', ['rampart-1.2.0rc3-', 'artic-ncov2019-2020.04.13']),
@@ -300,7 +294,6 @@
                 ('14.16.1', ['geoviews-1.9.1-', 'holoviews-1.14.3-',
                              'bokeh-2.3.1-', 'Cartopy-0.18.0-']),
             ],
->>>>>>> d0fceb08
             # OPERA requires SAMtools 0.x
             'SAMtools': [(r'0\.', [r'ChimPipe-0\.9\.5', r'Cufflinks-2\.2\.1', r'OPERA-2\.0\.6',
                                    r'CGmapTools-0\.1\.2', r'BatMeth2-2\.1'])],
