--- conflicted
+++ resolved
@@ -1,15 +1,13 @@
 name: Static Analysis
 on: [push, pull_request]
-<<<<<<< HEAD
+
 permissions:
   contents: read # to fetch code (actions/checkout)
-=======
 
 concurrency:
   group: ${{format('{0}:{1}:{2}', github.repository, github.ref, github.workflow)}}
   cancel-in-progress: true
 
->>>>>>> db09cc60
 jobs:
   python-linting:
     runs-on: ubuntu-20.04
