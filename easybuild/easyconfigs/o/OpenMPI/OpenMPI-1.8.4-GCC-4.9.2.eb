easyblock = 'ConfigureMake'

name = 'OpenMPI'
version = '1.8.4'

homepage = 'http://www.open-mpi.org/'
description = """The Open MPI Project is an open source MPI-2 implementation."""

toolchain = {'name': 'GCC', 'version': '4.9.2'}

sources = [SOURCELOWER_TAR_GZ]
source_urls = ['http://www.open-mpi.org/software/ompi/v%(version_major_minor)s/downloads']

dependencies = [('hwloc', '1.10.0')]

configopts = '--with-threads=posix --enable-shared --enable-mpi-thread-multiple --with-verbs '
configopts += '--enable-mpirun-prefix-by-default '  # suppress failure modes in relation to mpirun path
configopts += '--with-hwloc=$EBROOTHWLOC '  # hwloc support
configopts += '--disable-dlopen '  # statically link component, don't do dynamic loading

# needed for --with-verbs
osdependencies = [('libibverbs-dev', 'libibverbs-devel')]

<<<<<<< HEAD
patches = [ 
      'openmpi-mca-params.conf-pre-1.8.6.patch',
]

=======
libs = ["mpi_cxx", "mpi_mpifh", "mpi", "ompitrace", "open-pal", "open-rte", "vt", "vt-hyb", "vt-mpi", "vt-mpi-unify"]
>>>>>>> 3a384d5b
sanity_check_paths = {
    'files': ["bin/%s" % binfile for binfile in ["ompi_info", "opal_wrapper", "orterun"]] +
             ["lib/lib%s.%s" % (libfile, SHLIB_EXT) for libfile in libs] +
             ["include/%s.h" % x for x in ["mpi-ext", "mpif-config", "mpif", "mpi", "mpi_portable_platform"]],
    'dirs': ["include/openmpi/ompi/mpi/cxx"],
}

moduleclass = 'mpi'<|MERGE_RESOLUTION|>--- conflicted
+++ resolved
@@ -21,14 +21,11 @@
 # needed for --with-verbs
 osdependencies = [('libibverbs-dev', 'libibverbs-devel')]
 
-<<<<<<< HEAD
 patches = [ 
       'openmpi-mca-params.conf-pre-1.8.6.patch',
 ]
 
-=======
 libs = ["mpi_cxx", "mpi_mpifh", "mpi", "ompitrace", "open-pal", "open-rte", "vt", "vt-hyb", "vt-mpi", "vt-mpi-unify"]
->>>>>>> 3a384d5b
 sanity_check_paths = {
     'files': ["bin/%s" % binfile for binfile in ["ompi_info", "opal_wrapper", "orterun"]] +
              ["lib/lib%s.%s" % (libfile, SHLIB_EXT) for libfile in libs] +
