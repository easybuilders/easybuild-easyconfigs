name = 'OpenMPI'
version = '1.4.5'
versionsuffix = "-no-OFED"

homepage = 'http://www.open-mpi.org/'
description = "The Open MPI Project is an open source MPI-2 implementation."

toolchain = {'name':'GCC', 'version':'4.6.3'}

sources = ['%s-%s.tar.gz'%(name.lower(),version)]
source_urls = ['http://www.open-mpi.org/software/ompi/v%s/downloads' % '.'.join(version.split('.')[0:2])]

configopts = '--with-threads=posix --enable-shared --enable-mpi-threads'

<<<<<<< HEAD
moduleclass='lib'
=======
patches = ['pax_disable.patch']

moduleclass = 'lib'
>>>>>>> 2fc32b2d

sanity_check_paths = {
                      'files':["bin/%s" % binfile for binfile in ["ompi_info", "opal_wrapper", "orterun"]] +
                              ["lib/lib%s.%s" % (libfile, shared_lib_ext) for libfile in ["mca_common_sm", "mpi_cxx",
                                                                                          "mpi_f77" ,"mpi_f90", "mpi",
                                                                                          "openmpi_malloc", "open-pal",
                                                                                          "open-rte"]],
                      'dirs':["include/openmpi/ompi/mpi/cxx"]
                     }<|MERGE_RESOLUTION|>--- conflicted
+++ resolved
@@ -12,13 +12,9 @@
 
 configopts = '--with-threads=posix --enable-shared --enable-mpi-threads'
 
-<<<<<<< HEAD
-moduleclass='lib'
-=======
 patches = ['pax_disable.patch']
 
 moduleclass = 'lib'
->>>>>>> 2fc32b2d
 
 sanity_check_paths = {
                       'files':["bin/%s" % binfile for binfile in ["ompi_info", "opal_wrapper", "orterun"]] +
