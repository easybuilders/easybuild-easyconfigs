name = 'Octave'
version = '4.2.1'

homepage = 'http://www.gnu.org/software/octave/'
description = """GNU Octave is a high-level interpreted language, primarily intended for numerical computations."""

toolchain = {'name': 'intel', 'version': '2017a'}
toolchainopts = {'cstd': 'c++11', 'pic': True}

source_urls = [GNU_SOURCE]
sources = [SOURCELOWER_TAR_GZ]
patches = [
    '%(name)s-%(version)s_intel.patch',
    '%(name)s-%(version)s_mkoctfile.patch',
]
checksums = [
    '80c28f6398576b50faca0e602defb9598d6f7308b0903724442c2a35a605333b',  # octave-4.2.1.tar.gz
    'f35b6e28f1ceaf7e67c935544ad2547931a30cd03ab0a1587715c6bd94521de9',  # Octave-4.2.1_intel.patch
    'ed014514cbaf0f65642b24ae2fe2f7f29adebc0dad7b25859ed9345bca161a9c',  # Octave-4.2.1_mkoctfile.patch
]

builddependencies = [
    ('Bison', '3.0.4'),
    ('flex', '2.6.4'),
    ('Autotools', '20150215'),
    ('libtool', '2.4.6'),
    ('gperf', '3.0.4'),
]

dependencies = [
    ('X11', '20170314'),
    ('PCRE', '8.40'),
    ('ncurses', '6.0'),
    ('libreadline', '7.0'),
    ('arpack-ng', '3.5.0'),
    ('cURL', '7.53.1'),
    ('FLTK', '1.3.4'),
    ('fontconfig', '2.12.1', '-libpng-1.6.29'),
    ('freetype', '2.7.1', '-libpng-1.6.29'),
    ('GLPK', '4.61'),
    ('GL2PS', '1.4.0'),
    ('gnuplot', '5.0.6'),
    ('Java', '1.8.0_131', '', True),
    ('zlib', '1.2.11'),
    ('Mesa', '17.0.2'),
    ('libGLU', '9.0.0'),
    ('Qhull', '2015.2'),
    ('Qt5', '5.8.0'),
    ('HDF5', '1.8.18', '-serial'),
    ('qrupdate', '1.1.2'),
    ('SuiteSparse', '4.5.5', '-METIS-5.1.0'),
    ('GraphicsMagick', '1.3.25'),
    ('FFTW', '3.3.6'),
    ('GSL', '2.3'),             # for gsl extension
    ('PostgreSQL', '9.6.2', '-Python-2.7.13'),  # for io extension
]

configopts = '--disable-docs '
# correct for both GCC and Intel compilers
configopts += '--enable-fortran-calling-convention=gfortran'

pkg_url = 'https://downloads.sourceforge.net/project/octave/Octave%20Forge%20Packages/Individual%20Package%20Releases/'
exts_default_options = {'source_urls': [pkg_url]}

# order matters (deps first)
exts_list = [
    ('control', '3.0.0', {
        'checksums': ['41e9a5627565444140cf8bb8cf978239245355a6fc7d61ff122327d8f822eca6'],
    }),
    ('general', '2.0.0', {
        'checksums': ['80a6921bea3437ea233873ca4382bdc7c31c9e61bd1bcb9059da18db39df7194'],
    }),
    ('gsl', '2.1.0', {
        'checksums': ['940142b7d655d9196e1ec5197b4176388c69671e03ba8da717782d9f040fcedb'],
    }),
    ('struct', '1.0.14', {      # required by optim
        'checksums': ['ad4e17687bc24650f032757271b20b70fe32c35513d4dd9ab1e549919df36b47'],
    }),
    ('image', '2.6.2', {
        'checksums': ['fe01e0683dd55de985662bd86eefcf4cd0dc46c53050fd15e65d17370b2833d9'],
    }),
    ('io', '2.4.9', {
        'checksums': ['519493c9635d8461fec1ecf6240ce364d6ead2906743c612fe5a33a5dc6f8f7c'],
    }),
    ('optim', '1.5.2', {
        'checksums': ['7b36033c5581559dc3e7616f97d402bc44dde0dfd74c0e3afdf47d452a76dddf'],
    }),
    ('parallel', '3.1.1', {
        'checksums': ['4cd8f4619557c91c046882b056322da8de7f6047bfce6f102f40565bd4b4b37f'],
    }),
    ('signal', '1.3.2', {
        'patches': ['signal-1.3.2_fix-formula.patch'],
        'checksums': [
            'a277f12e9f47cc66a8c56ab26284ac4839b223f32de13e35e710401fd0539b60',  # signal-1.3.2.tar.gz
            'e4971524077a19e655c7c70c11d9a27ca1a3aa2638150c5779e72ebce9ec38b5',  # signal-1.3.2_fix-formula.patch
        ],
    }),
<<<<<<< HEAD
    ('splines', '1.3.2', {
        'checksums': ['61cb4c8420e23e7a9febd014ecfc4314d8977635976571edaae7749f651d2b1f'],
=======
    ('io', '2.4.10', {
        'checksums': ['7ea51ea3eb0caa6da9029c7b045d410132cb3b063b12b5b5a43b82e48f47265d'],
    }),
    ('statistics', '1.3.0', {
        'checksums': ['06454e3a7ae6d2b7c5f442638c29c28ea8e5976766373fffcf0e297d5d076a33'],
>>>>>>> 3abb3d3f
    }),
]

moduleclass = 'math'<|MERGE_RESOLUTION|>--- conflicted
+++ resolved
@@ -79,9 +79,6 @@
     ('image', '2.6.2', {
         'checksums': ['fe01e0683dd55de985662bd86eefcf4cd0dc46c53050fd15e65d17370b2833d9'],
     }),
-    ('io', '2.4.9', {
-        'checksums': ['519493c9635d8461fec1ecf6240ce364d6ead2906743c612fe5a33a5dc6f8f7c'],
-    }),
     ('optim', '1.5.2', {
         'checksums': ['7b36033c5581559dc3e7616f97d402bc44dde0dfd74c0e3afdf47d452a76dddf'],
     }),
@@ -95,16 +92,13 @@
             'e4971524077a19e655c7c70c11d9a27ca1a3aa2638150c5779e72ebce9ec38b5',  # signal-1.3.2_fix-formula.patch
         ],
     }),
-<<<<<<< HEAD
     ('splines', '1.3.2', {
         'checksums': ['61cb4c8420e23e7a9febd014ecfc4314d8977635976571edaae7749f651d2b1f'],
-=======
     ('io', '2.4.10', {
         'checksums': ['7ea51ea3eb0caa6da9029c7b045d410132cb3b063b12b5b5a43b82e48f47265d'],
     }),
     ('statistics', '1.3.0', {
         'checksums': ['06454e3a7ae6d2b7c5f442638c29c28ea8e5976766373fffcf0e297d5d076a33'],
->>>>>>> 3abb3d3f
     }),
 ]
 
