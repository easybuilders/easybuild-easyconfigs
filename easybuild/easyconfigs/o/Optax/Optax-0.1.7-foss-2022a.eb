easyblock = 'PythonBundle'

name = 'Optax'
version = '0.1.7'

homepage = 'https://github.com/deepmind/optax'
description = """Optax is a gradient processing and optimization library for JAX."""

toolchain = {'name': 'foss', 'version': '2022a'}

dependencies = [
    ('Python', '3.10.4'),
    ('dm-haiku', '0.0.9'),
    ('dm-tree', '0.1.8'),
    ('typing-extensions', '4.3.0'),
]

builddependencies = [
    ('pytest-xdist', '2.5.0'),
]

exts_list = [
    ('toolz', '0.12.0', {
        'checksums': ['88c570861c440ee3f2f6037c4654613228ff40c93a6c25e0eba70d17282c6194'],
    }),
    ('chex', '0.1.6', {
        'checksums': ['adb5d2352b5f0d248ccf594be1b1bf9ee7a2bee2a57f0eac78547538d479b0e7'],
    }),
    ('optax', version, {
        'checksums': ['6a5a848bc5e55e619b187c749fdddc4a5443ea14be85cc769f995779865c110d'],
        # ignore equivalence_test.py which imports flax, which depends on optax
        'runtest': 'python -s -m pytest -n %(parallel)s --pyargs --ignore-glob="**/equivalence_test.py" optax',
    }),
]

<<<<<<< HEAD
sanity_pip_check = True

sanity_check_commands = ["python -s -c 'from optax import GradientTransformation'"]
=======
sanity_check_commands = ["python -c 'from optax import GradientTransformation'"]
>>>>>>> 55142590

moduleclass = 'lib'<|MERGE_RESOLUTION|>--- conflicted
+++ resolved
@@ -33,12 +33,6 @@
     }),
 ]
 
-<<<<<<< HEAD
-sanity_pip_check = True
-
 sanity_check_commands = ["python -s -c 'from optax import GradientTransformation'"]
-=======
-sanity_check_commands = ["python -c 'from optax import GradientTransformation'"]
->>>>>>> 55142590
 
 moduleclass = 'lib'