easyblock = 'PythonBundle'

name = 'setuptools-rust'
version = '1.9.0'

homepage = 'https://github.com/PyO3/setuptools-rust'
description = """setuptools-rust is a plugin for setuptools to build Rust Python extensions
implemented with PyO3 or rust-cpython."""

toolchain = {'name': 'GCCcore', 'version': '13.3.0'}
toolchainopts = {'pic': True}

builddependencies = [
    ('binutils', '2.42'),
]

dependencies = [
    ('Python', '3.12.3'),
]

<<<<<<< HEAD
exts_default_options = {
}
=======
sanity_pip_check = True
use_pip = True
>>>>>>> ce06eb47

exts_list = [
    ('typing-extensions', '4.12.2', {
        'sources': ['typing_extensions-%(version)s.tar.gz'],
        'checksums': ['1a7ead55c7e559dd4dee8856e3a88b41225abfe1ce8df57b7c13915fe121ffb8'],
    }),
    ('semantic-version', '2.10.0', {
        'sources': ['semantic_version-%(version)s.tar.gz'],
        'checksums': ['bdabb6d336998cbb378d4b9db3a4b56a1e3235701dc05ea2690d9a997ed5041c'],
    }),
    (name, version, {
        'checksums': ['704df0948f2e4cc60c2596ad6e840ea679f4f43e58ed4ad0c1857807240eab96'],
    }),
]

moduleclass = 'tools'<|MERGE_RESOLUTION|>--- conflicted
+++ resolved
@@ -18,14 +18,6 @@
     ('Python', '3.12.3'),
 ]
 
-<<<<<<< HEAD
-exts_default_options = {
-}
-=======
-sanity_pip_check = True
-use_pip = True
->>>>>>> ce06eb47
-
 exts_list = [
     ('typing-extensions', '4.12.2', {
         'sources': ['typing_extensions-%(version)s.tar.gz'],
