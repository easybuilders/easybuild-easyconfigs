easyblock = 'PythonPackage'

name = 'SCGid'
version = '0.9b0'
# No tagged commit for SCGid 0.9b, taking commit from commit history
local_commit = 'be106e4cd888fd913a527ea821e510e0afb100be'

homepage = 'https://github.com/amsesk/SCGid'
description = 'A consensus approach to contig filtering and genome prediction from single-cell sequencing libraries'

toolchain = {'name': 'foss', 'version': '2021b'}

source_urls = ["https://github.com/amsesk/SCGid/archive"]
sources = [{'download_filename': '%s.tar.gz' % local_commit, 'filename': SOURCE_TAR_GZ}]
patches = [
    "SCGid-0.9-fixPrintToPython3.patch",
    "SCGid-0.9b0-initEdit.patch"
]
checksums = [
    '1f625e8f87b4d5e4ec9831ebe48763676679d6d6c41b05ef0bb59e6a7f839153',  # SCGid-0.9b0.tar.gz
    'ee251b71ed3eed097b05751a3cea302d954000e1a8112e6e3f297e67c84996f7',  # SCGid-0.9-fixPrintToPython3.patch
    '7ae6759deffbb4f4c07943fd9aa44739e5b3d0e9ef724cee3e1dc03b71ad4735',  # SCGid-0.9b0-initEdit.patch
]

dependencies = [
    ('Python', '3.9.6'),
    ('R', '4.1.2'),
    ('BLAST+', '2.12.0'),
    ('AUGUSTUS', '3.4.0'),
    ('Java', '11', '', SYSTEM),
    ('Maven', '3.6.3', '', SYSTEM),
    ('plotly.py', '5.4.0'),
    ('ETE', '3.1.2'),
    ('PyYAML', '5.4.1'),
]

<<<<<<< HEAD
download_dep_fail = False
=======
use_pip = True
sanity_pip_check = True
download_dep_fail = True
>>>>>>> bb12f5f6

exts_defaultclass = "Tarball"

options = {'modulename': False}

local_clams_commit = "e326c34307803b9ea8ffc975ddd9bd05643af931"

local_esom_download_instructions = """You need to manually provide the Databionics ESOM 'source' file.
Please follow these steps:
(1): Download the installer for ESOM version %(version)s from
     https://sourceforge.net/projects/databionic-esom/files/databionic-esom/%(version)s/esom-%(version)s-installer.jar
(2): Run the installer, and follow through the installation process using the GUI:
       java -jar esom-%(version)s-installer.jar
(3): Go to the installation directory where you installed ESOM %(version)s, and create a tarball:
       tar cvzf esom-%(version)s.tar.gz *
(4): Move esom-%(version)s.tar.gz to the directory with the SCGid source files (in the EasyBuild sourcepath).
(5): Re-run EasyBuild to install this SCGid easyconfig file.
"""

exts_list = [
    ('ClaMS-CLI', '31012020', {
        'source_urls': ['https://github.com/amsesk/ClaMS-CLI-fork/archive'],
        'sources': [{
            'download_filename': '%s.tar.gz' % local_clams_commit,
            'filename': 'ClaMS-CLI-%(version)s.tar.gz'
        }],
        'checksums': ['743397fc8308e363f127bd7e5165ac9d769c10305f6e33d9e408db8f343170db'],
    }),
    ('ESOM', '1.1', {
        'download_instructions': local_esom_download_instructions,
        'source_tmpl': 'esom-%(version)s.tar.gz',
        'checksums': [None]
    }),
]

postinstallcmds = [
    'ln -s %%(installdir)s/ClaMS-CLI-fork-%s/ClaMS-CLI.jar %%(installdir)s/ClaMS-CLI.jar' % local_clams_commit,
]

sanity_check_commands = ["scgid --help"]

moduleclass = 'bio'<|MERGE_RESOLUTION|>--- conflicted
+++ resolved
@@ -33,14 +33,6 @@
     ('ETE', '3.1.2'),
     ('PyYAML', '5.4.1'),
 ]
-
-<<<<<<< HEAD
-download_dep_fail = False
-=======
-use_pip = True
-sanity_pip_check = True
-download_dep_fail = True
->>>>>>> bb12f5f6
 
 exts_defaultclass = "Tarball"
 
