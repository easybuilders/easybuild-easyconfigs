--- conflicted
+++ resolved
@@ -25,13 +25,6 @@
     ('SciPy-bundle', '2023.07'),
 ]
 
-<<<<<<< HEAD
-
-use_pip = True
-=======
-default_easyblock = 'PythonPackage'
->>>>>>> 4512ce4c
-
 exts_list = [
     ('opt_einsum', '3.3.0', {
         'checksums': ['59f6475f77bbc37dcf7cd748519c0ec60722e91e63ca114e68821c0c54a46549'],
