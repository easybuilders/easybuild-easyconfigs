--- conflicted
+++ resolved
@@ -16,11 +16,7 @@
 toolchain = {'name': 'goalf', 'version': '1.1.0-no-OFED'}
 toolchainopts = {'optarch': True, 'pic': True}
 
-<<<<<<< HEAD
-sources = ['%s%s.tar.gz'%(name, version)]
-=======
 sources = ['%s%s.tar.gz' % (name, version)]
->>>>>>> 907de1c3
 source_urls = [('http://sourceforge.net/projects/mummer/files/%s/%s/' % (name.lower(), version), 'download')]
 
 moduleclass = 'bio'