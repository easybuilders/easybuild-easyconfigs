name = 'Bison'
version = '2.7'

homepage = 'http://www.gnu.org/software/bison'
description = """Bison is a general-purpose parser generator that converts an annotated context-free grammar
 into a deterministic LR or generalized LR (GLR) parser employing LALR(1) parser tables."""

toolchain = {'name': 'iqacml', 'version': '3.7.3'}

sources = [SOURCELOWER_TAR_GZ]
source_urls = ['http://ftp.gnu.org/gnu/%(namelower)s']

builddependencies = [('M4', '1.4.16')]

sanity_check_paths = {
<<<<<<< HEAD
    'files':["bin/%s" % x for x in ["bison", "yacc"]] + ["lib/liby.a"],
    'dirs':[],
=======
    'files': ["bin/%s" % x for x in ["bison", "yacc"]] + ["lib/liby.a"],
    'dirs': [],
>>>>>>> a907ef8d
}

moduleclass = 'lang'<|MERGE_RESOLUTION|>--- conflicted
+++ resolved
@@ -13,13 +13,8 @@
 builddependencies = [('M4', '1.4.16')]
 
 sanity_check_paths = {
-<<<<<<< HEAD
-    'files':["bin/%s" % x for x in ["bison", "yacc"]] + ["lib/liby.a"],
-    'dirs':[],
-=======
     'files': ["bin/%s" % x for x in ["bison", "yacc"]] + ["lib/liby.a"],
     'dirs': [],
->>>>>>> a907ef8d
 }
 
 moduleclass = 'lang'