--- conflicted
+++ resolved
@@ -12,26 +12,18 @@
 source_urls = ['https://github.com/flame/blis/archive/']
 sources = ['%(version)s.tar.gz']
 patches = [
-<<<<<<< HEAD
     '%(name)s-%(version)s_family-avx2.patch',
-]
-checksums = [
-    '1135f664be7355427b91025075562805cdc6cc730d3173f83533b2c5dcc2f308',  # 0.9.0.tar.gz
-    '823c62b353c8c3bb96ad30af2b0f484064a9d108e2a46c62850bd8f843f992d2',  # BLIS-0.9.0_family-avx2.patch
-]
-
-=======
     '%(name)s-%(version)s_disable_power9_kernels.patch',
     '%(name)s-%(version)s_enable_ppc_autodetect.patch',
 ]
 checksums = [
     '1135f664be7355427b91025075562805cdc6cc730d3173f83533b2c5dcc2f308',  # 0.9.0.tar.gz
+    '823c62b353c8c3bb96ad30af2b0f484064a9d108e2a46c62850bd8f843f992d2',  # BLIS-0.9.0_family-avx2.patch
     # BLIS-0.9.0_disable_power9_kernels.patch
     'ed7a326bc5c5c21c42faefbec2fd7be609d1c7236981b466475edace39307279',
     # BLIS-0.9.0_enable_ppc_autodetect.patch
     'f373fb252c0d14036fb631f048091976cceb02abb3e570a97fbaeac2fbb12328',
 ]
->>>>>>> 1cd22a4d
 builddependencies = [
     ('Python', '3.10.4'),
     ('Perl', '5.34.1'),
