--- conflicted
+++ resolved
@@ -8,32 +8,18 @@
 BLAS-like dense linear algebra libraries."""
 
 toolchain = {'name': 'intel-compilers', 'version': '2022.1.0'}
-toolchainopts = {'precise': True, 'extra_cflags': '-fp-speculation=safe -ftz'}
+toolchainopts = {'oneapi': True}
 
 source_urls = ['https://github.com/flame/blis/archive/']
 sources = ['%(version)s.tar.gz']
 patches = [
-<<<<<<< HEAD
     '%(name)s-%(version)s_family-avx2.patch',
-]
-checksums = [
-    '1135f664be7355427b91025075562805cdc6cc730d3173f83533b2c5dcc2f308',  # 0.9.0.tar.gz
-    '823c62b353c8c3bb96ad30af2b0f484064a9d108e2a46c62850bd8f843f992d2',  # BLIS-0.9.0_family-avx2.patch
-]
-
-preconfigopts = "declare -A ARCH_MAP=( [sse3]='x86_64' [avx]='sandybridge' [avx2]='avx2' [avx512]='skx' ) &&"
-configopts = '--enable-cblas --enable-threading=openmp --enable-shared CC="icx" ${ARCH_MAP[$RSNT_ARCH]}'
-
-# Intel expects classic f2c-style calling convention.
-pretestopts = 'for cu in c u; do for cz in c z; do '
-pretestopts += 'sed -i "s/\([^ ]*complex\) ${cz}dot${cu}_(/void ${cz}dot${cu}_(\\1 \*, /g;'
-pretestopts += 's/\([qz]__1\) = ${cz}dot${cu}_(/${cz}dot${cu}_(\&\\1, /g" blastest/src/${cz}blat1.c; done; done && '
-=======
     '%(name)s-%(version)s_blastest-enable-complex-return-intel.patch',
     '%(name)s-%(version)s_ifx-complex-return-intel.patch',
 ]
 checksums = [
     '1135f664be7355427b91025075562805cdc6cc730d3173f83533b2c5dcc2f308',  # 0.9.0.tar.gz
+    '823c62b353c8c3bb96ad30af2b0f484064a9d108e2a46c62850bd8f843f992d2',  # BLIS-0.9.0_family-avx2.patch
     # BLIS-0.9.0_blastest-enable-complex-return-intel.patch
     '0f1966b340d1f24cf02070f00f72f232b4cbfcd242ee9ce8c5f09f7220397cb4',
     '097a2647b5c66386155cf6a33a2a617b876bd0f9096a2912359eb0897a29d2d5',  # BLIS-0.9.0_ifx-complex-return-intel.patch
@@ -44,8 +30,8 @@
     ('Perl', '5.34.1'),
 ]
 
-configopts = '--enable-cblas --enable-threading=openmp --enable-shared CC="$CC" auto'
->>>>>>> 1cd22a4d
+preconfigopts = "declare -A ARCH_MAP=( [sse3]='x86_64' [avx]='sandybridge' [avx2]='avx2' [avx512]='skx' ) &&"
+configopts = '--enable-cblas --enable-threading=openmp --enable-shared CC="$CC" ${ARCH_MAP[$RSNT_ARCH]}'
 
 runtest = 'check'
 
