# This file is an EasyBuild reciPY as per https://github.com/easybuilders/easybuild
# Author: Denis Kristak
easyblock = 'PythonBundle'

name = 'Cellpose'
version = '2.2.2'
versionsuffix = '-CUDA-%(cudaver)s'

homepage = 'https://www.cellpose.org'
description = """a generalist algorithm for cellular segmentation"""

toolchain = {'name': 'foss', 'version': '2022a'}

builddependencies = [
    ('CMake', '3.23.1'),
]

dependencies = [
    ('CUDA', '11.7.0', '', SYSTEM),
    ('Python', '3.10.4'),
    ('OpenCV', '4.6.0', versionsuffix + '-contrib'),
    ('SciPy-bundle', '2022.05'),
    ('PyQt5', '5.15.5'),
    ('PyTorch', '1.12.0', versionsuffix),
    ('PyQtGraph', '0.13.3'),
    ('numba', '0.56.4', versionsuffix),
    ('tqdm', '4.64.0'),
    ('imagecodecs', '2022.9.26'),
    ('scikit-build', '0.15.0'),
    ('QtPy', '2.3.0'),
]

<<<<<<< HEAD
=======
use_pip = True

# avoid hatchling requirement to install
# (since installing it introduces conflicting version requirements with poetry included with Python)
_preinstallopts_no_hatchling = """sed -i -e 's/^build-backend = .*/build-backend = "setuptools.build_meta"/g' """
_preinstallopts_no_hatchling += """-e 's/^requires = .*/requires = ["setuptools"]/g' """
_preinstallopts_no_hatchling += r"""-e 's/dynamic = \["version"\]/version = "%(version)s"/g' pyproject.toml && """

>>>>>>> 19f4130c
exts_list = [
    ('tifffile', '2023.4.12', {
        'checksums': ['2fa99f9890caab919d932a0acaa9d0f5843dc2ef3594e212963932e20713badd'],
    }),
    ('natsort', '8.3.1', {
        'checksums': ['517595492dde570a4fd6b6a76f644440c1ba51e2338c8a671d7f0475fda8f9fd'],
    }),
    ('fastremap', '1.13.5', {
        'preinstallopts': "export PBR_VERSION=1.2.3 && ",
        'source_tmpl': '%(version)s.tar.gz',
        'source_urls': ['https://github.com/seung-lab/fastremap/archive/'],
        'checksums': ['ee0e9e798e9f331b7c46e98768735a42bb6e287b3aa56c31c322ba585f4036b7'],
    }),
    ('roifile', '2023.5.12', {
        'checksums': ['32eeba0d9ad52cc249d6a234b737c1808a6c5d7d9baae6453709eb74222b3433'],
    }),
    ('superqt', '0.6.6', {
        'preinstallopts': _preinstallopts_no_hatchling,
        'checksums': ['792e09165c8a788ee245bdb784e018f9077fb309253354d86793cdf1d092f99f'],
    }),
    (name, version, {
        # OpenCV dependency provides opencv-contrib-python (equivalent to opencv-python-headless)
        'preinstallopts': "sed -i 's/opencv-python-headless/opencv-contrib-python/g' setup.py && ",
        'source_tmpl': '%(namelower)s-%(version)s.tar.gz',
        'use_pip_extras': 'gui',
        'checksums': ['f21773d364d117eb6fd84c3fb27375845ef373793139ef1668c15491294a3b47'],
    }),
]

moduleclass = 'bio'<|MERGE_RESOLUTION|>--- conflicted
+++ resolved
@@ -30,17 +30,12 @@
     ('QtPy', '2.3.0'),
 ]
 
-<<<<<<< HEAD
-=======
-use_pip = True
-
 # avoid hatchling requirement to install
 # (since installing it introduces conflicting version requirements with poetry included with Python)
 _preinstallopts_no_hatchling = """sed -i -e 's/^build-backend = .*/build-backend = "setuptools.build_meta"/g' """
 _preinstallopts_no_hatchling += """-e 's/^requires = .*/requires = ["setuptools"]/g' """
 _preinstallopts_no_hatchling += r"""-e 's/dynamic = \["version"\]/version = "%(version)s"/g' pyproject.toml && """
 
->>>>>>> 19f4130c
 exts_list = [
     ('tifffile', '2023.4.12', {
         'checksums': ['2fa99f9890caab919d932a0acaa9d0f5843dc2ef3594e212963932e20713badd'],
