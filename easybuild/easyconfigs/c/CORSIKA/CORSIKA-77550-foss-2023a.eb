easyblock = "ConfigureMake"

name = 'CORSIKA'
version = '77550'

homepage = "https://www.iap.kit.edu/corsika"
description = """CORSIKA (COsmic Ray SImulations for KAscade) is a program for detailed
simulation of extensive air showers initiated by high energy cosmic ray
particles. Protons, light nuclei up to iron, photons, and many other particles
may be treated as primaries."""

toolchain = {'name': 'foss', 'version': '2023a'}
toolchainopts = {'usempi': True}

download_instructions = "Sources have to be requested to the developers"
sources = [SOURCELOWER_TAR_GZ]
patches = ['%(name)s-%(version)s_fix_include.patch']
checksums = [
    {'corsika-77550.tar.gz': 'fed74c144e22deb5a7c1d2dc1f04f0100eb2732cb48665a3da49ce471a3775ee'},
    {'CORSIKA-77550_fix_include.patch': 'e858fc4c1fa33d31d050b2fca50e130c23b2d3e4b81b851af34dc3f39e9c709e'},
]

dependencies = [
    ("ROOT", "6.30.06"),
]

# custom coconut script does not recognize -j
<<<<<<< HEAD
parallel = False
# build directly in installation directory
buildininstalldir = True
skipsteps = ['install']
=======
maxparallel = 1
>>>>>>> 47fb3e33

# enable MPI
_mpi_opts = "--enable-PARALLEL --with-mpirunner-lib=src/parallel --enable-PARALLELIB "

# the following options can be extracted from top of config.log after executing ./coconut manually
configopts = "CORDETECTOR=HORIZONTAL CORTIMELIB=TIMEAUTO CORHEMODEL=QGSJETII CORLEMODEL=URQMD "
configopts += "--enable-UPWARD --enable-SLANT --enable-THIN --enable-COREAS "
configopts += _mpi_opts

build_cmd = "./coconut"
buildopts = "--batch " + _mpi_opts

sanity_check_paths = {
    'files': ['%(namelower)s-%(version)s/run/mpi_corsika77550Linux_QGSII_urqmd_thin_coreas_parallel_runner'],
    'dirs': [],
}

modextrapaths = {'PATH': '%(namelower)s-%(version)s/run'}

moduleclass = "phys"<|MERGE_RESOLUTION|>--- conflicted
+++ resolved
@@ -25,14 +25,10 @@
 ]
 
 # custom coconut script does not recognize -j
-<<<<<<< HEAD
-parallel = False
+maxparallel = False
 # build directly in installation directory
 buildininstalldir = True
 skipsteps = ['install']
-=======
-maxparallel = 1
->>>>>>> 47fb3e33
 
 # enable MPI
 _mpi_opts = "--enable-PARALLEL --with-mpirunner-lib=src/parallel --enable-PARALLELIB "
