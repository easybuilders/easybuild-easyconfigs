name = 'CGAL'
version = '4.6.3'

homepage = 'http://www.cgal.org/'
description = """The goal of the CGAL Open Source Project is to provide easy access to efficient 
 and reliable geometric algorithms in the form of a C++ library."""

toolchain = {'name': 'intel', 'version': '2015b'}
toolchainopts = {'strict': True}

# note: source URL needs to be updated for a new version (checksums too)!
source_urls = ['https://gforge.inria.fr/frs/download.php/file/35136/']
sources = [SOURCE_TAR_BZ2]
<<<<<<< HEAD
# This is sneaky, must change source location when updating version
source_urls = ['https://gforge.inria.fr/frs/download.php/file/35136']
=======
checksums = ['51a86bd60c7390679b303d2925e94048']
>>>>>>> 2fcab286

pythonversion = '2.7.10'
versionsuffix = "-Python-%s" % pythonversion

dependencies = [
    ('GMP', '6.0.0a'),
    ('Boost', '1.59.0', versionsuffix),
    ('MPFR', '3.1.3'),
    ('Qt', '4.8.7'),
]

builddependencies = [
    # CGAL 4.6.3 does not build with CMake 3.3.2!
    ('CMake', '3.2.3'),
]

moduleclass = 'numlib'<|MERGE_RESOLUTION|>--- conflicted
+++ resolved
@@ -11,15 +11,10 @@
 # note: source URL needs to be updated for a new version (checksums too)!
 source_urls = ['https://gforge.inria.fr/frs/download.php/file/35136/']
 sources = [SOURCE_TAR_BZ2]
-<<<<<<< HEAD
-# This is sneaky, must change source location when updating version
-source_urls = ['https://gforge.inria.fr/frs/download.php/file/35136']
-=======
 checksums = ['51a86bd60c7390679b303d2925e94048']
->>>>>>> 2fcab286
 
 pythonversion = '2.7.10'
-versionsuffix = "-Python-%s" % pythonversion
+versionsuffix = '-Python-%s' % pythonversion
 
 dependencies = [
     ('GMP', '6.0.0a'),
