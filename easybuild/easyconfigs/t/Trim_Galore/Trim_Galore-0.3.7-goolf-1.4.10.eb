--- conflicted
+++ resolved
@@ -16,13 +16,8 @@
 install_cmd = "cp -a %(namelower)s_zip/* %(installdir)s && chmod +x %(installdir)s/%(namelower)s"
 
 dependencies = [
-<<<<<<< HEAD
-     ('FastQC', '0.10.1', '-Java-1.7.0_80', True),
-     ('cutadapt', '1.5', '-Python-2.7.10'),
-=======
-    ('FastQC', '0.10.1'),
+    ('FastQC', '0.10.1', '-Java-1.7.0_80', True),
     ('cutadapt', '1.5', '-Python-2.7.10'),
->>>>>>> 57abf8cf
 ]
 
 sanity_check_paths = {
