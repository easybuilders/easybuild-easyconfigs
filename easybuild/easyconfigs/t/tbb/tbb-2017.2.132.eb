--- conflicted
+++ resolved
@@ -2,11 +2,7 @@
 version = '2017.2.132'
 
 homepage = 'http://software.intel.com/en-us/articles/intel-tbb/'
-<<<<<<< HEAD
-description = """Intel Threading Building Blocks 2017 (Intel TBB)
-=======
 description = """Intel Threading Building Blocks (Intel TBB)
->>>>>>> fabcff68
  is a widely used, award-winning C++ template library for creating reliable,
  portable, and scalable parallel applications.
  Use Intel TBB for a simple and rapid way of developing robust task-based
