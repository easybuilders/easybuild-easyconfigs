--- conflicted
+++ resolved
@@ -14,11 +14,7 @@
 source_urls = [('http://github.com/molgenis/%s/archive/' % (name))]
 sources = [('%s.tar.gz' % (version))]
 
-<<<<<<< HEAD
-checksums = ['45a5b96a4ddf5672d4f0b7a801c9ed8d']
-=======
 checksums = ['9f3e6386b8724f74af9d7d04cf1ed777']
->>>>>>> 5f53f624
 
 dependencies = [
     ('NGS_DNA', '3.4.3'),
