easyblock = 'MakeCp'

name = 'NSS'
version = '3.45'

homepage = 'https://developer.mozilla.org/en-US/docs/Mozilla/Projects/NSS'
description = """Network Security Services (NSS) is a set of libraries designed to support cross-platform development
 of security-enabled client and server applications."""

toolchain = {'name': 'GCCcore', 'version': '8.3.0'}

source_urls = ['https://ftp.mozilla.org/pub/security/nss/releases/NSS_%(version_major)s_%(version_minor)s_RTM/src/']
sources = [SOURCELOWER_TAR_GZ]
patches = [
    'NSS-3.39_pkgconfig.patch',
    'NSS-3.42.1_CVE-2021-43527.patch',
]
checksums = [
    '112f05223d1fde902c170966bfc6f011b24a838be16969b110ecf2bb7bc24e8b',  # nss-3.45.tar.gz
    '5c4b55842e5afd1e8e67b90635f6474510b89242963c4ac2622d3e3da9062774',  # NSS-3.39_pkgconfig.patch
    'cc17945edcc8f6d951e8710a4e99604439a1758e38539d1b7b8c0cd95ac59355',  # NSS-3.42.1_CVE-2021-43527.patch
]

builddependencies = [('binutils', '2.32')]
dependencies = [
    ('NSPR', '4.21'),
    ('zlib', '1.2.11'),
]

# building in parallel fails
parallel = 1

# fix for not being able to find header files
<<<<<<< HEAD
buildopts = 'BUILD_OPT=1 USE_64=1 CPATH="$EBROOTNSPR/include/nspr:$CPATH" LDFLAGS="$LDFLAGS -Wl,-rpath %(installdir)s/lib" && '
=======
buildopts = 'BUILD_OPT=1 USE_64=1 CPATH="$EBROOTNSPR/include/nspr:$CPATH" NSS_ENABLE_WERROR=0 && '
>>>>>>> 3c7ef045
# also install pkgconfig file (see patch)
buildopts += "cd config && make PREFIX=%(installdir)s BUILD_OPT=1 USE_64=1 && cd -"

files_to_copy = ['../dist/Linux*.OBJ/*', (['../dist/public/*'], 'include')]

sanity_check_paths = {
    'files': ['bin/nss-config', 'bin/multinit', 'lib/libnss.a'],
    'dirs': ['include/dbm', 'include/nss'],
}

sanity_check_commands = [
    "multinit --help",
    "nss-config --version",
]

modextrapaths = {'CPATH': 'include/nss'}

moduleclass = 'lib'<|MERGE_RESOLUTION|>--- conflicted
+++ resolved
@@ -31,11 +31,7 @@
 parallel = 1
 
 # fix for not being able to find header files
-<<<<<<< HEAD
-buildopts = 'BUILD_OPT=1 USE_64=1 CPATH="$EBROOTNSPR/include/nspr:$CPATH" LDFLAGS="$LDFLAGS -Wl,-rpath %(installdir)s/lib" && '
-=======
-buildopts = 'BUILD_OPT=1 USE_64=1 CPATH="$EBROOTNSPR/include/nspr:$CPATH" NSS_ENABLE_WERROR=0 && '
->>>>>>> 3c7ef045
+buildopts = 'BUILD_OPT=1 USE_64=1 CPATH="$EBROOTNSPR/include/nspr:$CPATH" NSS_ENABLE_WERROR=0 LDFLAGS="$LDFLAGS -Wl,-rpath %(installdir)s/lib" && '
 # also install pkgconfig file (see patch)
 buildopts += "cd config && make PREFIX=%(installdir)s BUILD_OPT=1 USE_64=1 && cd -"
 
