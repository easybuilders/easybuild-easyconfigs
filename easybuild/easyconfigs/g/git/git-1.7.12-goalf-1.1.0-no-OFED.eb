##
# This file is an EasyBuild reciPY as per https://github.com/hpcugent/easybuild
#
# Copyright:: Copyright 2012-2013 University of Luxembourg/Luxembourg Centre for Systems Biomedicine
# Authors::   Fotis Georgatos <fotis.georgatos@uni.lu>
# License::   MIT/GPL
# $Id$
#
# This work implements a part of the HPCBIOS project and is a component of the policy:
# http://hpcbios.readthedocs.org/en/latest/HPCBIOS_2012-90.html
##

name = 'git'
version = '1.7.12'

homepage = 'http://git-scm.com/'
description = """Git is a free and open source distributed version control system designed
 to handle everything from small to very large projects with speed and efficiency."""

toolchain = {'name': 'goalf', 'version': '1.1.0-no-OFED'}

# eg. http://git-core.googlecode.com/files/git-1.7.12.tar.gz
sources = [SOURCELOWER_TAR_GZ]
source_urls = ['http://git-core.googlecode.com/files']

sanity_check_paths = {
    'files': ['bin/git'],
<<<<<<< HEAD
    'dirs': [],
=======
    'dirs': []
>>>>>>> 1fe250ee
}

moduleclass = 'tools'

# Work around git build system bug.  If LIBS contains -lpthread, then configure
# will not append -lpthread to LDFLAGS, but Makefile ignores LIBS.
configopts = "--enable-pthreads='-lpthread'"
<|MERGE_RESOLUTION|>--- conflicted
+++ resolved
@@ -25,15 +25,11 @@
 
 sanity_check_paths = {
     'files': ['bin/git'],
-<<<<<<< HEAD
     'dirs': [],
-=======
-    'dirs': []
->>>>>>> 1fe250ee
 }
-
-moduleclass = 'tools'
 
 # Work around git build system bug.  If LIBS contains -lpthread, then configure
 # will not append -lpthread to LDFLAGS, but Makefile ignores LIBS.
 configopts = "--enable-pthreads='-lpthread'"
+
+moduleclass = 'tools'