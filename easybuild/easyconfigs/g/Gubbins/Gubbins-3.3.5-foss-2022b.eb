--- conflicted
+++ resolved
@@ -57,11 +57,7 @@
     "gubbins --help",
     "run_gubbins.py --version",
     'python -s -c "import gubbins"',
-<<<<<<< HEAD
-    'python -s -m pip check',
-=======
     'PIP_DISABLE_PIP_VERSION_CHECK=true python -s -m pip check',
->>>>>>> 55142590
 ]
 
 moduleclass = 'bio'