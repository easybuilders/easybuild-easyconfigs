##
# This file is an EasyBuild reciPY as per https://github.com/hpcugent/easybuild
#
# Copyright:: Copyright 2012-2013 University of Luxembourg/Luxembourg Centre for Systems Biomedicine
# Authors::   Fotis Georgatos <fotis.georgatos@uni.lu>, Jens Timmerman <jens.timmerman@gmail.com>
# License::   MIT/GPL
# $Id$
#
# This work implements a part of the HPCBIOS project and is a component of the policy:
# http://hpcbios.readthedocs.org/en/latest/HPCBIOS_2012-97.html
##

name = 'gnuplot'
version = '4.6.0'

homepage = 'http://gnuplot.sourceforge.net/'
description = """gnuplot-4.6.0: Portable interactive, function plotting utility"""

sources = [SOURCE_TAR_GZ]
source_urls = [('http://sourceforge.net/projects/gnuplot/files', 'download')]
toolchain = {'name': 'goolf', 'version': '1.4.10'}

dependencies = [
<<<<<<< HEAD
    ('libreadline', '6.2'),
    ('Pango', '1.34.0'),
=======
    ('ncurses', '5.9'),
    ('libreadline', '6.2'),
    ('Pango', '1.34.0'),
    ('slang', '2.2.4'),
>>>>>>> 3fdce489
]

sanity_check_paths = {
                      'files': ['bin/gnuplot'],
                      'dirs': []
                     }

moduleclass = 'vis'<|MERGE_RESOLUTION|>--- conflicted
+++ resolved
@@ -21,15 +21,10 @@
 toolchain = {'name': 'goolf', 'version': '1.4.10'}
 
 dependencies = [
-<<<<<<< HEAD
-    ('libreadline', '6.2'),
-    ('Pango', '1.34.0'),
-=======
     ('ncurses', '5.9'),
     ('libreadline', '6.2'),
     ('Pango', '1.34.0'),
     ('slang', '2.2.4'),
->>>>>>> 3fdce489
 ]
 
 sanity_check_paths = {
