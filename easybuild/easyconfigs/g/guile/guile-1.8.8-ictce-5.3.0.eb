name = 'guile'
version = '1.8.8'

homepage = 'http://www.gnu.org/software/guile'
description = """Guile is the GNU Ubiquitous Intelligent Language for Extensions,
 the official extension language for the GNU operating system."""

toolchain = {'name': 'ictce', 'version': '5.3.0'}

<<<<<<< HEAD
sources = ['%s-%s.tar.gz' % (name.lower(), version)]
source_urls = [GNU_SOURCE]
=======
sources = [SOURCELOWER_TAR_GZ]
source_urls = ['http://ftp.gnu.org/gnu/%s' % name.lower()]
>>>>>>> eba693bb

dependencies = [
    ('libtool', '2.4.2'),
    ('GMP', '5.0.5'),
    ('libunistring', '0.9.3'),
    ('pkg-config', '0.27.1'),
    ('libffi', '3.0.13'),
    ('libreadline', '6.2'),
]

configopts = " --enable-error-on-warning=no"

sanity_check_paths = {
    'files': ["bin/%s" % x for x in ["guile", 'guile-config', 'guile-snarf', 'guile-tools']] + ["lib/libguile.a", "include/libguile.h"],
    'dirs': []
}

moduleclass = 'devel'<|MERGE_RESOLUTION|>--- conflicted
+++ resolved
@@ -7,13 +7,8 @@
 
 toolchain = {'name': 'ictce', 'version': '5.3.0'}
 
-<<<<<<< HEAD
-sources = ['%s-%s.tar.gz' % (name.lower(), version)]
+sources = [SOURCELOWER_TAR_GZ]
 source_urls = [GNU_SOURCE]
-=======
-sources = [SOURCELOWER_TAR_GZ]
-source_urls = ['http://ftp.gnu.org/gnu/%s' % name.lower()]
->>>>>>> eba693bb
 
 dependencies = [
     ('libtool', '2.4.2'),
