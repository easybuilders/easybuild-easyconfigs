##
# This is an easyconfig file for EasyBuild, see https://github.com/hpcugent/easybuild
#
# Copyright:: Copyright 2013-2015 Juelich Supercomputing Centre, Germany
# Authors::   Bernd Mohr <b.mohr@fz-juelich.de>
#             Markus Geimer <m.geimer@fz-juelich.de>
# License::   3-clause BSD
#
# This work is based on experiences from the UNITE project
# http://apps.fz-juelich.de/unite/
##

easyblock = 'Conda'

name = "gencore_variant_detection"
version = "1.0"
variant = "Linux-x86_64"

homepage = "https://nyuad-cgsb.github.io/variant_detection/public/index.html"
description = """ This is a bundled install of many software packages for doing variant detection analysis. """

toolchain = {'name': 'dummy', 'version': ''}

builddependencies = [('Anaconda3', '4.0.0')]

<<<<<<< HEAD
#Use one of the following  - either an environment.yml file or a remote environment definition
#sources = ["environment.yml"]
#environment_file = sources[0]

#remote_environment = "nyuad-cgsb/gencore_variant_detection_1.0"
preinstallopts = "conda install -f -c conda conda-env=2.5.2 && "
=======
# Use one of the following  - either an environment.yml file or a remote environment definition
#environment_file = '/path/to/conda-environment.yml'
>>>>>>> 9aecccd4
remote_environment = "nyuad-cgsb/%(name)s_%(version)s"

sanity_check_paths = {
    'files': ["bin/conda"],
    'dirs': []
}

moduleclass = 'tools'<|MERGE_RESOLUTION|>--- conflicted
+++ resolved
@@ -23,17 +23,10 @@
 
 builddependencies = [('Anaconda3', '4.0.0')]
 
-<<<<<<< HEAD
-#Use one of the following  - either an environment.yml file or a remote environment definition
-#sources = ["environment.yml"]
-#environment_file = sources[0]
+preinstallopts = "conda install -f -c conda conda-env=2.5.2 && "
 
-#remote_environment = "nyuad-cgsb/gencore_variant_detection_1.0"
-preinstallopts = "conda install -f -c conda conda-env=2.5.2 && "
-=======
 # Use one of the following  - either an environment.yml file or a remote environment definition
 #environment_file = '/path/to/conda-environment.yml'
->>>>>>> 9aecccd4
 remote_environment = "nyuad-cgsb/%(name)s_%(version)s"
 
 sanity_check_paths = {
