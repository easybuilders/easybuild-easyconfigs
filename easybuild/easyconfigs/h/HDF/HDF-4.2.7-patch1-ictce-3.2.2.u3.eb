--- conflicted
+++ resolved
@@ -12,10 +12,7 @@
     ('flex', '2.5.35'),
     ('Bison', '2.5'),
     ('Szip', '2.1'),
-<<<<<<< HEAD
-=======
     ('JasPer', '1.900.1'),
->>>>>>> 717f9cc3
 ]
 
 sources = [SOURCELOWER_TAR_GZ]
