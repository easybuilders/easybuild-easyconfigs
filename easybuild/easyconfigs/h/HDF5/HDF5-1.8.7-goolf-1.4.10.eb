--- conflicted
+++ resolved
@@ -3,11 +3,7 @@
 
 homepage = 'http://www.hdfgroup.org/HDF5/'
 description = """HDF5 is a unique technology suite that makes possible the management of 
-<<<<<<< HEAD
-extremely large and complex data collections."""
-=======
  extremely large and complex data collections."""
->>>>>>> 0f2156cf
 
 toolchain = {'name': 'goolf', 'version': '1.4.10'}
 toolchainopts = {'optarch': True, 'usempi': True, 'pic': True}
