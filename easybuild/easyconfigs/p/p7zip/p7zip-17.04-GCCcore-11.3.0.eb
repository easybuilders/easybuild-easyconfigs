easyblock = 'MakeCp'

name = 'p7zip'
version = '17.04'

<<<<<<< HEAD
homepage = 'https://github.com/p7zip-project/p7zip'
=======
homepage = 'https://github.com/p7zip-project/p7zip/'
>>>>>>> 7e6e7045
description = """p7zip is a quick port of 7z.exe and 7za.exe (CLI version of
7zip) for Unix. 7-Zip is a file archiver with highest compression ratio."""

toolchain = {'name': 'GCCcore', 'version': '11.3.0'}

github_account = 'p7zip-project'
source_urls = [GITHUB_LOWER_SOURCE]
sources = ['v%(version)s.tar.gz']
checksums = ['ea029a2e21d2d6ad0a156f6679bd66836204aa78148a4c5e498fe682e77127ef']

builddependencies = [
    ('binutils', '2.38'),
]

prebuildopts = "cp makefile.linux_amd64 makefile.linux &&"
buildopts = 'all3 CC="$CC" CXX="$CXX" OPTFLAGS="$CFLAGS"'

files_to_copy = [
    (['bin/7za', 'bin/7zr', 'bin/7zCon.sfx'], 'bin'),  # stand-alone binaries
    (['bin/7z', 'bin/7z.%s' % SHLIB_EXT, 'bin/Codecs'], 'libexec'),  # 7z requires 7z.so plugin in same directory
]

# put script in place for 7z, since it *must* be called full path, to ensure that 7z.so is found in the same directory
# see also http://sourceforge.net/p/p7zip/discussion/383044/thread/5e4085ab/
postinstallcmds = [
    "echo '#!/bin/sh\n%(installdir)s/libexec/7z $@' > %(installdir)s/bin/7z",
    "chmod +x %(installdir)s/bin/7z",  # set execution bits according to current umask
]

sanity_check_paths = {
    'files': ['bin/7z', 'bin/7za', 'bin/7zCon.sfx', 'bin/7zr', 'libexec/7z', 'libexec/7z.%s' % SHLIB_EXT],
    'dirs': ['libexec/Codecs'],
}

sanity_check_commands = [
    '7z --help',
    '7z x || test $? -gt 0',
    "! 7z i | grep -q \"Can't load\" ",
]

moduleclass = 'tools'<|MERGE_RESOLUTION|>--- conflicted
+++ resolved
@@ -3,11 +3,7 @@
 name = 'p7zip'
 version = '17.04'
 
-<<<<<<< HEAD
-homepage = 'https://github.com/p7zip-project/p7zip'
-=======
 homepage = 'https://github.com/p7zip-project/p7zip/'
->>>>>>> 7e6e7045
 description = """p7zip is a quick port of 7z.exe and 7za.exe (CLI version of
 7zip) for Unix. 7-Zip is a file archiver with highest compression ratio."""
 
