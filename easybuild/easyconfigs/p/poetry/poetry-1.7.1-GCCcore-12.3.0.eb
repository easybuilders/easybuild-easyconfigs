--- conflicted
+++ resolved
@@ -23,8 +23,6 @@
     ('virtualenv', '20.23.1'),
 ]
 
-<<<<<<< HEAD
-=======
 crates = [
     ('archery', '1.1.0'),
     ('autocfg', '1.1.0'),
@@ -105,10 +103,6 @@
     {'windows_x86_64_msvc-0.48.0.tar.gz': '1a515f5799fe4961cb532f983ce2b23082366b898e52ffbce459c86f67c8378a'},
 ]
 
-use_pip = True
-sanity_pip_check = True
-
->>>>>>> aa9df479
 exts_list = [
     ('six', '1.16.0', {
         'checksums': ['1e61c37477a1626458e36f7b1d82aa5c9b094fa4802892072e49de9c60c4c926'],
