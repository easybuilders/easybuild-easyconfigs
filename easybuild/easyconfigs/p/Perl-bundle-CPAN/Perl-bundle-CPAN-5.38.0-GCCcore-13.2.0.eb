--- conflicted
+++ resolved
@@ -2066,12 +2066,7 @@
         'source_urls': ['https://cpan.metacpan.org/authors/id/W/WS/WSNYDER'],
         'checksums': ['3973ebdc44682c9c15c776f66e8be242cb4ff1dd52caf43ff446b74d4dccca06'],
     }),
-<<<<<<< HEAD
-    ('Sys::Info::Driver::Linux::Device::CPU', '0.7905', {
-        'runtest': False,  # Fragile tests, specifically it fails on Debian systems
-=======
     ('Sys::Info::Driver::Linux', '0.7905', {
->>>>>>> 9ff5ec1b
         'source_tmpl': 'Sys-Info-Driver-Linux-%(version)s.tar.gz',
         'source_urls': ['https://cpan.metacpan.org/authors/id/B/BU/BURAK'],
         'checksums': ['899c329bd3508ec5849ad0e5dadfa7c3679bbacaea9dda12404a7893032e8b7b'],
@@ -2117,20 +2112,6 @@
         'source_urls': ['https://cpan.metacpan.org/authors/id/M/MA/MARKOV'],
         'checksums': ['1faeb18993ab8796dce4cccda2ec912f8f565aa0258026f88197aa0fe3004a78'],
     }),
-<<<<<<< HEAD
-    ('Sys::Info::Driver::Unknown', '0.79', {
-        'source_tmpl': 'Sys-Info-Driver-Unknown-%(version)s.tar.gz',
-        'source_urls': ['https://cpan.metacpan.org/authors/id/B/BU/BURAK'],
-        'checksums': ['02408843c8e36ea3d507e9f33fee48d6908543829ebe320f13d1bfe76af31e09'],
-    }),
-    ('Sys::Info::Driver::Linux', '0.7905', {
-        'runtest': False,  # Fragile tests, specifically it fails on Debian systems
-        'source_tmpl': 'Sys-Info-Driver-Linux-%(version)s.tar.gz',
-        'source_urls': ['https://cpan.metacpan.org/authors/id/B/BU/BURAK'],
-        'checksums': ['899c329bd3508ec5849ad0e5dadfa7c3679bbacaea9dda12404a7893032e8b7b'],
-    }),
-=======
->>>>>>> 9ff5ec1b
     ('Unix::Processors', '2.046', {
         'source_tmpl': 'Unix-Processors-%(version)s.tar.gz',
         'source_urls': ['https://cpan.metacpan.org/authors/id/W/WS/WSNYDER'],
