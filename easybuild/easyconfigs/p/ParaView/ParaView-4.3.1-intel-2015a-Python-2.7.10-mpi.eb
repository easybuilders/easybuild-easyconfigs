easyblock = 'CMakeMake'

name = 'ParaView'
version = '4.3.1'

homepage = "http://www.paraview.org"
description = "ParaView is a scientific parallel visualizer."

toolchain = {'name': 'intel', 'version': '2015a'}
toolchainopts = {'pic': True}

download_suffix = 'download.php?submit=Download&version=v%(version_major_minor)s&type=source&os=all&downloadFile='
source_urls = ['http://www.paraview.org/paraview-downloads/%s' % download_suffix]
sources = ["ParaView-v%(version)s-source.tar.gz"]

patches = ['%(name)s-%(version)s_missingheader.patch']

python = 'Python'
pyver = '2.7.10'
versionsuffix = '-%s-%s-mpi' % (python, pyver)
pysuff = '-%s-%s' % (python, pyver)
dependencies = [
    ('Mesa', '10.5.5', pysuff),
    ('libGLU', '9.0.0', pysuff),
    ('libXt', '1.1.4', pysuff),
    ('Qt', '4.8.6', '%s%s' % ('-GLib-2.44.1', pysuff)),
    ('libXext', '1.3.3', pysuff),
    ('libX11', '1.6.3', pysuff),
    ('zlib', '1.2.8'),
]

builddependencies = [('CMake', '3.2.2')]

separate_build_dir = True

maxparallel = 4

configopts = '-DPARAVIEW_INSTALL_DEVELOPMENT_FILES=ON -DVTK_OPENGL_HAS_OSMESA=ON -DPARAVIEW_USE_MPI=ON '
configopts += '-DOPENGL_INCLUDE_DIR=$EBROOTMESA/include -DOPENGL_gl_LIBRARY=$EBROOTMESA/lib/libGL.so '
configopts += '-DOSMESA_INCLUDE_DIR=$EBROOTMESA/include -DOSMESA_LIBRARY=$EBROOTMESA/lib/libOSMesa.so '
#The ParaView server can be cranky, test downloads are quite often failing, especially in the case
<<<<<<< HEAD
#of parallel downloads. If you want to build ParaView with tests, comment the following line, and uncomment 
#the the 2nd and 3rd following lines
configopts += '-DBUILD_TESTING=OFF '
#configopts += '-DExternalData_OBJECT_STORES=%(builddir)s/ExternalData '
#prebuildopts = 'make VTKData ;'
#You can also work with pre-downloaded tests (which are constantly changing) 
#Consult https://gitlab.kitware.com/vtk/vtk/blob/master/Documentation/dev/git/data.md
#and download ExternalData to $EASYBUILD_SOURCEPATH and adjust -DExternalData_OBJECT_STORES accordingly.
#The ParaView server can be cranky, test downloads are quite often failing, especially in the case
#of parallel downloads.
#Using ; insted of && in the prebuildopts gives a second chance to download the test files, if the 
=======
#of parallel downloads. Using ; insted of && gives a second chance to download the test files, if the
>>>>>>> 58070e52
#first serial attempt would fail.

moduleclass = 'vis'<|MERGE_RESOLUTION|>--- conflicted
+++ resolved
@@ -39,7 +39,6 @@
 configopts += '-DOPENGL_INCLUDE_DIR=$EBROOTMESA/include -DOPENGL_gl_LIBRARY=$EBROOTMESA/lib/libGL.so '
 configopts += '-DOSMESA_INCLUDE_DIR=$EBROOTMESA/include -DOSMESA_LIBRARY=$EBROOTMESA/lib/libOSMesa.so '
 #The ParaView server can be cranky, test downloads are quite often failing, especially in the case
-<<<<<<< HEAD
 #of parallel downloads. If you want to build ParaView with tests, comment the following line, and uncomment 
 #the the 2nd and 3rd following lines
 configopts += '-DBUILD_TESTING=OFF '
@@ -51,9 +50,6 @@
 #The ParaView server can be cranky, test downloads are quite often failing, especially in the case
 #of parallel downloads.
 #Using ; insted of && in the prebuildopts gives a second chance to download the test files, if the 
-=======
-#of parallel downloads. Using ; insted of && gives a second chance to download the test files, if the
->>>>>>> 58070e52
 #first serial attempt would fail.
 
 moduleclass = 'vis'