--- conflicted
+++ resolved
@@ -25,18 +25,12 @@
     ('libwebp', '1.3.1'),
 ]
 
-<<<<<<< HEAD
-=======
-use_pip = True
-download_dep_fail = True
-
 # patch setup.py to prefix hardcoded /usr/* and /lib paths with value of %(sysroot) template
 # (which will be empty if EasyBuild is not configured to use an alternate sysroot);
 # see also https://gitlab.com/eessi/support/-/issues/9
 preinstallopts = """sed -i 's@"/usr/@"%(sysroot)s/usr/@g' setup.py && """
 preinstallopts += """sed -i 's@"/lib@"%(sysroot)s/lib@g' setup.py && """
 
->>>>>>> 2e079597
 options = {'modulename': 'PIL'}
 
 sanity_check_paths = {
