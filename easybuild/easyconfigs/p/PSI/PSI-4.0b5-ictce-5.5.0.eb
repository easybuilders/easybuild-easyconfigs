name = 'PSI'
version = '4.0b5'

homepage = 'http://www.psicode.org/'
description = """PSI4 is an open-source suite of ab initio quantum chemistry programs designed for
efficient, high-accuracy simulations of a variety of molecular properties. We can routinely perform
computations with more than 2500 basis functions running serially or in parallel."""

toolchain = {'name': 'ictce', 'version': '5.5.0'}
toolchainopts = {'usempi': True}

source_urls = ['http://download.sourceforge.net/psicode/']
sources = ['%(namelower)s%(version)s.tar.gz']

patches = [
    'PSI-4.0b5-mpi.patch',
    'PSI-4.0b5-mpi-memcpy.patch',
    'PSI-4.0b5-failed-test.patch', # The test works but it segfaults on exit
<<<<<<< HEAD
=======
    'PSI-4.0b5-thread-pool.patch',
>>>>>>> 968d8457
    'PSI-4.0b5-new-plugin.patch',
]

python = 'Python'
pyver = '2.7.5'

dependencies = [
    (python, pyver),
    ('Boost', '1.53.0', '-%s-%s' % (python, pyver)),
]

moduleclass = 'chem'<|MERGE_RESOLUTION|>--- conflicted
+++ resolved
@@ -16,10 +16,7 @@
     'PSI-4.0b5-mpi.patch',
     'PSI-4.0b5-mpi-memcpy.patch',
     'PSI-4.0b5-failed-test.patch', # The test works but it segfaults on exit
-<<<<<<< HEAD
-=======
     'PSI-4.0b5-thread-pool.patch',
->>>>>>> 968d8457
     'PSI-4.0b5-new-plugin.patch',
 ]
 
