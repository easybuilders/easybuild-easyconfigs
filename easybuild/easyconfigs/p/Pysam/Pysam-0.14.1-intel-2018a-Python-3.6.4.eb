--- conflicted
+++ resolved
@@ -31,10 +31,7 @@
     ('XZ', '5.2.3'),
 ]
 
-<<<<<<< HEAD
-=======
 use_pip = True
->>>>>>> 87b66e6a
 download_dep_fail = True
 
 sanity_check_paths = {
