--- conflicted
+++ resolved
@@ -19,10 +19,6 @@
 sources = ['v%(version)s.tar.gz']
 checksums = [
     '8ff242a356cea465c9728a26cb6e0487712d9ae51050a362de487e3b13a2fe9b', #sources
-<<<<<<< HEAD
-=======
-    'bd26258eb2e2459f72b40e0e391da7d9cce08c6b3592628564073712310b53ac', #patch
->>>>>>> 33ad652e
 ]
 
 # Build static and shared libraries
@@ -34,17 +30,9 @@
   (["include/*"], 'include')
 ]
 
-install_cmd = " && ".join([
-    "cd %(builddir)s/primme-%(version)s",
-    "cp -r lib %(installdir)s/lib",
-    "cp -r include %(installdir)s/include",
-])
-
 sanity_check_paths = {
     'files': ['lib/libprimme.so', 'lib/libprimme.a'],
-    'dirs': [
-	'include',
-    ]
+    'dirs': ['include']
 }
 
 moduleclass = 'math'