easyblock = 'PackedBinary'

name = 'phASER'
version = '20170714-cd7daba'
version_download_name = version.split('-')[1]

homepage = "https://github.com/secastel/phaser/"
description = """Detection of Regulatory DNA Sequences using GRO-seq Data.
"""

toolchain = {'name': 'dummy', 'version': ''}

source_urls = ['https://github.com/secastel/phaser/archive']
sources = ['%s.zip' %version_download_name]

<<<<<<< HEAD


builddependencies = (
    ('Cython','0.22-foss-2015b-Python-2.7.9'),
)



dependencies = [('SAMtools','1.2-foss-2015b'),
	        ('BEDTools','2.25.0-foss-2015b'),
            ('PyVCF', '0.6.7-foss-2015b-Python-2.7.9'),
            ('Cython','0.22-foss-2015b-Python-2.7.9'),
            ('tabix','0.2.6-foss-2015b'),
            ('numpy', '1.9.2-foss-2015b-Python-2.7.9'),
            ('scipy', '0.15.1-foss-2015b-Python-2.7.9'),
            ('Pysam', '0.9.0-foss-2015b-Python-2.7.9')]
=======
builddependencies = [
    ('Cython', '0.22', '-Python-2.7.9', ('foss', '2015b')),
]

dep_tc_name = 'foss'
dep_tc_vers = '2015b'
dep_python = '-Python-2.7.9'
dependencies = [
    ('SAMtools', '1.2', '', (dep_tc_name, dep_tc_vers)),
    ('BEDTools', '2.23.0', '', (dep_tc_name, dep_tc_vers)),
    ('PyVCF', '0.6.7', dep_python, (dep_tc_name, dep_tc_vers)),
    ('Cython', '0.22', dep_python, (dep_tc_name, dep_tc_vers)),
    ('numpy', '1.9.2', dep_python, (dep_tc_name, dep_tc_vers)),
    ('scipy', '0.15.1', dep_python,(dep_tc_name, dep_tc_vers)),
    ('tabix', '0.2.6', '', (dep_tc_name, dep_tc_vers)),
]

checksums = ['d667a6db9a67fccd828bbc8ea832903f']
>>>>>>> 26ad0fbd

postinstallcmds = ['chmod 775 %(installdir)s/phaser/phaser.py; cd %(installdir)s/phaser/; module load Cython/0.22-foss-2015b-Python-2.7.9; python setup.py build_ext --inplace']

sanity_check_paths = {
    'files': ['phaser/phaser.py'],
    'dirs': []
}


moduleclass = 'bio'<|MERGE_RESOLUTION|>--- conflicted
+++ resolved
@@ -13,24 +13,6 @@
 source_urls = ['https://github.com/secastel/phaser/archive']
 sources = ['%s.zip' %version_download_name]
 
-<<<<<<< HEAD
-
-
-builddependencies = (
-    ('Cython','0.22-foss-2015b-Python-2.7.9'),
-)
-
-
-
-dependencies = [('SAMtools','1.2-foss-2015b'),
-	        ('BEDTools','2.25.0-foss-2015b'),
-            ('PyVCF', '0.6.7-foss-2015b-Python-2.7.9'),
-            ('Cython','0.22-foss-2015b-Python-2.7.9'),
-            ('tabix','0.2.6-foss-2015b'),
-            ('numpy', '1.9.2-foss-2015b-Python-2.7.9'),
-            ('scipy', '0.15.1-foss-2015b-Python-2.7.9'),
-            ('Pysam', '0.9.0-foss-2015b-Python-2.7.9')]
-=======
 builddependencies = [
     ('Cython', '0.22', '-Python-2.7.9', ('foss', '2015b')),
 ]
@@ -49,7 +31,6 @@
 ]
 
 checksums = ['d667a6db9a67fccd828bbc8ea832903f']
->>>>>>> 26ad0fbd
 
 postinstallcmds = ['chmod 775 %(installdir)s/phaser/phaser.py; cd %(installdir)s/phaser/; module load Cython/0.22-foss-2015b-Python-2.7.9; python setup.py build_ext --inplace']
 
