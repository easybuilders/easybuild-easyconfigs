--- conflicted
+++ resolved
@@ -28,12 +28,8 @@
     }),
 ]
 
-<<<<<<< HEAD
-=======
-sanity_pip_check = True
 sanity_check_commands = [
     'python -c "import pycuda.gl"'
 ]
 
->>>>>>> 486b7237
 moduleclass = 'lang'