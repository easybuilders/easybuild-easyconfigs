easyblock = 'ConfigureMake'

name = 'PyGTK'
version = '2.24.0'
versionsuffix = '-Python-%(pyver)s'

homepage = 'http://www.pygtk.org/'
description = """PyGTK lets you to easily create programs with a graphical user interface
 using the Python programming language."""

toolchain = {'name': 'intel', 'version': '2017b'}

source_urls = [PYPI_SOURCE]
sources = [SOURCELOWER_TAR_BZ2]
checksums = ['cd1c1ea265bd63ff669e92a2d3c2a88eb26bcd9e5363e0f82c896e649f206912']

<<<<<<< HEAD
pyver = '2.7.14'
pyshortver = '.'.join(pyver.split('.')[:2])
versionsuffix = '-Python-%s' % pyver

builddependencies = [
    ('pkg-config', '0.29.2'),
]

=======
>>>>>>> cc4cfd07
dependencies = [
    ('Python', '2.7.14'),
    ('GLib', '2.53.5'),
    ('PyGObject', '2.28.6', versionsuffix),
    ('GTK+', '2.24.32'),
    ('ATK', '2.27.1'),
    ('PyCairo', '1.16.2', versionsuffix),
    ('libglade', '2.6.4'),
]

postinstallcmds = [
    "sed -i s#'codegendir=${datadir}'#codegendir=$EBROOTPYGOBJECT/share# %(installdir)s/lib/pkgconfig/pygtk-2.0.pc",
    "sed -i s#'exec_prefix=${prefix}'#exec_prefix=$EBROOTPYGOBJECT# %(installdir)s/bin/pygtk-codegen-2.0",
]

modextrapaths = {
    'PYTHONPATH': [
        'lib/python%(pyshortver)s/site-packages',
        'lib64/python%(pyshortver)s/site-packages',
        'lib/python%(pyshortver)s/site-packages/gtk-%%(version_major)s.0',
        'lib64/python%(pyshortver)s/site-packages/gtk-%%(version_major)s.0',
    ],
}

sanity_check_paths = {
    'files': ['lib/pkgconfig/pygtk-%(version_major)s.0.pc'],
    'dirs': ['lib/pygtk'],
}

sanity_check_commands = [
    ('python', "-c 'import gtk'"),
    ('python', "-c 'import gtk.glade'"),
]

moduleclass = 'vis'<|MERGE_RESOLUTION|>--- conflicted
+++ resolved
@@ -14,17 +14,10 @@
 sources = [SOURCELOWER_TAR_BZ2]
 checksums = ['cd1c1ea265bd63ff669e92a2d3c2a88eb26bcd9e5363e0f82c896e649f206912']
 
-<<<<<<< HEAD
-pyver = '2.7.14'
-pyshortver = '.'.join(pyver.split('.')[:2])
-versionsuffix = '-Python-%s' % pyver
-
 builddependencies = [
     ('pkg-config', '0.29.2'),
 ]
 
-=======
->>>>>>> cc4cfd07
 dependencies = [
     ('Python', '2.7.14'),
     ('GLib', '2.53.5'),
