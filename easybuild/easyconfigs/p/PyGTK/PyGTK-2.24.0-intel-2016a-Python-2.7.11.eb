easyblock = 'ConfigureMake'

name = 'PyGTK'
version = '2.24.0'
versionsuffix = '-Python-%(pyver)s'

homepage = 'http://www.pygtk.org/'
description = """PyGTK lets you to easily create programs with a graphical user interface
 using the Python programming language."""

toolchain = {'name': 'intel', 'version': '2016a'}

source_urls = [PYPI_SOURCE]
sources = [SOURCELOWER_TAR_BZ2]
checksums = ['cd1c1ea265bd63ff669e92a2d3c2a88eb26bcd9e5363e0f82c896e649f206912']

<<<<<<< HEAD
pyver = '2.7.11'
pyshortver = '.'.join(pyver.split('.')[:2])
versionsuffix = '-Python-%s' % pyver

builddependencies = [
    ('pkg-config', '0.29.1'),
    ('libpthread-stubs', '0.3'),
    ('xproto', '7.0.29'),
    ('renderproto', '0.11'),
    ('kbproto', '1.0.7'),
    ('xextproto', '7.3.0'),
]

glibver = '2.47.5'
=======
>>>>>>> cc4cfd07
dependencies = [
    ('Python', '2.7.11'),
    ('GLib', '2.47.5'),
    ('PyGObject', '2.28.6', versionsuffix),
    ('GTK+', '2.24.28'),
    ('ATK', '2.18.0'),
    ('PyCairo', '1.10.0', versionsuffix),
    ('libglade', '2.6.4'),
]

postinstallcmds = [
    "sed -i s#'codegendir=${datadir}'#codegendir=$EBROOTPYGOBJECT/share# %(installdir)s/lib/pkgconfig/pygtk-2.0.pc",
    "sed -i s#'exec_prefix=${prefix}'#exec_prefix=$EBROOTPYGOBJECT# %(installdir)s/bin/pygtk-codegen-2.0",
]

modextrapaths = {
    'PYTHONPATH': [
        'lib/python%(pyshortver)s/site-packages',
        'lib64/python%(pyshortver)s/site-packages',
        'lib/python%(pyshortver)s/site-packages/gtk-%%(version_major)s.0',
        'lib64/python%(pyshortver)s/site-packages/gtk-%%(version_major)s.0',
    ],
}

sanity_check_paths = {
    'files': ['lib/pkgconfig/pygtk-%(version_major)s.0.pc'],
    'dirs': ['lib/pygtk'],
}

sanity_check_commands = [
    ('python', "-c 'import gtk'"),
    ('python', "-c 'import gtk.glade'"),
]

moduleclass = 'vis'<|MERGE_RESOLUTION|>--- conflicted
+++ resolved
@@ -14,11 +14,6 @@
 sources = [SOURCELOWER_TAR_BZ2]
 checksums = ['cd1c1ea265bd63ff669e92a2d3c2a88eb26bcd9e5363e0f82c896e649f206912']
 
-<<<<<<< HEAD
-pyver = '2.7.11'
-pyshortver = '.'.join(pyver.split('.')[:2])
-versionsuffix = '-Python-%s' % pyver
-
 builddependencies = [
     ('pkg-config', '0.29.1'),
     ('libpthread-stubs', '0.3'),
@@ -28,9 +23,6 @@
     ('xextproto', '7.3.0'),
 ]
 
-glibver = '2.47.5'
-=======
->>>>>>> cc4cfd07
 dependencies = [
     ('Python', '2.7.11'),
     ('GLib', '2.47.5'),
