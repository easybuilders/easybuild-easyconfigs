--- conflicted
+++ resolved
@@ -66,13 +66,8 @@
     ('lockfile', '0.12.2', {
         'source_urls': ['https://pypi.python.org/packages/source/l/lockfile/'],
     }),
-<<<<<<< HEAD
-    ('Cython', '0.24b0', {
-        'source_urls': ['http://www.cython.org/release/'],
-=======
     ('Cython', '0.23.4', {
         'source_urls': ['https://pypi.python.org/packages/source/c/cython/'],
->>>>>>> 2d859fdc
     }),
     ('six', '1.10.0', {
         'source_urls': ['https://pypi.python.org/packages/source/s/six/'],
