--- conflicted
+++ resolved
@@ -10,16 +10,7 @@
 numpyversion = '1.6.1'
 scipyversion = '0.10.1'
 
-<<<<<<< HEAD
-sourceURLs = [
-              'http://www.python.org/ftp/%s/%s/' % (name.lower(),version), # Python
-              'http://pypi.python.org/packages/source/n/nose/', # nose
-              ('http://sourceforge.net/projects/numpy/files/NumPy/%s' % numpyversion, 'download'), # numpy
-              ('http://sourceforge.net/projects/scipy/files/scipy/%s' % scipyversion, 'download'), # scipy
-             ]
-=======
 source_urls = ['http://www.python.org/ftp/%s/%s/' % (name.lower(),version)]
->>>>>>> 61f602d9
 sources = ['%s-%s.tgz' % (name, version)]
 
 # python needs bzip2 to build the bz2 package
@@ -28,15 +19,10 @@
                     ('zlib', '1.2.5'),
                     ('libreadline', '6.2'),
                     ('ncurses', '5.9'),
-                    ]
+               ]
 
 # order is important!
 exts_list = [
-<<<<<<< HEAD
-             ('nose', '1.1.2'), #  used extends unit testing
-             ('numpy', numpyversion),
-             ('scipy', scipyversion),
-=======
              ('nose', '1.1.2', {
                                 'source_urls': ['http://pypi.python.org/packages/source/n/nose/'],
                                }),
@@ -48,9 +34,4 @@
                                       'source_urls': [('http://sourceforge.net/projects/scipy/files/scipy/%s' % scipyversion,
                                                        'download')],
                                      }),
-             ('matplotlib', matplotlibver, {
-                                            'source_urls': ['http://sourceforge.net/projects/matplotlib/files/matplotlib/' \
-                                                            'matplotlib-%s/' % matplotlibver],
-                                           }),
->>>>>>> 61f602d9
             ]
