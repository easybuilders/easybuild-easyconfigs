name = 'Python'
version = '2.7.3'

homepage = 'http://python.org/'
description = "Python is a programming language that lets you work more quickly and integrate your systems more effectively."

toolchain = {'name': 'ictce', 'version': '4.0.6'}
toolchainopts = {'pic': True, 'opt': True, 'optarch': True}

numpyversion = '1.6.1'
scipyversion = '0.10.1'

source_urls = [
              'http://www.python.org/ftp/%s/%s/' % (name.lower(),version), # Python
              'http://pypi.python.org/packages/source/n/nose/', # nose
              ('http://sourceforge.net/projects/numpy/files/NumPy/%s' % numpyversion, 'download'), # numpy
              ('http://sourceforge.net/projects/scipy/files/scipy/%s' % scipyversion, 'download'), # scipy
             ]
sources = ['%s-%s.tgz' % (name, version)]

patches = ['python_libffi_int128_icc.patch']

# order is important!
exts_list = [
<<<<<<< HEAD
             ('nose', '1.1.2'), #  used extends unit testing
             ('numpy', numpyversion),
             ('scipy', scipyversion),
=======
             ('nose', '1.1.2', {
                                'source_urls': ['http://pypi.python.org/packages/source/n/nose/'],
                               }),
             ('numpy', numpyversion, {
                                      'source_urls': [('http://sourceforge.net/projects/numpy/files/NumPy/%s' % numpyversion,
                                                       'download')],
                                      'patches': ['numpy-1.6.1_distutils_multiple-lib-dirs.patch'],
                                     }),
             ('scipy', scipyversion, {
                                      'source_urls': [('http://sourceforge.net/projects/scipy/files/scipy/%s' % scipyversion,
                                                       'download')],
                                     }),
             ('matplotlib', matplotlibver, {
                                            'source_urls': ['http://sourceforge.net/projects/matplotlib/files/matplotlib/' \
                                                            'matplotlib-%s/' % matplotlibver],
                                           }),
>>>>>>> 61f602d9
            ]
# python needs bzip2 to build the bz2 package
dependencies = [
                   ('bzip2', '1.0.6'),
                   ('zlib', '1.2.5'),
                   ('libreadline', '6.2'),
                  ('ncurses', '5.9'),
               ]

<<<<<<< HEAD
exts_patches = [('numpy', ['numpy-1.6.1_distutils_multiple-lib-dirs.patch'])]
=======

osdependencies=['zlib-devel']
>>>>>>> 61f602d9
<|MERGE_RESOLUTION|>--- conflicted
+++ resolved
@@ -10,23 +10,13 @@
 numpyversion = '1.6.1'
 scipyversion = '0.10.1'
 
-source_urls = [
-              'http://www.python.org/ftp/%s/%s/' % (name.lower(),version), # Python
-              'http://pypi.python.org/packages/source/n/nose/', # nose
-              ('http://sourceforge.net/projects/numpy/files/NumPy/%s' % numpyversion, 'download'), # numpy
-              ('http://sourceforge.net/projects/scipy/files/scipy/%s' % scipyversion, 'download'), # scipy
-             ]
+source_urls = ['http://www.python.org/ftp/%s/%s/' % (name.lower(),version)]
 sources = ['%s-%s.tgz' % (name, version)]
 
 patches = ['python_libffi_int128_icc.patch']
 
 # order is important!
 exts_list = [
-<<<<<<< HEAD
-             ('nose', '1.1.2'), #  used extends unit testing
-             ('numpy', numpyversion),
-             ('scipy', scipyversion),
-=======
              ('nose', '1.1.2', {
                                 'source_urls': ['http://pypi.python.org/packages/source/n/nose/'],
                                }),
@@ -39,23 +29,12 @@
                                       'source_urls': [('http://sourceforge.net/projects/scipy/files/scipy/%s' % scipyversion,
                                                        'download')],
                                      }),
-             ('matplotlib', matplotlibver, {
-                                            'source_urls': ['http://sourceforge.net/projects/matplotlib/files/matplotlib/' \
-                                                            'matplotlib-%s/' % matplotlibver],
-                                           }),
->>>>>>> 61f602d9
             ]
 # python needs bzip2 to build the bz2 package
 dependencies = [
-                   ('bzip2', '1.0.6'),
-                   ('zlib', '1.2.5'),
-                   ('libreadline', '6.2'),
-                  ('ncurses', '5.9'),
+                ('bzip2', '1.0.6'),
+                ('zlib', '1.2.5'),
+                ('libreadline', '6.2'),
+                ('ncurses', '5.9'),
                ]
 
-<<<<<<< HEAD
-exts_patches = [('numpy', ['numpy-1.6.1_distutils_multiple-lib-dirs.patch'])]
-=======
-
-osdependencies=['zlib-devel']
->>>>>>> 61f602d9
