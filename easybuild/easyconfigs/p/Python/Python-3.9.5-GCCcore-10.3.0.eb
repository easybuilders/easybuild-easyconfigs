name = 'Python'
version = '3.9.5'

homepage = 'https://python.org/'
description = """Python is a programming language that lets you work more quickly and integrate your systems
 more effectively."""

toolchain = {'name': 'GCCcore', 'version': '10.3.0'}
toolchainopts = {'pic': True}

source_urls = ['https://www.python.org/ftp/%(namelower)s/%(version)s/']
sources = [SOURCE_TGZ]
checksums = ['e0fbd5b6e1ee242524430dee3c91baf4cbbaba4a72dd1674b90fda87b713c7ab']

builddependencies = [
    ('UnZip', '6.0'),
]

dependencies = [
    ('binutils', '2.36.1'),
    ('bzip2', '1.0.8'),  # required for bz2 package in Python stdlib
    ('zlib', '1.2.11'),
    ('libreadline', '8.1'),
    ('ncurses', '6.2'),
    ('SQLite', '3.35.4'),
    ('XZ', '5.2.5'),
    ('GMP', '6.2.1'),  # required for pycrypto
    ('libffi', '3.3'),  # required for cryptography
    ('Rust', '1.52.1'),  # required for setuptools-rust, which is needed for cryptography
    ('OpenSSL', '1.1', '', True),
]

install_pip = True

exts_default_options = {
    'download_dep_fail': True,
    'sanity_pip_check': True,
    'source_urls': [PYPI_SOURCE],
    'use_pip': True,
}

# order is important!
# package versions updated 10 May 2021
exts_list = [
    ('wheel', '0.36.2', {
        'checksums': ['e11eefd162658ea59a60a0f6c7d493a7190ea4b9a85e335b33489d9f17e0245e'],
    }),
    ('setuptools', '56.2.0', {
        'checksums': ['7bb5652625e94e73b9358b7ed8c6431b732e80cf31f4e0972294c64f0e5b849e'],
    }),
    ('pip', '21.1.1', {
        'checksums': ['51ad01ddcd8de923533b01a870e7b987c2eb4d83b50b89e1bf102723ff9fed8b'],
    }),
    ('nose', '1.3.7', {
        'checksums': ['f1bffef9cbc82628f6e7d7b40d7e255aefaa1adb6a1b1d26c69a8b79e6208a98'],
    }),
    ('blist', '1.3.6', {
        'patches': ['Python-3_9-blist-1.3.6-fix-undefined_symbol_PyObject_GC_IS_TRACKED.patch'],
        'checksums': [
            '3a12c450b001bdf895b30ae818d4d6d3f1552096b8c995f0fe0c74bef04d1fc3',  # blist-1.3.6.tar.gz
            # Python-3_9-blist-1.3.6-fix-undefined_symbol_PyObject_GC_IS_TRACKED.patch
            '18a643d1d1565b05df7dcc9a612a86dcf7b3b352435032f6425a61b597f911d0',
        ],
    }),
    ('paycheck', '1.0.2', {
        'checksums': ['6db7fc367c146cd59d2327ad4d2d6b0a24bc1be2d6953bb0773cbf702ee1ed34'],
    }),
    ('pbr', '5.6.0', {
        'checksums': ['42df03e7797b796625b1029c0400279c7c34fd7df24a7d7818a1abb5b38710dd'],
    }),
    ('Cython', '0.29.23', {
        'checksums': ['6a0d31452f0245daacb14c979c77e093eb1a546c760816b5eed0047686baad8e'],
    }),
    ('six', '1.16.0', {
        'checksums': ['1e61c37477a1626458e36f7b1d82aa5c9b094fa4802892072e49de9c60c4c926'],
    }),
    ('toml', '0.10.2', {
        'checksums': ['b3bda1d108d5dd99f4a20d24d9c348e91c4db7ab1b749200bded2f839ccbe68f'],
    }),
    ('setuptools_scm', '6.0.1', {
        'checksums': ['d1925a69cb07e9b29416a275b9fadb009a23c148ace905b2fb220649a6c18e92'],
    }),
    ('python-dateutil', '2.8.1', {
        'modulename': 'dateutil',
        'checksums': ['73ebfe9dbf22e832286dafa60473e4cd239f8592f699aa5adaf10050e6e1823c'],
    }),
    ('decorator', '5.0.7', {
        'checksums': ['6f201a6c4dac3d187352661f508b9364ec8091217442c9478f1f83c003a0f060'],
    }),
    ('liac-arff', '2.5.0', {
        'modulename': 'arff',
        'checksums': ['3220d0af6487c5aa71b47579be7ad1d94f3849ff1e224af3bf05ad49a0b5c4da'],
    }),
    ('pycrypto', '2.6.1', {
        'modulename': 'Crypto',
        'patches': ['pycrypto-2.6.1_remove-usr-include.patch'],
        'checksums': [
            'f2ce1e989b272cfcb677616763e0a2e7ec659effa67a88aa92b3a65528f60a3c',  # pycrypto-2.6.1.tar.gz
            # pycrypto-2.6.1_remove-usr-include.patch
            '06c3d3bb290305e1360a023ea03f9281116c230de62382e6be9474996086712e',
        ],
    }),
    ('ecdsa', '0.16.1', {
        'checksums': ['cfc046a2ddd425adbd1a78b3c46f0d1325c657811c0f45ecc3a0a6236c1e50ff'],
    }),
    ('ipaddress', '1.0.23', {
        'checksums': ['b7f8e0369580bb4a24d5ba1d7cc29660a4a6987763faf1d8a8046830e020e7e2'],
    }),
    ('asn1crypto', '1.4.0', {
        'checksums': ['f4f6e119474e58e04a2b1af817eb585b4fd72bdd89b998624712b5c99be7641c'],
    }),
    ('idna', '2.10', {
        'checksums': ['b307872f855b18632ce0c21c5e45be78c0ea7ae4c15c828c20788b26921eb3f6'],
    }),
    ('pycparser', '2.20', {
        'checksums': ['2d475327684562c3a96cc71adf7dc8c4f0565175cf86b6d7a404ff4c771f15f0'],
    }),
    ('cffi', '1.14.5', {
        'checksums': ['fd78e5fee591709f32ef6edb9a015b4aa1a5022598e36227500c8f4e02328d9c'],
    }),
<<<<<<< HEAD
    ('cryptography', '3.2.1', {
        'checksums': ['d3d5e10be0cf2a12214ddee45c6bd203dab435e3d83b4560c03066eda600bfe3'],
        # avoid that cargo uses $HOME/.cargo, which can lead to build failures if home directory is NFS mounted,
        # see https://github.com/rust-lang/cargo/issues/6652
        'preinstallopts': "export CARGO_HOME=%(builddir)s/cargo && ",
=======
    ('setuptools-rust', '0.12.1', {
        'checksums': ['647009e924f0ae439c7f3e0141a184a69ad247ecb9044c511dabde232d3d570e'],
    }),
    ('semantic_version', '2.8.5', {
        'checksums': ['d2cb2de0558762934679b9a104e82eca7af448c9f4974d1f3eeccff651df8a54'],
    }),
    ('cryptography', '3.4.7', {
        'checksums': ['3d10de8116d25649631977cb37da6cbdd2d6fa0e0281d014a5b7d337255ca713'],
>>>>>>> 72457799
    }),
    ('pyasn1', '0.4.8', {
        'checksums': ['aef77c9fb94a3ac588e87841208bdec464471d9871bd5050a287cc9a475cd0ba'],
    }),
    ('PyNaCl', '1.4.0', {
        'modulename': 'nacl',
        'checksums': ['54e9a2c849c742006516ad56a88f5c74bf2ce92c9f67435187c3c5953b346505'],
    }),
    ('bcrypt', '3.2.0', {
        'checksums': ['5b93c1726e50a93a033c36e5ca7fdcd29a5c7395af50a6892f5d9e7c6cfbfb29'],
    }),
    ('paramiko', '2.7.2', {
        'checksums': ['7f36f4ba2c0d81d219f4595e35f70d56cc94f9ac40a6acdf51d6ca210ce65035'],
    }),
    ('pyparsing', '2.4.7', {
        'checksums': ['c203ec8783bf771a155b207279b9bccb8dea02d8f0c9e5f8ead507bc3246ecc1'],
    }),
    ('netifaces', '0.10.9', {
        'checksums': ['2dee9ffdd16292878336a58d04a20f0ffe95555465fee7c9bd23b3490ef2abf3'],
    }),
    ('netaddr', '0.8.0', {
        'checksums': ['d6cc57c7a07b1d9d2e917aa8b36ae8ce61c35ba3fcd1b83ca31c5a0ee2b5a243'],
    }),
    ('mock', '4.0.3', {
        'checksums': ['7d3fbbde18228f4ff2f1f119a45cdffa458b4c0dee32eb4d2bb2f82554bac7bc'],
    }),
    ('pytz', '2021.1', {
        'checksums': ['83a4a90894bf38e243cf052c8b58f381bfe9a7a483f6a9cab140bc7f702ac4da'],
    }),
    ('bitstring', '3.1.7', {
        'checksums': ['fdf3eb72b229d2864fb507f8f42b1b2c57af7ce5fec035972f9566de440a864a'],
    }),
    ('appdirs', '1.4.4', {
        'checksums': ['7d5d0167b2b1ba821647616af46a749d1c653740dd0d2415100fe26e27afdf41'],
    }),
    ('distlib', '0.3.1', {
        'source_tmpl': 'distlib-%(version)s.zip',
        'checksums': ['edf6116872c863e1aa9d5bb7cb5e05a022c519a4594dc703843343a9ddd9bff1'],
    }),
    ('filelock', '3.0.12', {
        'checksums': ['18d82244ee114f543149c66a6e0c14e9c4f8a1044b5cdaadd0f82159d6a6ff59'],
    }),
    ('importlib_metadata', '4.0.1', {
        'checksums': ['8c501196e49fb9df5df43833bdb1e4328f64847763ec8a50703148b73784d581'],
    }),
    ('virtualenv', '20.4.6', {
        'checksums': ['72cf267afc04bf9c86ec932329b7e94db6a0331ae9847576daaa7ca3c86b29a4'],
    }),
    ('docopt', '0.6.2', {
        'checksums': ['49b3a825280bd66b3aa83585ef59c4a8c82f2c8a522dbe754a8bc8d08c85c491'],
    }),
    ('joblib', '1.0.1', {
        'checksums': ['9c17567692206d2f3fb9ecf5e991084254fe631665c450b443761c4186a613f7'],
    }),
    ('chardet', '4.0.0', {
        'checksums': ['0d6f53a15db4120f2b08c94f11e7d93d2c911ee118b6b30a04ec3ee8310179fa'],
    }),
    ('certifi', '2020.12.5', {
        'checksums': ['1a4995114262bffbc2413b159f2a1a480c969de6e6eb13ee966d470af86af59c'],
    }),
    ('urllib3', '1.26.4', {
        'checksums': ['e7b021f7241115872f92f43c6508082facffbd1c048e3c6e2bb9c2a157e28937'],
    }),
    ('requests', '2.25.1', {
        'checksums': ['27973dd4a904a4f13b263a19c866c13b92a39ed1c964655f025f3f8d3d75b804'],
    }),
    ('xlrd', '2.0.1', {
        'checksums': ['f72f148f54442c6b056bf931dbc34f986fd0c3b0b6b5a58d013c9aef274d0c88'],
    }),
    ('py_expression_eval', '0.3.13', {
        'checksums': ['6e7d59d391d54a034609ce66b820e7dd68c757672d166dcc514bf7abf15ba57e'],
    }),
    ('tabulate', '0.8.9', {
        'checksums': ['eb1d13f25760052e8931f2ef80aaf6045a6cceb47514db8beab24cded16f13a7'],
    }),
    ('ujson', '4.0.2', {
        'checksums': ['c615a9e9e378a7383b756b7e7a73c38b22aeb8967a8bfbffd4741f7ffd043c4d'],
    }),
    ('atomicwrites', '1.4.0', {
        'checksums': ['ae70396ad1a434f9c7046fd2dd196fc04b12f9e91ffb859164193be8b6168a7a'],
    }),
    ('py', '1.10.0', {
        'checksums': ['21b81bda15b66ef5e1a777a21c4dcd9c20ad3efd0b3f817e7a809035269e1bd3'],
    }),
    ('scandir', '1.10.0', {
        'checksums': ['4d4631f6062e658e9007ab3149a9b914f3548cb38bfb021c64f39a025ce578ae'],
    }),
    ('pathlib2', '2.3.5', {
        'checksums': ['6cd9a47b597b37cc57de1c05e56fb1a1c9cc9fab04fe78c29acd090418529868'],
    }),
    ('zipp', '3.4.1', {
        'checksums': ['3607921face881ba3e026887d8150cca609d517579abe052ac81fc5aeffdbd76'],
    }),
    ('pluggy', '0.13.1', {
        'checksums': ['15b2acde666561e1298d71b523007ed7364de07029219b604cf808bfa1c765b0'],
    }),
    ('more-itertools', '8.7.0', {
        'checksums': ['c5d6da9ca3ff65220c3bfd2a8db06d698f05d4d2b9be57e1deb2be5a45019713'],
    }),
    ('attrs', '21.2.0', {
        'modulename': 'attr',
        'checksums': ['ef6aaac3ca6cd92904cdd0d83f629a15f18053ec84e6432106f7a4d04ae4f5fb'],
    }),
    ('wcwidth', '0.2.5', {
        'checksums': ['c4d647b99872929fdb7bdcaa4fbe7f01413ed3d98077df798530e5b04f116c83'],
    }),
    ('iniconfig', '1.1.1', {
        'checksums': ['bc3af051d7d14b2ee5ef9969666def0cd1a000e121eaea580d4a313df4b37f32'],
    }),
    ('pytest', '6.2.4', {
        'checksums': ['50bcad0a0b9c5a72c8e4e7c9855a3ad496ca6a881a3641b4260605450772c54b'],
    }),
    ('MarkupSafe', '1.1.1', {
        'checksums': ['29872e92839765e546828bb7754a68c418d927cd064fd4708fab9fe9c8bb116b'],
    }),
    ('Jinja2', '2.11.3', {
        'checksums': ['a6d58433de0ae800347cab1fa3043cebbabe8baa9d29e668f1c768cb87a333c6'],
    }),
    ('packaging', '20.9', {
        'checksums': ['5b327ac1320dc863dca72f4514ecc086f31186744b84a230374cc1fd776feae5'],
    }),
    ('sphinxcontrib-websupport', '1.2.4', {
        'modulename': 'sphinxcontrib.websupport',
        'checksums': ['4edf0223a0685a7c485ae5a156b6f529ba1ee481a1417817935b20bde1956232'],
    }),
    ('Pygments', '2.9.0', {
        'checksums': ['a18f47b506a429f6f4b9df81bb02beab9ca21d0a5fee38ed15aef65f0545519f'],
    }),
    ('imagesize', '1.2.0', {
        'checksums': ['b1f6b5a4eab1f73479a50fb79fcf729514a900c341d8503d62a62dbc4127a2b1'],
    }),
    ('docutils', '0.17.1', {
        'checksums': ['686577d2e4c32380bb50cbb22f575ed742d58168cee37e99117a854bcd88f125'],
    }),
    ('snowballstemmer', '2.1.0', {
        'checksums': ['e997baa4f2e9139951b6f4c631bad912dfd3c792467e2f03d7239464af90e914'],
    }),
    ('Babel', '2.9.1', {
        'checksums': ['bc0c176f9f6a994582230df350aa6e05ba2ebe4b3ac317eab29d9be5d2768da0'],
    }),
    ('alabaster', '0.7.12', {
        'checksums': ['a661d72d58e6ea8a57f7a86e37d86716863ee5e92788398526d58b26a4e4dc02'],
    }),
    ('sphinxcontrib-applehelp', '1.0.2', {
        'modulename': 'sphinxcontrib.applehelp',
        'checksums': ['a072735ec80e7675e3f432fcae8610ecf509c5f1869d17e2eecff44389cdbc58'],
    }),
    ('sphinxcontrib-devhelp', '1.0.2', {
        'modulename': 'sphinxcontrib.devhelp',
        'checksums': ['ff7f1afa7b9642e7060379360a67e9c41e8f3121f2ce9164266f61b9f4b338e4'],
    }),
    ('sphinxcontrib-htmlhelp', '1.0.3', {
        'modulename': 'sphinxcontrib.htmlhelp',
        'checksums': ['e8f5bb7e31b2dbb25b9cc435c8ab7a79787ebf7f906155729338f3156d93659b'],
    }),
    ('sphinxcontrib-jsmath', '1.0.1', {
        'modulename': 'sphinxcontrib.jsmath',
        'checksums': ['a9925e4a4587247ed2191a22df5f6970656cb8ca2bd6284309578f2153e0c4b8'],
    }),
    ('sphinxcontrib-qthelp', '1.0.3', {
        'modulename': 'sphinxcontrib.qthelp',
        'checksums': ['4c33767ee058b70dba89a6fc5c1892c0d57a54be67ddd3e7875a18d14cba5a72'],
    }),
    ('sphinxcontrib-serializinghtml', '1.1.4', {
        'modulename': 'sphinxcontrib.serializinghtml',
        'checksums': ['eaa0eccc86e982a9b939b2b82d12cc5d013385ba5eadcc7e4fed23f4405f77bc'],
    }),
    ('Sphinx', '4.0.0', {
        'checksums': ['b246ebd74f5fb966d7e90086bbda5ed74ee4d30b4c3cbefddc1fb5210aa317c7'],
    }),
    ('sphinx-bootstrap-theme', '0.7.1', {
        'checksums': ['571e43ccb76d4c6c06576aa24a826b6ebc7adac45a5b54985200128806279d08'],
    }),
    ('colorama', '0.4.4', {
        'checksums': ['5941b2b48a20143d2267e95b1c2a7603ce057ee39fd88e7329b0c292aa16869b'],
    }),
    ('click', '7.1.2', {
        'checksums': ['d2b5255c7c6349bc1bd1e59e08cd12acbbd63ce649f2588755783aa94dfb6b1a'],
    }),
    ('psutil', '5.8.0', {
        'checksums': ['0c9ccb99ab76025f2f0bbecf341d4656e9c1351db8cc8a03ccd62e318ab4b5c6'],
    }),
    ('future', '0.18.2', {
        'checksums': ['b1bead90b70cf6ec3f0710ae53a525360fa360d306a86583adc6bf83a4db537d'],
    }),
    ('sortedcontainers', '2.3.0', {
        'checksums': ['59cc937650cf60d677c16775597c89a960658a09cf7c1a668f86e1e4464b10a1'],
    }),
    ('intervaltree', '3.1.0', {
        'checksums': ['902b1b88936918f9b2a19e0e5eb7ccb430ae45cde4f39ea4b36932920d33952d'],
    }),
    ('pytoml', '0.1.21', {
        'checksums': ['8eecf7c8d0adcff3b375b09fe403407aa9b645c499e5ab8cac670ac4a35f61e7'],
    }),
    ('flit-core', '3.2.0', {
        'source_tmpl': 'flit_core-%(version)s.tar.gz',
        'checksums': ['ff87f25c5dbc24ef30ea334074e35030e4885e4c5de3bf4e21f15746f6d99431'],
    }),
    ('flit', '3.2.0', {
        'checksums': ['592464c9268bbacec9bc67b5a3ae62e6e090aeec1563e69501df338a1728e551'],
    }),
    ('regex', '2021.4.4', {
        'checksums': ['52ba3d3f9b942c49d7e4bc105bb28551c44065f139a65062ab7912bef10c9afb'],
    }),
    ('intreehooks', '1.0', {
        'checksums': ['87e600d3b16b97ed219c078681260639e77ef5a17c0e0dbdd5a302f99b4e34e1'],
    }),
    ('pylev', '1.3.0', {
        'checksums': ['063910098161199b81e453025653ec53556c1be7165a9b7c50be2f4d57eae1c3'],
    }),
    ('pastel', '0.2.1', {
        'source_tmpl': SOURCE_WHL,
        'checksums': ['4349225fcdf6c2bb34d483e523475de5bb04a5c10ef711263452cb37d7dd4364'],
    }),
    ('clikit', '0.6.2', {
        'source_tmpl': SOURCE_WHL,
        'checksums': ['71268e074e68082306e23d7369a7b99f824a0ef926e55ba2665e911f7208489e'],
    }),
    ('SecretStorage', '3.3.1', {
        'checksums': ['fd666c51a6bf200643495a04abb261f83229dcb6fd8472ec393df7ffc8b6f195'],
    }),
    ('keyring', '21.8.0', {
        'modulename': False,  # Doesn't work properly if HOME directory contains keys
        'checksums': ['1746d3ac913d449a090caf11e9e4af00e26c3f7f7e81027872192b2398b98675'],
    }),
    ('keyrings.alt', '4.0.2', {
        'modulename': False,
        'checksums': ['cc475635099d6edd7e475c5a479e5b4da5e811a3af04495a1e9ada488d16fe25'],
    }),
    ('tomlkit', '0.7.0', {
        'source_tmpl': SOURCE_WHL,
        'checksums': ['6babbd33b17d5c9691896b0e68159215a9387ebfa938aa3ac42f4a4beeb2b831'],
    }),
    ('shellingham', '1.4.0', {
        'checksums': ['4855c2458d6904829bd34c299f11fdeed7cfefbf8a2c522e4caea6cd76b3171e'],
    }),
    ('requests-toolbelt', '0.9.1', {
        'checksums': ['968089d4584ad4ad7c171454f0a5c6dac23971e9472521ea3b6d49d610aa6fc0'],
    }),
    ('pyrsistent', '0.17.3', {
        'checksums': ['2e636185d9eb976a18a8a8e96efce62f2905fea90041958d8cc2a189756ebf3e'],
    }),
    ('pkginfo', '1.7.0', {
        'checksums': ['029a70cb45c6171c329dfc890cde0879f8c52d6f3922794796e06f577bb03db4'],
    }),
    ('pexpect', '4.8.0', {
        'checksums': ['fc65a43959d153d0114afe13997d439c22823a27cefceb5ff35c2178c6784c0c'],
    }),
    ('jsonschema', '3.2.0', {
        'checksums': ['c8a85b28d377cc7737e46e2d9f2b4f44ee3c0e1deac6bf46ddefc7187d30797a'],
    }),
    ('simplejson', '3.17.2', {
        'checksums': ['75ecc79f26d99222a084fbdd1ce5aad3ac3a8bd535cd9059528452da38b68841'],
    }),
    ('webencodings', '0.5.1', {
        'checksums': ['b36a1c245f2d304965eb4e0a82848379241dc04b865afcc4aab16748587e1923'],
    }),
    ('html5lib', '1.1', {
        'checksums': ['b2e5b40261e20f354d198eae92afc10d750afb487ed5e50f9c4eaf07c184146f'],
    }),
    ('cleo', '0.8.1', {
        'source_tmpl': SOURCE_WHL,
        'checksums': ['141cda6dc94a92343be626bb87a0b6c86ae291dfc732a57bf04310d4b4201753'],
    }),
    ('cachy', '0.3.0', {
        'checksums': ['186581f4ceb42a0bbe040c407da73c14092379b1e4c0e327fdb72ae4a9b269b1'],
    }),
    ('msgpack', '1.0.2', {
        'checksums': ['fae04496f5bc150eefad4e9571d1a76c55d021325dcd484ce45065ebbdd00984'],
    }),
    ('CacheControl', '0.12.6', {
        'checksums': ['be9aa45477a134aee56c8fac518627e1154df063e85f67d4f83ce0ccc23688e8'],
    }),
    ('ptyprocess', '0.7.0', {
        'source_tmpl': SOURCE_WHL,
        'checksums': ['4b41f3967fce3af57cc7e94b888626c18bf37a083e3651ca8feeb66d492fef35'],
    }),
    ('lockfile', '0.12.2', {
        'checksums': ['6aed02de03cba24efabcd600b30540140634fc06cfa603822d508d5361e9f799'],
    }),
    ('poetry-core', '1.0.3', {
        'modulename': 'poetry.core',
        'checksums': ['2315c928249fc3207801a81868b64c66273077b26c8d8da465dccf8f488c90c5'],
    }),
    ('poetry', '1.1.6', {
        'checksums': ['e7c58a50c14aebc18e7de9df64f1dad74b194f21b8e5257251449f0feb4784fa'],
    }),
    ('crashtest', '0.3.1', {
        'source_tmpl': SOURCE_PY3_WHL,
        'checksums': ['300f4b0825f57688b47b6d70c6a31de33512eb2fa1ac614f780939aa0cf91680'],
    }),
    ('jeepney', '0.6.0', {
        'source_tmpl': SOURCE_PY3_WHL,
        'checksums': ['aec56c0eb1691a841795111e184e13cad504f7703b9a64f63020816afa79a8ae'],
    }),
    ('fsspec', '2021.4.0', {
        'checksums': ['8b1a69884855d1a8c038574292e8b861894c3373282d9a469697a2b41d5289a6'],
    }),
    ('threadpoolctl', '2.1.0', {
        'checksums': ['ddc57c96a38beb63db45d6c159b5ab07b6bced12c45a1f07b2b92f272aebfa6b'],
    }),
    ('simplegeneric', '0.8.1', {
        'source_tmpl': 'simplegeneric-%(version)s.zip',
        'checksums': ['dc972e06094b9af5b855b3df4a646395e43d1c9d0d39ed345b7393560d0b9173'],
    }),
]

moduleclass = 'lang'<|MERGE_RESOLUTION|>--- conflicted
+++ resolved
@@ -118,22 +118,17 @@
     ('cffi', '1.14.5', {
         'checksums': ['fd78e5fee591709f32ef6edb9a015b4aa1a5022598e36227500c8f4e02328d9c'],
     }),
-<<<<<<< HEAD
-    ('cryptography', '3.2.1', {
-        'checksums': ['d3d5e10be0cf2a12214ddee45c6bd203dab435e3d83b4560c03066eda600bfe3'],
+    ('setuptools-rust', '0.12.1', {
+        'checksums': ['647009e924f0ae439c7f3e0141a184a69ad247ecb9044c511dabde232d3d570e'],
+    }),
+    ('semantic_version', '2.8.5', {
+        'checksums': ['d2cb2de0558762934679b9a104e82eca7af448c9f4974d1f3eeccff651df8a54'],
+    }),
+    ('cryptography', '3.4.7', {
+        'checksums': ['3d10de8116d25649631977cb37da6cbdd2d6fa0e0281d014a5b7d337255ca713'],
         # avoid that cargo uses $HOME/.cargo, which can lead to build failures if home directory is NFS mounted,
         # see https://github.com/rust-lang/cargo/issues/6652
         'preinstallopts': "export CARGO_HOME=%(builddir)s/cargo && ",
-=======
-    ('setuptools-rust', '0.12.1', {
-        'checksums': ['647009e924f0ae439c7f3e0141a184a69ad247ecb9044c511dabde232d3d570e'],
-    }),
-    ('semantic_version', '2.8.5', {
-        'checksums': ['d2cb2de0558762934679b9a104e82eca7af448c9f4974d1f3eeccff651df8a54'],
-    }),
-    ('cryptography', '3.4.7', {
-        'checksums': ['3d10de8116d25649631977cb37da6cbdd2d6fa0e0281d014a5b7d337255ca713'],
->>>>>>> 72457799
     }),
     ('pyasn1', '0.4.8', {
         'checksums': ['aef77c9fb94a3ac588e87841208bdec464471d9871bd5050a287cc9a475cd0ba'],
