--- conflicted
+++ resolved
@@ -21,14 +21,10 @@
 #   ('OpenSSL', '1.0.1f'),  # OS dependency should be preferred for security reasons
 ]
 
-<<<<<<< HEAD
 # Python 2.5 requires an old subversion version to build correctly,
 # in which 'svnversion' returns 'exported' rather than 'Unversioned directory'
 builddependencies = [('subversion', '1.6.23')]
 
-osdependencies = [('openssl-devel', 'libssl-dev')]
-=======
 osdependencies = [('openssl-devel', 'libssl-dev', 'libopenssl-devel')]
->>>>>>> 7202069b
 
 moduleclass = 'lang'