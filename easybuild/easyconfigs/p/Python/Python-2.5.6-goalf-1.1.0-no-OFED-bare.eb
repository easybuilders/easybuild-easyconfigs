name = 'Python'
version = '2.5.6'
versionsuffix = '-bare'

homepage = 'http://python.org/'
description = "Python is a programming language that lets you work more quickly and integrate your systems more effectively."

toolchain = {'name': 'goalf', 'version': '1.1.0-no-OFED'}
toolchainopts = {'pic': True, 'opt': True, 'optarch': True}

source_urls = ['http://www.python.org/ftp/%(namelower)s/%(version)s/']
sources = [SOURCE_TGZ]

<<<<<<< HEAD
patches = ['python_libffi_int128_icc.patch']
=======
patches = ['Python-%(version)s_svnversion-cmd.patch']
>>>>>>> 8aac34e6

dependencies = [
    ('bzip2', '1.0.6'),
    ('zlib', '1.2.7'),
    ('libreadline', '6.2'),
    ('ncurses', '5.9'),
#   ('OpenSSL', '1.0.1f'),  # OS dependency should be preferred for security reasons
]

osdependencies = [('openssl-devel', 'libssl-dev', 'libopenssl-devel')]

moduleclass = 'lang'<|MERGE_RESOLUTION|>--- conflicted
+++ resolved
@@ -11,11 +11,10 @@
 source_urls = ['http://www.python.org/ftp/%(namelower)s/%(version)s/']
 sources = [SOURCE_TGZ]
 
-<<<<<<< HEAD
-patches = ['python_libffi_int128_icc.patch']
-=======
-patches = ['Python-%(version)s_svnversion-cmd.patch']
->>>>>>> 8aac34e6
+patches = [
+    'python_libffi_int128_icc.patch',
+    'Python-%(version)s_svnversion-cmd.patch',
+]
 
 dependencies = [
     ('bzip2', '1.0.6'),
