--- conflicted
+++ resolved
@@ -11,9 +11,6 @@
 source_urls = ['http://www.cpan.org/src/5.0']
 sources = [SOURCELOWER_TAR_GZ]
 
-<<<<<<< HEAD
-=======
 runtest = 'test'
 
->>>>>>> 8aac34e6
 moduleclass = 'lang'