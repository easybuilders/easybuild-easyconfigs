easyblock = 'PythonBundle'

name = 'Python-bundle-PyPI'
version = '2024.06'

homepage = 'https://python.org/'
description = "Bundle of Python packages from PyPI"

toolchain = {'name': 'GCCcore', 'version': '13.3.0'}
toolchainopts = {'pic': True}

builddependencies = [
    ('binutils', '2.42'),
    ('UnZip', '6.0'),
    ('pkgconf', '2.2.0'),
    ('git', '2.45.1'),  # required for pbr
    ('hatchling', '1.24.2'),
    ('poetry', '1.8.3'),
    ('scikit-build', '0.17.6'),
    ('flit', '3.9.0'),
    ('setuptools-rust', '1.9.0'),  # required for dulwich
    ('maturin', '1.6.0'),  # required for rpds-py
]

dependencies = [
    ('Python', '3.12.3'),
    ('cryptography', '42.0.8'),
    ('virtualenv', '20.26.2'),
]

<<<<<<< HEAD
exts_default_options = {
}
=======
sanity_pip_check = True
use_pip = True
>>>>>>> ce06eb47

# order is important!
# package versions updated 2024-06-14
exts_list = [
    ('blist', '1.3.6', {
        'patches': [
            'Python-3_9-blist-1.3.6-fix-undefined_symbol_PyObject_GC_IS_TRACKED.patch',
            'Python-3.10-bist-1.3.6-compatibility.patch',
            'Python-3.11-bist-1.3.6-compatibility.patch',
        ],
        'checksums': [
            {'blist-1.3.6.tar.gz': '3a12c450b001bdf895b30ae818d4d6d3f1552096b8c995f0fe0c74bef04d1fc3'},
            {'Python-3_9-blist-1.3.6-fix-undefined_symbol_PyObject_GC_IS_TRACKED.patch':
             '18a643d1d1565b05df7dcc9a612a86dcf7b3b352435032f6425a61b597f911d0'},
            {'Python-3.10-bist-1.3.6-compatibility.patch':
             '0fb2d92e06b2c39bfc79e229e6fde6053f9aa9538733029377c9a743650a4741'},
            {'Python-3.11-bist-1.3.6-compatibility.patch':
             'da283300bc5f0524b9982c9d9de4670908711634667849d3d81ccd87fc82c4ee'},
        ],
    }),
    ('pbr', '6.0.0', {
        'checksums': ['d1377122a5a00e2f940ee482999518efe16d745d423a670c27773dfbc3c9a7d9'],
    }),
    ('six', '1.16.0', {
        'checksums': ['1e61c37477a1626458e36f7b1d82aa5c9b094fa4802892072e49de9c60c4c926'],
    }),
    ('toml', '0.10.2', {
        'checksums': ['b3bda1d108d5dd99f4a20d24d9c348e91c4db7ab1b749200bded2f839ccbe68f'],
    }),
    ('tomli', '2.0.1', {
        'checksums': ['de526c12914f0c550d15924c62d72abc48d6fe7364aa87328337a31007fe8a4f'],
    }),
    ('packaging', '24.1', {
        'checksums': ['026ed72c8ed3fcce5bf8950572258698927fd1dbda10a5e981cdf0ac37f4f002'],
    }),
    ('python-dateutil', '2.9.0.post0', {
        'modulename': 'dateutil',
        'checksums': ['37dd54208da7e1cd875388217d5e00ebd4179249f90fb72437e91a35459a0ad3'],
    }),
    ('decorator', '5.1.1', {
        'checksums': ['637996211036b6385ef91435e4fae22989472f9d571faba8927ba8253acbc330'],
    }),
    ('liac-arff', '2.5.0', {
        'modulename': 'arff',
        'checksums': ['3220d0af6487c5aa71b47579be7ad1d94f3849ff1e224af3bf05ad49a0b5c4da'],
    }),
    ('pycryptodome', '3.20.0', {
        'modulename': 'Crypto.PublicKey.RSA',
        'checksums': ['09609209ed7de61c2b560cc5c8c4fbf892f8b15b1faf7e4cbffac97db1fffda7'],
    }),
    ('ecdsa', '0.19.0', {
        'checksums': ['60eaad1199659900dd0af521ed462b793bbdf867432b3948e87416ae4caf6bf8'],
    }),
    ('ipaddress', '1.0.23', {
        'checksums': ['b7f8e0369580bb4a24d5ba1d7cc29660a4a6987763faf1d8a8046830e020e7e2'],
    }),
    ('asn1crypto', '1.5.1', {
        'checksums': ['13ae38502be632115abf8a24cbe5f4da52e3b5231990aff31123c805306ccb9c'],
    }),
    ('idna', '3.7', {
        'checksums': ['028ff3aadf0609c1fd278d8ea3089299412a7a8b9bd005dd08b9f8285bcb5cfc'],
    }),
    ('pycparser', '2.22', {
        'checksums': ['491c8be9c040f5390f5bf44a5b07752bd07f56edf992381b05c701439eec10f6'],
    }),
    ('cffi', '1.16.0', {
        'checksums': ['bcb3ef43e58665bbda2fb198698fcae6776483e0c4a631aa5647806c25e02cc0'],
    }),
    ('semantic-version', '2.10.0', {
        'sources': ['semantic_version-%(version)s.tar.gz'],
        'checksums': ['bdabb6d336998cbb378d4b9db3a4b56a1e3235701dc05ea2690d9a997ed5041c'],
    }),
    ('pyasn1', '0.6.0', {
        'checksums': ['3a35ab2c4b5ef98e17dfdec8ab074046fbda76e281c5a706ccd82328cfc8f64c'],
    }),
    ('PyNaCl', '1.5.0', {
        'modulename': 'nacl',
        'checksums': ['8ac7448f09ab85811607bdd21ec2464495ac8b7c66d146bf545b0f08fb9220ba'],
    }),
    ('pyparsing', '3.1.2', {
        'checksums': ['a1bac0ce561155ecc3ed78ca94d3c9378656ad4c94c1270de543f621420f94ad'],
    }),
    ('netifaces', '0.11.0', {
        'checksums': ['043a79146eb2907edf439899f262b3dfe41717d34124298ed281139a8b93ca32'],
    }),
    ('netaddr', '1.3.0', {
        'checksums': ['5c3c3d9895b551b763779ba7db7a03487dc1f8e3b385af819af341ae9ef6e48a'],
    }),
    ('mock', '5.1.0', {
        'checksums': ['5e96aad5ccda4718e0a229ed94b2024df75cc2d55575ba5762d31f5767b8767d'],
    }),
    ('pytz', '2024.1', {
        'checksums': ['2a29735ea9c18baf14b448846bde5a48030ed267578472d8955cd0e7443a9812'],
    }),
    ('bitarray', '2.9.2', {
        'checksums': ['a8f286a51a32323715d77755ed959f94bef13972e9a2fe71b609e40e6d27957e'],
    }),
    ('bitstring', '4.2.3', {
        'checksums': ['e0c447af3fda0d114f77b88c2d199f02f97ee7e957e6d719f40f41cf15fbb897'],
    }),
    ('appdirs', '1.4.4', {
        'checksums': ['7d5d0167b2b1ba821647616af46a749d1c653740dd0d2415100fe26e27afdf41'],
    }),
    ('distlib', '0.3.8', {
        'checksums': ['1530ea13e350031b6312d8580ddb6b27a104275a31106523b8f123787f494f64'],
    }),
    ('zipp', '3.19.2', {
        'checksums': ['bf1dcf6450f873a13e952a29504887c89e6de7506209e5b1bcc3460135d4de19'],
    }),
    ('importlib-metadata', '7.1.0', {
        'sources': ['importlib_metadata-%(version)s.tar.gz'],
        'checksums': ['b78938b926ee8d5f020fc4772d487045805a55ddbad2ecf21c6d60938dc7fcd2'],
    }),
    ('backports.entry-points-selectable', '1.3.0', {
        'sources': ['backports.entry_points_selectable-%(version)s.tar.gz'],
        'checksums': ['17a8b44ae700fba548686dd274ddc91c060371565cd63806c20a1d33911746e6'],
    }),
    ('pathspec', '0.12.1', {
        'checksums': ['a482d51503a1ab33b1c67a6c3813a26953dbdc71c31dacaef9a838c4e29f5712'],
    }),
    ('pluggy', '1.5.0', {
        'checksums': ['2cffa88e94fdc978c4c574f15f9e59b7f4201d439195c3715ca9e2486f1d0cf1'],
    }),
    ('editables', '0.5', {
        'checksums': ['309627d9b5c4adc0e668d8c6fa7bac1ba7c8c5d415c2d27f60f081f8e80d1de2'],
    }),
    ('filelock', '3.15.1', {
        'checksums': ['58a2549afdf9e02e10720eaa4d4470f56386d7a6f72edd7d0596337af8ed7ad8'],
    }),
    ('platformdirs', '4.2.2', {
        'checksums': ['38b7b51f512eed9e84a22788b4bce1de17c0adb134d6becb09836e37d8654cd3'],
    }),
    ('scandir', '1.10.0', {
        'checksums': ['4d4631f6062e658e9007ab3149a9b914f3548cb38bfb021c64f39a025ce578ae'],
    }),
    ('pathlib2', '2.3.7.post1', {
        'checksums': ['9fe0edad898b83c0c3e199c842b27ed216645d2e177757b2dd67384d4113c641'],
    }),
    ('importlib-resources', '6.4.0', {
        'sources': ['importlib_resources-%(version)s.tar.gz'],
        'checksums': ['cdb2b453b8046ca4e3798eb1d84f3cce1446a0e8e7b5ef4efb600f19fc398145'],
    }),
    ('docopt', '0.6.2', {
        'checksums': ['49b3a825280bd66b3aa83585ef59c4a8c82f2c8a522dbe754a8bc8d08c85c491'],
    }),
    ('joblib', '1.4.2', {
        'checksums': ['2382c5816b2636fbd20a09e0f4e9dad4736765fdfb7dca582943b9c1366b3f0e'],
    }),
    ('chardet', '5.2.0', {
        'checksums': ['1b3b6ff479a8c414bc3fa2c0852995695c4a026dcd6d0633b2dd092ca39c1cf7'],
    }),
    ('certifi', '2024.6.2', {
        'checksums': ['3cd43f1c6fa7dedc5899d69d3ad0398fd018ad1a17fba83ddaf78aa46c747516'],
    }),
    ('urllib3', '2.2.1', {
        'checksums': ['d0570876c61ab9e520d776c38acbbb5b05a776d3f9ff98a5c8fd5162a444cf19'],
    }),
    ('charset-normalizer', '3.3.2', {
        'checksums': ['f30c3cb33b24454a82faecaf01b19c18562b1e89558fb6c56de4d9118a032fd5'],
    }),
    ('requests', '2.32.3', {
        'checksums': ['55365417734eb18255590a9ff9eb97e9e1da868d4ccd6402399eaf68af20a760'],
    }),
    ('xlrd', '2.0.1', {
        'checksums': ['f72f148f54442c6b056bf931dbc34f986fd0c3b0b6b5a58d013c9aef274d0c88'],
    }),
    ('py-expression-eval', '0.3.14', {
        'sources': ['py_expression_eval-%(version)s.tar.gz'],
        'checksums': ['ea60f9404a18346d5a63854db21c50666dfb4274ae111000165b31c6f8ab93f1'],
    }),
    ('tabulate', '0.9.0', {
        'checksums': ['0095b12bf5966de529c0feb1fa08671671b3368eec77d7ef7ab114be2c068b3c'],
    }),
    ('ujson', '5.10.0', {
        'checksums': ['b3cd8f3c5d8c7738257f1018880444f7b7d9b66232c64649f562d7ba86ad4bc1'],
    }),
    ('atomicwrites', '1.4.1', {
        'checksums': ['81b2c9071a49367a7f770170e5eec8cb66567cfbbc8c73d20ce5ca4a8d71cf11'],
    }),
    ('py', '1.11.0', {
        'checksums': ['51c75c4126074b472f746a24399ad32f6053d1b34b68d2fa41e558e6f4a98719'],
    }),
    ('more-itertools', '10.3.0', {
        'checksums': ['e5d93ef411224fbcef366a6e8ddc4c5781bc6359d43412a65dd5964e46111463'],
    }),
    ('attrs', '23.2.0', {
        'modulename': 'attr',
        'checksums': ['935dc3b529c262f6cf76e50877d35a4bd3c1de194fd41f47a2b7ae8f19971f30'],
    }),
    ('backports.functools-lru-cache', '2.0.0', {
        'sources': ['backports.functools_lru_cache-%(version)s.tar.gz'],
        'checksums': ['dcbfa5e0dae8a014168807c9e026d33eead71df5af76c1fb78fd248bf07f6f99'],
    }),
    ('wcwidth', '0.2.13', {
        'checksums': ['72ea0c06399eb286d978fdedb6923a9eb47e1c486ce63e9b4e64fc18303972b5'],
    }),
    ('iniconfig', '2.0.0', {
        'checksums': ['2d91e135bf72d31a410b17c16da610a82cb55f6b0477d1a902134b24a455b8b3'],
    }),
    ('colorama', '0.4.6', {
        'checksums': ['08695f5cb7ed6e0531a20572697297273c47b8cae5a63ffc6d6ed5c201be6e44'],
    }),
    ('exceptiongroup', '1.2.1', {
        'checksums': ['a4785e48b045528f5bfe627b6ad554ff32def154f42372786903b7abcfe1aa16'],
    }),
    ('pytest', '8.2.2', {
        'checksums': ['de4bb8104e201939ccdc688b27a89a7be2079b22e2bd2b07f806b6ba71117977'],
    }),
    ('MarkupSafe', '2.1.5', {
        'checksums': ['d283d37a890ba4c1ae73ffadf8046435c76e7bc2247bbb63c00bd1a709c6544b'],
    }),
    ('Jinja2', '3.1.4', {
        'sources': ['jinja2-%(version)s.tar.gz'],
        'checksums': ['4a3aee7acbbe7303aede8e9648d13b8bf88a429282aa6122a993f0ac800cb369'],
    }),
    ('sphinxcontrib-serializinghtml', '1.1.10', {
        'modulename': 'sphinxcontrib.serializinghtml',
        'sources': ['sphinxcontrib_serializinghtml-%(version)s.tar.gz'],
        'checksums': ['93f3f5dc458b91b192fe10c397e324f262cf163d79f3282c158e8436a2c4511f'],
    }),
    ('sphinxcontrib-websupport', '1.2.7', {
        'modulename': 'sphinxcontrib.websupport',
        'sources': ['sphinxcontrib_websupport-%(version)s.tar.gz'],
        'checksums': ['e322802ebfd5fe79368efd864aeb87b063566ae61911dccb2714e28a45ed7561'],
    }),
    ('Pygments', '2.18.0', {
        'sources': ['pygments-%(version)s.tar.gz'],
        'checksums': ['786ff802f32e91311bff3889f6e9a86e81505fe99f2735bb6d60ae0c5004f199'],
    }),
    ('imagesize', '1.4.1', {
        'checksums': ['69150444affb9cb0d5cc5a92b3676f0b2fb7cd9ae39e947a5e11a36b4497cd4a'],
    }),
    ('docutils', '0.21.2', {
        'checksums': ['3a6b18732edf182daa3cd12775bbb338cf5691468f91eeeb109deff6ebfa986f'],
    }),
    ('snowballstemmer', '2.2.0', {
        'checksums': ['09b16deb8547d3412ad7b590689584cd0fe25ec8db3be37788be3810cbf19cb1'],
    }),
    ('alabaster', '0.7.16', {
        'checksums': ['75a8b99c28a5dad50dd7f8ccdd447a121ddb3892da9e53d1ca5cca3106d58d65'],
    }),
    ('sphinxcontrib-applehelp', '1.0.8', {
        'modulename': 'sphinxcontrib.applehelp',
        'sources': ['sphinxcontrib_applehelp-%(version)s.tar.gz'],
        'checksums': ['c40a4f96f3776c4393d933412053962fac2b84f4c99a7982ba42e09576a70619'],
    }),
    ('sphinxcontrib-devhelp', '1.0.6', {
        'modulename': 'sphinxcontrib.devhelp',
        'sources': ['sphinxcontrib_devhelp-%(version)s.tar.gz'],
        'checksums': ['9893fd3f90506bc4b97bdb977ceb8fbd823989f4316b28c3841ec128544372d3'],
    }),
    ('sphinxcontrib-htmlhelp', '2.0.5', {
        'modulename': 'sphinxcontrib.htmlhelp',
        'sources': ['sphinxcontrib_htmlhelp-%(version)s.tar.gz'],
        'checksums': ['0dc87637d5de53dd5eec3a6a01753b1ccf99494bd756aafecd74b4fa9e729015'],
    }),
    ('sphinxcontrib-jsmath', '1.0.1', {
        'modulename': 'sphinxcontrib.jsmath',
        'checksums': ['a9925e4a4587247ed2191a22df5f6970656cb8ca2bd6284309578f2153e0c4b8'],
    }),
    ('sphinxcontrib-qthelp', '1.0.7', {
        'modulename': 'sphinxcontrib.qthelp',
        'sources': ['sphinxcontrib_qthelp-%(version)s.tar.gz'],
        'checksums': ['053dedc38823a80a7209a80860b16b722e9e0209e32fea98c90e4e6624588ed6'],
    }),
    ('Babel', '2.15.0', {
        'sources': ['babel-%(version)s.tar.gz'],
        'checksums': ['8daf0e265d05768bc6c7a314cf1321e9a123afc328cc635c18622a2f30a04413'],
    }),
    ('Sphinx', '7.3.7', {
        'sources': ['sphinx-%(version)s.tar.gz'],
        'checksums': ['a4a7db75ed37531c05002d56ed6948d4c42f473a36f46e1382b0bd76ca9627bc'],
    }),
    ('sphinx-bootstrap-theme', '0.8.1', {
        'checksums': ['683e3b735448dadd0149f76edecf95ff4bd9157787e9e77e0d048ca6f1d680df'],
    }),
    ('click', '8.1.7', {
        'checksums': ['ca9853ad459e787e2192211578cc907e7594e294c7ccc834310722b41b9ca6de'],
    }),
    ('psutil', '5.9.8', {
        'checksums': ['6be126e3225486dff286a8fb9a06246a5253f4c7c53b475ea5f5ac934e64194c'],
    }),
    ('future', '1.0.0', {
        'checksums': ['bd2968309307861edae1458a4f8a4f3598c03be43b97521076aebf5d94c07b05'],
    }),
    ('sortedcontainers', '2.4.0', {
        'checksums': ['25caa5a06cc30b6b83d11423433f65d1f9d76c4c6a0c90e3379eaa43b9bfdb88'],
    }),
    ('intervaltree', '3.1.0', {
        'checksums': ['902b1b88936918f9b2a19e0e5eb7ccb430ae45cde4f39ea4b36932920d33952d'],
    }),
    ('pytoml', '0.1.21', {
        'checksums': ['8eecf7c8d0adcff3b375b09fe403407aa9b645c499e5ab8cac670ac4a35f61e7'],
    }),
    ('zipfile36', '0.1.3', {
        'checksums': ['a78a8dddf4fa114f7fe73df76ffcce7538e23433b7a6a96c1c904023f122aead'],
    }),
    ('tomli-w', '1.0.0', {
        'sources': ['tomli_w-%(version)s.tar.gz'],
        'checksums': ['f463434305e0336248cac9c2dc8076b707d8a12d019dd349f5c1e382dd1ae1b9'],
    }),
    ('regex', '2024.5.15', {
        'checksums': ['d3ee02d9e5f482cc8309134a91eeaacbdd2261ba111b0fef3748eeb4913e6a2c'],
    }),
    ('intreehooks', '1.0', {
        'checksums': ['87e600d3b16b97ed219c078681260639e77ef5a17c0e0dbdd5a302f99b4e34e1'],
    }),
    ('pylev', '1.4.0', {
        'checksums': ['9e77e941042ad3a4cc305dcdf2b2dec1aec2fbe3dd9015d2698ad02b173006d1'],
    }),
    ('pastel', '0.2.1', {
        'source_tmpl': '%(name)s-%(version)s-py2.py3-none-any.whl',
        'checksums': ['4349225fcdf6c2bb34d483e523475de5bb04a5c10ef711263452cb37d7dd4364'],
    }),
    ('crashtest', '0.4.1', {
        'source_tmpl': '%(name)s-%(version)s-py3-none-any.whl',
        'checksums': ['8d23eac5fa660409f57472e3851dab7ac18aba459a8d19cbbba86d3d5aecd2a5'],
    }),
    ('jeepney', '0.8.0', {
        'source_tmpl': '%(name)s-%(version)s-py3-none-any.whl',
        'checksums': ['c0a454ad016ca575060802ee4d590dd912e35c122fa04e70306de3d076cce755'],
    }),
    ('SecretStorage', '3.3.3', {
        'checksums': ['2403533ef369eca6d2ba81718576c5e0f564d5cca1b58f73a8b23e7d4eeebd77'],
    }),
    ('keyring', '24.3.1', {
        'modulename': False,
        'checksums': ['c3327b6ffafc0e8befbdb597cacdb4928ffe5c1212f7645f186e6d9957a898db'],
    }),
    ('jaraco.classes', '3.4.0', {
        'checksums': ['47a024b51d0239c0dd8c8540c6c7f484be3b8fcf0b2d85c13825780d3b3f3acd'],
    }),
    ('jaraco.context', '5.3.0', {
        'checksums': ['c2f67165ce1f9be20f32f650f25d8edfc1646a8aeee48ae06fb35f90763576d2'],
    }),
    ('keyrings.alt', '5.0.1', {
        'modulename': False,
        'checksums': ['cd372a1ec446a1bc5a90624a52c88e83b9330218e39047a6c9a48ae37d116745'],
    }),
    ('tomlkit', '0.12.5', {
        'source_tmpl': '%(name)s-%(version)s-py3-none-any.whl',
        'checksums': ['af914f5a9c59ed9d0762c7b64d3b5d5df007448eb9cd2edc8a46b1eafead172f'],
    }),
    ('shellingham', '1.5.4', {
        'checksums': ['8dbca0739d487e5bd35ab3ca4b36e11c4078f3a234bfce294b0a0291363404de'],
    }),
    ('requests-toolbelt', '1.0.0', {
        'checksums': ['7681a0a3d047012b5bdc0ee37d7f8f07ebe76ab08caeccfc3921ce23c88d5bc6'],
    }),
    ('pyrsistent', '0.20.0', {
        'checksums': ['4c48f78f62ab596c679086084d0dd13254ae4f3d6c72a83ffdf5ebdef8f265a4'],
    }),
    ('pkginfo', '1.11.1', {
        'checksums': ['2e0dca1cf4c8e39644eed32408ea9966ee15e0d324c62ba899a393b3c6b467aa'],
    }),
    ('ptyprocess', '0.7.0', {
        'source_tmpl': '%(name)s-%(version)s-py2.py3-none-any.whl',
        'checksums': ['4b41f3967fce3af57cc7e94b888626c18bf37a083e3651ca8feeb66d492fef35'],
    }),
    ('pexpect', '4.9.0', {
        'checksums': ['ee7d41123f3c9911050ea2c2dac107568dc43b2d3b0c7557a33212c398ead30f'],
    }),
    ('jsonschema-specifications', '2023.12.1', {
        'sources': ['jsonschema_specifications-%(version)s.tar.gz'],
        'checksums': ['48a76787b3e70f5ed53f1160d2b81f586e4ca6d1548c5de7085d1682674764cc'],
    }),
    ('referencing', '0.35.1', {
        'checksums': ['25b42124a6c8b632a425174f24087783efb348a6f1e0008e63cd4466fedf703c'],
    }),
    ('rpds-py', '0.18.1', {
        'sources': ['rpds_py-%(version)s.tar.gz'],
        'checksums': ['dc48b479d540770c811fbd1eb9ba2bb66951863e448efec2e2c102625328e92f'],
        'modulename': 'rpds',
    }),
    ('jsonschema', '4.22.0', {
        'checksums': ['5b22d434a45935119af990552c862e5d6d564e8f6601206b305a61fdf661a2b7'],
    }),
    ('simplejson', '3.19.2', {
        'checksums': ['9eb442a2442ce417801c912df68e1f6ccfcd41577ae7274953ab3ad24ef7d82c'],
    }),
    ('webencodings', '0.5.1', {
        'checksums': ['b36a1c245f2d304965eb4e0a82848379241dc04b865afcc4aab16748587e1923'],
    }),
    ('html5lib', '1.1', {
        'checksums': ['b2e5b40261e20f354d198eae92afc10d750afb487ed5e50f9c4eaf07c184146f'],
    }),
    ('distro', '1.9.0', {
        'checksums': ['2fa77c6fd8940f116ee1d6b94a2f90b13b5ea8d019b98bc8bafdcabcdd9bdbed'],
    }),
    ('rapidfuzz', '3.9.3', {
        'checksums': ['b398ea66e8ed50451bce5997c430197d5e4b06ac4aa74602717f792d8d8d06e2'],
    }),
    ('cleo', '2.1.0', {
        'source_tmpl': '%(name)s-%(version)s-py3-none-any.whl',
        'checksums': ['4a31bd4dd45695a64ee3c4758f583f134267c2bc518d8ae9a29cf237d009b07e'],
    }),
    ('cachy', '0.3.0', {
        'checksums': ['186581f4ceb42a0bbe040c407da73c14092379b1e4c0e327fdb72ae4a9b269b1'],
    }),
    ('msgpack', '1.0.8', {
        'checksums': ['95c02b0e27e706e48d0e5426d1710ca78e0f0628d6e89d5b5a5b91a5f12274f3'],
    }),
    ('CacheControl', '0.14.0', {
        'sources': ['cachecontrol-%(version)s.tar.gz'],
        'checksums': ['7db1195b41c81f8274a7bbd97c956f44e8348265a1bc7641c37dfebc39f0c938'],
    }),
    ('lockfile', '0.12.2', {
        'checksums': ['6aed02de03cba24efabcd600b30540140634fc06cfa603822d508d5361e9f799'],
    }),
    ('glob2', '0.7', {
        'checksums': ['85c3dbd07c8aa26d63d7aacee34fa86e9a91a3873bc30bf62ec46e531f92ab8c'],
    }),
    ('dulwich', '0.22.1', {
        'checksums': ['e36d85967cfbf25da1c7bc3d6921adc5baa976969d926aaf1582bd5fd7e94758'],
    }),
    ('fsspec', '2024.6.0', {
        'checksums': ['f579960a56e6d8038a9efc8f9c77279ec12e6299aa86b0769a7e9c46b94527c2'],
    }),
    ('threadpoolctl', '3.5.0', {
        'checksums': ['082433502dd922bf738de0d8bcc4fdcbf0979ff44c42bd40f5af8a282f6fa107'],
    }),
    ('simplegeneric', '0.8.1', {
        'source_tmpl': 'simplegeneric-%(version)s.zip',
        'checksums': ['dc972e06094b9af5b855b3df4a646395e43d1c9d0d39ed345b7393560d0b9173'],
    }),
    ('pooch', '1.8.2', {
        'checksums': ['76561f0de68a01da4df6af38e9955c4c9d1a5c90da73f7e40276a5728ec83d10'],
    }),
    ('doit', '0.36.0', {
        'checksums': ['71d07ccc9514cb22fe59d98999577665eaab57e16f644d04336ae0b4bae234bc'],
    }),
    ('cloudpickle', '3.0.0', {
        'checksums': ['996d9a482c6fb4f33c1a35335cf8afd065d2a56e973270364840712d9131a882'],
    }),
    ('pydevtool', '0.3.0', {
        'checksums': ['25e3ba4f3d33ccac33ee2b9775995848d49e9b318b7a146477fb5d52f786fc8a'],
    }),
    ('mdurl', '0.1.2', {
        'checksums': ['bb413d29f5eea38f31dd4754dd7377d4465116fb207585f97bf925588687c1ba'],
    }),
    ('markdown-it-py', '3.0.0', {
        'modulename': 'markdown_it',
        'checksums': ['e3f60a94fa066dc52ec76661e37c851cb232d92f9886b15cb560aaada2df8feb'],
    }),
    ('rich', '13.7.1', {
        'checksums': ['9be308cb1fe2f1f57d67ce99e95af38a1e2bc71ad9813b0e247cf7ffbcc3a432'],
    }),
    ('rich-click', '1.8.3', {
        'sources': ['rich_click-%(version)s.tar.gz'],
        'checksums': ['6d75bdfa7aa9ed2c467789a0688bc6da23fbe3a143e19aa6ad3f8bac113d2ab3'],
    }),
    ('commonmark', '0.9.1', {
        'checksums': ['452f9dc859be7f06631ddcb328b6919c67984aca654e5fefb3914d54691aed60'],
    }),
    ('execnet', '2.1.1', {
        'checksums': ['5189b52c6121c24feae288166ab41b32549c7e2348652736540b9e6e7d4e72e3'],
    }),
    ('pytest-xdist', '3.6.1', {
        'modulename': 'xdist',
        'sources': ['pytest_xdist-%(version)s.tar.gz'],
        'checksums': ['ead156a4db231eec769737f57668ef58a2084a34b2e55c4a8fa20d861107300d'],
    }),
]

moduleclass = 'lang'<|MERGE_RESOLUTION|>--- conflicted
+++ resolved
@@ -27,14 +27,6 @@
     ('cryptography', '42.0.8'),
     ('virtualenv', '20.26.2'),
 ]
-
-<<<<<<< HEAD
-exts_default_options = {
-}
-=======
-sanity_pip_check = True
-use_pip = True
->>>>>>> ce06eb47
 
 # order is important!
 # package versions updated 2024-06-14
