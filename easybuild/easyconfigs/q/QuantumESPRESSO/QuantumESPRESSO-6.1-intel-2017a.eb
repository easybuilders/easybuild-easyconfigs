name = 'QuantumESPRESSO'
version = '6.1'

homepage = 'https://www.quantum-espresso.org'
description = """Quantum ESPRESSO  is an integrated suite of computer codes
 for electronic-structure calculations and materials modeling at the nanoscale.
 It is based on density-functional theory, plane waves, and pseudopotentials
  (both norm-conserving and ultrasoft)."""

toolchain = {'name': 'intel', 'version': '2017a'}
toolchainopts = {'usempi': True}

# major part of this list was determined from espresso/install/plugins_list
source_urls = [
    'http://files.qe-forge.org/index.php?file=',  # all sources, except espresso*.tar.gz
    'http://www.wannier.org/code/',  # wannier90-2.1.0.tar.gz
    'http://qe-forge.org/gf/download/frsrelease/240/1075/',  # qe-6.1.tar.gz
    'http://qe-forge.org/gf/download/frsrelease/153/618/',  # want-2.5.1-base.tar.gz
    'http://www.west-code.org/downloads/',  # West-2.0.1.tar.gz
    'http://qe-forge.org/gf/download/frsrelease/208/932/',  # yambo-3.4.2.tgz
]
sources = [
    'qe-%(version)s.tar.gz',
    'wannier90-2.1.0.tar.gz',
    'qe-gipaw-6.1.tar.gz',
    # must be downloaded manually from
    # http://qe-forge.org/gf/project/q-e/scmsvn/?action=browse&path=%2F%2Acheckout%2A%2Ftags%2FQE-5.2.1%2Fespresso%2Farchive%2Fplumed-1.3-qe.tar.gz&revision=11758
    # gets updated without changes to filename, cfr. http://qe-forge.org/pipermail/q-e-commits/2015-June/007359.html
    # 'plumed-1.3-qe-r11758.tar.gz',
    'want-2.5.1-base.tar.gz',
    'West-2.0.0.tar.gz',
    'yambo-3.4.2.tgz',
]
<<<<<<< HEAD
missing_sources = [
    'sax-2.0.3.tar.gz',  # nowhere to be found
]
source_urls = [
    'http://files.qe-forge.org/index.php?file=',  # all sources, except espresso*.tar.gz
    'http://www.wannier.org/code/',  # wannier90-2.1.0.tar.gz
    'http://qe-forge.org/gf/download/frsrelease/240/1075/',  # qe-6.1.tar.gz
    'http://qe-forge.org/gf/download/frsrelease/153/618/',  # want-2.5.1-base.tar.gz
    'http://www.west-code.org/downloads/',  # West-2.0.0.tar.gz
    'http://qe-forge.org/gf/download/frsrelease/208/932/',  # yambo-3.4.2.tgz
]

=======
>>>>>>> fc1373f7
patches = [
    'QuantumESPRESSO-6.0_yambo-fixes.patch',
]
checksums = [
<<<<<<< HEAD
    'db398edcad76e085f8c8a3f6ecb7aaab',  # qe-6.1.tar.gz
    '07a81c002b41d6d0f97857e55c57d769',  # wannier90-2.1.0.tar.gz
    '178055353e59eb4dd8bebe27331f2927',  # qe-gipaw-6.1.tar.gz
    # 'f094031c6d13a0e00022daf4d7c847c7',  # plumed-1.3-qe-r11758.tar.gz
    'ac365daebbe380bf4019235eacf71079',  # want-2.5.1-base.tar.gz
    '000abe6a5dccd1e722d1767c3dcd3996',  # West-2.0.0.tar.gz
    'f0820a0f42dfc81ce3811af647bed777',  # yambo-3.4.2.tgz
=======
    '4c19c8076b95d01ac298982cfc3e1b5f60611fb6cf4175689aef2f350c5e23bf',  # qe-6.1.tar.gz
    'ee90108d4bc4aa6a1cf16d72abebcb3087cf6c1007d22dda269eb7e7076bddca',  # wannier90-2.1.0.tar.gz
    '1dbd12c374f3b97ea3138d14b97765e31dd4ec4e2e09fcb165e3af1016cafdae',  # qe-gipaw-6.1.tar.gz
    '8ebbba51e074bda68b7ffad3e32658a9849e1a3b26941adfc778876a1bfe5b38',  # want-2.5.1-base.tar.gz
    '267aa8d0532e96d439840c771c27ca5c973e1d2f6b7e610a6359eb751e76108a',  # West-2.0.1.tar.gz
    'fec997bf31d177b5e910a8894b1a856cb363371cb0d5a160f5eb2fd63b502ea0',  # yambo-3.4.2.tgz
    'a1af4ff2a7f8442ed7c15f99d85814583f853a97a9868426d7e0ec45f1bd6812',  # QuantumESPRESSO-5.4.0_yambo-fixes.patch
]

missing_sources = [
    'sax-2.0.3.tar.gz',  # nowhere to be found
>>>>>>> fc1373f7
]

# add plumed and uncomment the lines in sources and checksums if the package is downloaded manually
buildopts = 'all w90 epw gipaw want west yambo xspectra'  # plumed

# parallel build tends to fail
parallel = 1

moduleclass = 'chem'<|MERGE_RESOLUTION|>--- conflicted
+++ resolved
@@ -16,7 +16,7 @@
     'http://www.wannier.org/code/',  # wannier90-2.1.0.tar.gz
     'http://qe-forge.org/gf/download/frsrelease/240/1075/',  # qe-6.1.tar.gz
     'http://qe-forge.org/gf/download/frsrelease/153/618/',  # want-2.5.1-base.tar.gz
-    'http://www.west-code.org/downloads/',  # West-2.0.1.tar.gz
+    'http://www.west-code.org/downloads/',  # West-2.0.0.tar.gz
     'http://qe-forge.org/gf/download/frsrelease/208/932/',  # yambo-3.4.2.tgz
 ]
 sources = [
@@ -31,34 +31,11 @@
     'West-2.0.0.tar.gz',
     'yambo-3.4.2.tgz',
 ]
-<<<<<<< HEAD
-missing_sources = [
-    'sax-2.0.3.tar.gz',  # nowhere to be found
-]
-source_urls = [
-    'http://files.qe-forge.org/index.php?file=',  # all sources, except espresso*.tar.gz
-    'http://www.wannier.org/code/',  # wannier90-2.1.0.tar.gz
-    'http://qe-forge.org/gf/download/frsrelease/240/1075/',  # qe-6.1.tar.gz
-    'http://qe-forge.org/gf/download/frsrelease/153/618/',  # want-2.5.1-base.tar.gz
-    'http://www.west-code.org/downloads/',  # West-2.0.0.tar.gz
-    'http://qe-forge.org/gf/download/frsrelease/208/932/',  # yambo-3.4.2.tgz
-]
 
-=======
->>>>>>> fc1373f7
 patches = [
     'QuantumESPRESSO-6.0_yambo-fixes.patch',
 ]
 checksums = [
-<<<<<<< HEAD
-    'db398edcad76e085f8c8a3f6ecb7aaab',  # qe-6.1.tar.gz
-    '07a81c002b41d6d0f97857e55c57d769',  # wannier90-2.1.0.tar.gz
-    '178055353e59eb4dd8bebe27331f2927',  # qe-gipaw-6.1.tar.gz
-    # 'f094031c6d13a0e00022daf4d7c847c7',  # plumed-1.3-qe-r11758.tar.gz
-    'ac365daebbe380bf4019235eacf71079',  # want-2.5.1-base.tar.gz
-    '000abe6a5dccd1e722d1767c3dcd3996',  # West-2.0.0.tar.gz
-    'f0820a0f42dfc81ce3811af647bed777',  # yambo-3.4.2.tgz
-=======
     '4c19c8076b95d01ac298982cfc3e1b5f60611fb6cf4175689aef2f350c5e23bf',  # qe-6.1.tar.gz
     'ee90108d4bc4aa6a1cf16d72abebcb3087cf6c1007d22dda269eb7e7076bddca',  # wannier90-2.1.0.tar.gz
     '1dbd12c374f3b97ea3138d14b97765e31dd4ec4e2e09fcb165e3af1016cafdae',  # qe-gipaw-6.1.tar.gz
@@ -70,7 +47,6 @@
 
 missing_sources = [
     'sax-2.0.3.tar.gz',  # nowhere to be found
->>>>>>> fc1373f7
 ]
 
 # add plumed and uncomment the lines in sources and checksums if the package is downloaded manually
