# Updated from previous config
# Author: Pavel Grochal (INUITS)
# License: GPLv2

easyblock = 'PythonBundle'

name = 'QUAST'
version = '5.0.2'
versionsuffix = '-Python-%(pyver)s'

homepage = 'https://github.com/ablab/%(namelower)s'
description = """QUAST evaluates genome assemblies by computing various metrics.
 It works both with and without reference genomes. The tool accepts multiple
 assemblies, thus is suitable for comparison."""

toolchain = {'name': 'foss', 'version': '2020a'}
toolchainopts = {'pic': True}

dependencies = [
    ('Python', '3.8.2'),
    ('Perl', '5.30.2'),
<<<<<<< HEAD
    ('SciPy-Stack', '2020a'),
    #('matplotlib', '3.2.1', versionsuffix), # Included in scipy-stack
    ('Java', '11', '', True),
=======
    ('matplotlib', '3.2.1', versionsuffix),
    ('Java', '11', '', SYSTEM),
>>>>>>> 1cd22a4d
    ('Boost', '1.72.0'),
]

use_pip = True

exts_list = [
    ('simplejson', '3.17.0', {
        'checksums': ['2b4b2b738b3b99819a17feaf118265d0753d5536049ea570b3c43b51c4701e81'],
    }),
    ('joblib', '0.17.0', {
        'source_urls': ['https://pypi.python.org/packages/source/j/joblib'],
        'checksums': ['9e284edd6be6b71883a63c9b7f124738a3c16195513ad940eae7e3438de885d5'],
    }),
    ('path', '15.0.0', {
        'source_urls': ['https://pypi.python.org/packages/source/p/path'],
        'checksums': ['521aa0632faea3dbf7bc15549524cfc0f5d62b9a311508e562598f65c8dfda92'],
    }),
    (name, version, {
        'install_target': 'install_full',
        'modulename': 'quast_libs',
        'patches': ['QUAST-%(version)s_fix-Python-3.8.patch'],
        'source_tmpl': 'quast_%(version)s.tar.gz',
        'source_urls': ['https://github.com/ablab/quast/archive/'],
        'checksums': [
            '9f30c03e0bfd261492fe6b72fb07645bdee5b29d741f75fc75857b6fa095d91d',  # quast_5.0.2.tar.gz
            '8ae7ebf45e5368ebc058fc208822a23d32ce1052bd53fd8c3aaa4ad14d3c95aa',  # QUAST-5.0.2_fix-Python-3.8.patch
        ],
    }),
]

postinstallcmds = ["cd %(installdir)s/bin && ln -s quast.py quast"]

sanity_check_paths = {
    'files': ['bin/%(namelower)s', 'bin/%(namelower)s.py', 'bin/meta%(namelower)s.py'],
    'dirs': ['lib/python%(pyshortver)s/site-packages'],
}

sanity_check_commands = [
    "wget quast.sf.net/test_data.tar.gz && "
    "tar xzf test_data.tar.gz && "
    "%(namelower)s.py --test && "
    "rm ./test_data.tar.gz ./test_data -rf",
    "%(namelower)s -h",
]

sanity_pip_check = True

moduleclass = 'bio'<|MERGE_RESOLUTION|>--- conflicted
+++ resolved
@@ -19,14 +19,9 @@
 dependencies = [
     ('Python', '3.8.2'),
     ('Perl', '5.30.2'),
-<<<<<<< HEAD
     ('SciPy-Stack', '2020a'),
     #('matplotlib', '3.2.1', versionsuffix), # Included in scipy-stack
-    ('Java', '11', '', True),
-=======
-    ('matplotlib', '3.2.1', versionsuffix),
     ('Java', '11', '', SYSTEM),
->>>>>>> 1cd22a4d
     ('Boost', '1.72.0'),
 ]
 
