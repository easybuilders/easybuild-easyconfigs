--- conflicted
+++ resolved
@@ -18,11 +18,7 @@
 
 buildopts = ' CC=$CC'
 
-<<<<<<< HEAD
-files_to_copy = [(['rainbow', 'ezmsim', 'rbasm', 'select_sec_rbcontig.pl', 
-=======
 files_to_copy = [(['rainbow', 'ezmsim', 'rbasm', 'select_sec_rbcontig.pl',
->>>>>>> 3a860277
                  'select_best_rbcontig_plus_read1.pl', 'select_sec_rbcontig.pl', 'select_all_rbcontig.pl'], 'bin')]
 
 parallel = 1
