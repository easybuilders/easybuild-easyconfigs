easyblock = 'Bundle'

name = 'R-bundle-Bioconductor'
version = '3.18'
versionsuffix = '-R-%(rver)s'

homepage = 'https://bioconductor.org'
description = """Bioconductor provides tools for the analysis and coprehension
 of high-throughput genomic data."""

toolchain = {'name': 'foss', 'version': '2023a'}

builddependencies = [('pkgconf', '1.9.5')]

dependencies = [
    ('R', '4.3.2'),
    ('Boost', '1.82.0'),  # for mzR
    ('GSL', '2.7'),  # for flowClust
<<<<<<< HEAD
    ('arrow-R', '14.0.0.2', versionsuffix),  # required by RcisTarget
=======
    ('HDF5', '1.14.0'),  # for rhdf5
    ('arrow-R', '14.0.1', versionsuffix),  # required by RcisTarget
>>>>>>> aed45aff
]

exts_default_options = {
    'source_urls': [
        'https://bioconductor.org/packages/3.18/bioc/src/contrib/',
        'https://bioconductor.org/packages/3.18/bioc/src/contrib/Archive/%(name)s',
        'https://bioconductor.org/packages/3.18/data/annotation/src/contrib/',
        'https://bioconductor.org/packages/3.18/data/experiment/src/contrib/',
        'https://cran.r-project.org/src/contrib/Archive/%(name)s',  # package archive
        'https://cran.r-project.org/src/contrib/',  # current version of packages
        'https://cran.freestatistics.org/src/contrib',  # mirror alternative for current packages
    ],
    'sources': ['%(name)s_%(version)s.tar.gz'],
}

exts_defaultclass = 'RPackage'

# check whether correct version is installed in extension filter
# (some versions in this bundle may be newer than the ones provided by R)
local_ext_version_check = "pkgver = packageVersion('%(ext_name)s'); if (pkgver != '%(ext_version)s') "
local_stop_msg = "stop('%(ext_name)s %(ext_version)s not installed, found ', pkgver, ' instead')"
exts_filter = ("R -q --no-save", "%s { %s }" % (local_ext_version_check, local_stop_msg))

# CRAN packages on which these Bioconductor packages depend are available in R module on which this depends
# !! order of packages is important !!
# packages updated on 18th March 2023
exts_list = [
    ('BiocGenerics', '0.48.0', {
        'checksums': ['f413b2a812c5cbb219fc799d04fe36e4c88faa7ff946f643afcf5fdba312e44f'],
    }),
    ('Biobase', '2.62.0', {
        'checksums': ['ef753acc499c2504e226bf76e0acc08b7aa370fc60cc369bb8ebc1913f57d37e'],
    }),
    ('S4Vectors', '0.40.2', {
        'checksums': ['4cd9a63b3b41b08fca8121dc5b8f43d6f7d580842b1b000055dee90b68f49982'],
    }),
    ('IRanges', '2.36.0', {
        'checksums': ['58c05c3c4eb7fdee64cb027ba849de0ec57f2e4150b9aa645b62549da1401066'],
    }),
    ('GenomeInfoDbData', '1.2.11', {
        'checksums': ['311fe287842e6161f24fc1faaa824a6d5ce88afcbf4c0203f5e309456e667bc2'],
    }),
    ('GenomeInfoDb', '1.38.5', {
        'checksums': ['2cf2ebbeca6d05a71d0eb2f25dbf56e4c19b67b26bba5e0ad3a08b7977fe859f'],
    }),
    ('zlibbioc', '1.48.0', {
        'checksums': ['fb0d05dfe549f6676dc764ec86f797ca1d878fe3cd1dea68b79d323ff8e37d10'],
    }),
    ('XVector', '0.42.0', {
        'checksums': ['a163561e54c8a3f013e629c275f2446d25b3b56dbab53a4938de5f405b8d0340'],
    }),
    ('Biostrings', '2.70.0', {
        'checksums': ['64d52232aa1de2ef9bae6a2958c0a351a37c0f02b874cd494f9ab70a968e2830'],
    }),
    ('KEGGREST', '1.42.0', {
        'checksums': ['072c3f236d65479afd20ecf83e7b0e32cbd13a6e4c54922bf17b37b6420ccc15'],
    }),
    ('AnnotationDbi', '1.64.1', {
        'checksums': ['03bff46268ad797466f445c51ab72929224514512561c43662037ca10618b9ad'],
    }),
    ('GenomicRanges', '1.54.1', {
        'checksums': ['1cecb68c906b0a565c0fef5a0a8284a513a4910979f33d34901c42df501e3aef'],
    }),
    ('BiocParallel', '1.36.0', {
        'checksums': ['cbf8af552c7c30c26d8d17876245dad583f712e49e7336ef78aeb70f1c0608a6'],
    }),
    ('Rhtslib', '2.4.1', {
        'checksums': ['0c34b951a0f15c26222a3dfd96700a0905c16c4cbe59db36374cf1ceab2a2b21'],
    }),
    ('Rsamtools', '2.18.0', {
        'checksums': ['2f283b105ede839655bf8a3cb877f97764900486875748f4c3f9ecdf78bc8a2d'],
    }),
    ('MatrixGenerics', '1.14.0', {
        'checksums': ['8da491661e8581adf1f2f8c5d2f46272d92b6c5a639bf4a80140c05e5694a593'],
    }),
    ('S4Arrays', '1.2.0', {
        'checksums': ['1e41035e72416e3f327cca34f358d3155ca1652c58b68c470661198712058274'],
    }),
    ('SparseArray', '1.2.3', {
        'checksums': ['e6bab31de5b15c3280279ac1096aa05e84f066b8af7a1100ecae9858ab0d9ea5'],
    }),
    ('DelayedArray', '0.28.0', {
        'checksums': ['c705055e2caf8b8ddbc9956d99a7c99415684dc7e9b31f42bd95186ddb06c355'],
    }),
    ('SummarizedExperiment', '1.32.0', {
        'checksums': ['9f801c16adb503d7252890019b46f5583c401622c7ec9373663537548c9889a4'],
    }),
    ('GenomicAlignments', '1.38.2', {
        'checksums': ['816f078886e0b2054392f1432702372be9621e0da379c1cfa3b02dd5cb389644'],
    }),
    ('ShortRead', '1.60.0', {
        'checksums': ['3594b9a975879a355418d634d874714e98aec7d024de67ddbdf4425cd6d7f139'],
    }),
    ('graph', '1.80.0', {
        'checksums': ['017446e90386aba89d2326d30006db14d191bc9b4ce916e0d0ebd979a73fef5c'],
    }),
    ('affyio', '1.72.0', {
        'checksums': ['e98fc0f5acba44885b9b7962d2b3d85e8972e8675ab7d9adf7653133d2d95007'],
    }),
    ('preprocessCore', '1.64.0', {
        'installopts': "--configure-args='--disable-threading'",
        'checksums': ['3e74536992d1ef1c8f371d850a18d2b1b9397ddbbef30567e6d97469f91ede95'],
    }),
    ('BiocManager', '1.30.22', {
        'checksums': ['5389c9c0d6562b0757659fb8262ab51b48225c4ba7e9acd4f5e7c0049735e835'],
    }),
    ('affy', '1.80.0', {
        'checksums': ['d37f74f991ef3567d44a72b1b0776625245b14215b64d08481bae66bcf665b53'],
    }),
    ('GO.db', '3.18.0', {
        'checksums': ['f580341e7fd19efa3e5789b993dd8ef0cf813a45c49a647a173c6f49c451d87e'],
    }),
    ('limma', '3.58.1', {
        'checksums': ['3539e1645808dd7fe16d0b53df8c0a775283f15b68e670504fb37b09a1957e05'],
    }),
    ('RBGL', '1.78.0', {
        'checksums': ['241188ff70c1a1eb447ef3bd1f9d9d57a84537c2cd1d5f782923366c68a0b043'],
    }),
    ('org.Hs.eg.db', '3.18.0', {
        'checksums': ['41dc753ed5f4d31dcf0d645ef32b6339b1b70cc48b7c4c4673767643b129c5ca'],
    }),
    ('AnnotationForge', '1.44.0', {
        'checksums': ['89655718145d114fe509554ce1cfd52b7cf095e200c9d280d8cd86b939786b35'],
    }),
    ('annaffy', '1.74.0', {
        'checksums': ['7cd64d0c310d48107acff996bbb164468a872d0121b9024daa0b644b5307bbd5'],
    }),
    ('gcrma', '2.74.0', {
        'checksums': ['cf1b786c4c10f87eeed374a411e9db0fa45d2f175114b2051a75958b3852361e'],
    }),
    ('oligoClasses', '1.64.0', {
        'checksums': ['a705c7960e624afbd2a2d64e9437ca10006c1ba101e7243dce7b5f27fd96bbbd'],
    }),
    ('edgeR', '4.0.12', {
        'checksums': ['9289d2183e33ffa7897875a9be2713c96cc9ba821e38f461fddce11d03730607'],
    }),
    ('PFAM.db', '3.18.0', {
        'checksums': ['d9a2e3b718900d0e22f62410dfe0f024fb2a8cdff978907a6d538ef2b7c3a796'],
    }),
    ('perm', '1.0-0.4', {
        'checksums': ['561e01793a9032b6a3676a7819fe24175eeb9e96a5314bd78b9c48d46e627be9'],
    }),
    ('baySeq', '2.36.0', {
        'checksums': ['0fc4c585abcec5d9bd3a6a8c4404bb5f8d4c9b36d5e43dc09aa6ce09e8dfbbac'],
    }),
    ('qvalue', '2.34.0', {
        'checksums': ['d16fd855856b479bd8a0812bbfc2e2d918929c28fe83411a41ca059d2d9c6583'],
    }),
    ('impute', '1.76.0', {
        'checksums': ['f412bbf66f664297379b6f71eac6e018798af860f26c90450eca369b52b7f560'],
    }),
    ('shinyFiles', '0.9.3', {
        'checksums': ['4a72e165ee8a6e8256988f27286a2cfc4d7a42e2a902f4f2a728b1c237c07286'],
    }),
    ('samr', '3.0', {
        'checksums': ['25f88ac002c2adce8881a562241bc12d683810a05defb553e8e3d4878f037506'],
    }),
    ('DEGseq', '1.56.1', {
        'checksums': ['92c49cb54946dedeb3f1309f812d4d12c276e1e008b40c4e0940a37339d4657a'],
    }),
    ('hgu133plus2.db', '3.13.0', {
        'checksums': ['ddde58e777a8341536a664c7d4be874a2f395f8aaa019c1f738462a8ce74cc44'],
    }),
    ('illuminaio', '0.44.0', {
        'checksums': ['341b7d241ddd4ebbb02b5f2cc8d9d02a0cf976d19a02f3680310b792d23a2496'],
    }),
    ('BiocIO', '1.12.0', {
        'checksums': ['77c1dff3b789313ea5b4c9d7b171cde11cacdfc958ce63b60f4f09b9ed94c22e'],
    }),
    ('restfulr', '0.0.15', {
        'checksums': ['40ff8f1fb2987af2223e1a855bb1680c5ce2143fbce7ebc42f1edb291f80e692'],
    }),
    ('rtracklayer', '1.62.0', {
        'checksums': ['c28217936c81248f2576af8327356324ccf7101b04f3358d049f0a839dd8b0cb'],
    }),
    ('filelock', '1.0.3', {
        'checksums': ['2dcd0ec453f5ec4d96f69b0c472569d57d3c5f9956a82a48492ee02f12071137'],
    }),
    ('BiocFileCache', '2.10.1', {
        'checksums': ['b5d58418fef661743247229a39646685c31c5bfbeb73b28547c0ace772809310'],
    }),
    ('biomaRt', '2.58.0', {
        'checksums': ['8e8a18e0cb5dcedd816df95268f17fe26006153a6d468085363334f05335ccd4'],
    }),
    ('GenomicFeatures', '1.54.1', {
        'checksums': ['44bbde98e8652066ea14671a1ee0a9479351226773698d75a4a4fd434de859ac'],
    }),
    ('bumphunter', '1.44.0', {
        'checksums': ['0c1365857b5e0883dc653dd7a591ec95ecc0372a392a7a1c3a04b9a55205d56e'],
    }),
    ('multtest', '2.58.0', {
        'checksums': ['92c40644fb6a3adbca9cba1da864482ec5db737fcbcfc8c4e3cadc2e5e161d69'],
    }),
    ('scrime', '1.3.5', {
        'checksums': ['5d97d3e57d8eb30709340fe572746029fd139456d7a955421c4e3aa75d825578'],
    }),
    ('siggenes', '1.76.0', {
        'checksums': ['6c8aa834ad0c8db397969993358279c0d3fb81792951058f0331c088c4e3fd4b'],
    }),
    ('DynDoc', '1.80.0', {
        'checksums': ['c115174fcf50197ccb7b57d90f48b7a354707e687093e70f89371fffb5ea4a34'],
    }),
    ('NOISeq', '2.46.0', {
        'checksums': ['8b17b542bc278546c74a22c31fbd5e174530164b8355565ce5e90e7b08d34063'],
    }),
    ('Rgraphviz', '2.46.0', {
        'patches': ['Rgraphviz-2.28.0_fno-tree-vectorize.patch'],
        'checksums': [
            {'Rgraphviz_2.46.0.tar.gz': '5e87fa40363e7ccc294946436b25cbdc3fa7b080e081e0777464db684ef6860e'},
            {'Rgraphviz-2.28.0_fno-tree-vectorize.patch':
             '15783e9daba6f63c8e655858468a99e9f4f088468dbe3b414825e5844cf6b4a9'},
        ],
    }),
    ('RNASeqPower', '1.42.0', {
        'checksums': ['24a9f4de36a5885161ea16b3316d7e7eacbbfdd395f4b3037fcf89f1eeeb1126'],
    }),
    ('annotate', '1.80.0', {
        'checksums': ['4dab9615498f6c58d1e6ecc1ecd0052187e46bdf971b18d73149b6bddea2ad82'],
    }),
    ('GSEABase', '1.64.0', {
        'checksums': ['cb0698a7f4aa2ddd700f3ba4d8d8d16467016a0f5ffe85b4e653437d8419fff8'],
    }),
    ('genefilter', '1.84.0', {
        'checksums': ['5c629c6477b77177e423b76a8d49ffc5415df7ef7894958c97e18f260efa0061'],
    }),
    ('Category', '2.68.0', {
        'checksums': ['c0414bde443705cbf11b221c7df38a6252bc9ad5000a56a99759bfe027ee1ea7'],
    }),
    ('GOstats', '2.68.0', {
        'checksums': ['da81b185920dec671a2e8491f735e4f1e9a4287042f105cdc54311f782d620ec'],
    }),
    ('BSgenome', '1.70.1', {
        'checksums': ['30da54e024fea74241fdf1259073f13fd1643cfd8deff6b6a716c6736780b9ad'],
    }),
    ('VariantAnnotation', '1.48.1', {
        'checksums': ['2af6d1164152f9722fc83cfe16cf43e1a83ba5c9d133d9663175b0ac779e3d51'],
    }),
    ('interactiveDisplayBase', '1.40.0', {
        'checksums': ['5cf685f42230bc3e9d38ac9231ac466bf10f374635f6a31d98c4a34b31489c91'],
    }),
    ('BiocVersion', '3.18.1', {
        'checksums': ['a5c8ea9ffcbd52fc7bf305bb9c58c988f590db2c5eb7114455a32fea43319997'],
    }),
    ('AnnotationHub', '3.10.0', {
        'checksums': ['795a7e03540ee4ab07eebb20ceebf39b60aba79ff5f66937c0b4f41c6edca3d7'],
    }),
    ('AnnotationFilter', '1.26.0', {
        'checksums': ['e51296f674421db07996a7f9d3e376e74ad9da1603973ed4e2c55ed02ddba231'],
    }),
    ('ProtGenerics', '1.34.0', {
        'checksums': ['35a042777fdebf518d0b6223739aac8e6b78f01acac3c4eaff36a96ecd515bbe'],
    }),
    ('ensembldb', '2.26.0', {
        'checksums': ['0a95b0608fee9b5aa9f8899edad97a58dd11c376b45f587b6bf4ead007b80e04'],
    }),
    ('biovizBase', '1.50.0', {
        'checksums': ['e5276fc7a3cb9aef5078f886f3ba3d11833803b6bf1832ef93d205ac12891406'],
    }),
    ('OrganismDbi', '1.44.0', {
        'checksums': ['f2d4fb455d0666583a36c699c317a4309bdc9fb83fa56e91809a574c83f0e53c'],
    }),
    ('ggbio', '1.50.0', {
        'checksums': ['55853832b03862eeb5a443519a6c96c2f101155ab6fa425966e4f3eb222a1ab2'],
    }),
    ('geneplotter', '1.80.0', {
        'checksums': ['33d09be9a90407592df85b6ca0e9ed198f3236969d78cf7713b96e4d25416b7f'],
    }),
    ('DESeq2', '1.42.0', {
        'checksums': ['2af89dce722843a3824f9637419d98dae0052122b30e23b7fc811cca36d8e7d7'],
    }),
    ('ReportingTools', '2.42.3', {
        'checksums': ['e8c0d86a2570add93957ed38a81486a0a8f4f9fa4df9c668765636a95bae3b81'],
    }),
    ('Glimma', '2.12.0', {
        'checksums': ['315ec5ea631efedceeb7181dce33e92531ffc4e2df27d20ebe032d296509705e'],
    }),
    ('affycoretools', '1.74.0', {
        'checksums': ['9edf5d44533bfa7d2734d35c8bc0963336fc4b11ce67f7c521da22078f42fb2d'],
    }),
    ('TxDb.Hsapiens.UCSC.hg19.knownGene', '3.2.2', {
        'checksums': ['063de2b1174782a0b2b8ab7f04a0bdf3c43252cb67c685a9f8ef2b8e318352e9'],
    }),
    ('Homo.sapiens', '1.3.1', {
        'checksums': ['014809fc6ef6410be8dc1094c9cb083719f20d999065ae4bf388855be0913b94'],
    }),
    ('BSgenome.Hsapiens.UCSC.hg19', '1.4.3', {
        'checksums': ['5bfa65d7836449d9b30c356968497cdfaa98be48c4e329e71e8f8a120f3e9d1a'],
    }),
    ('AgiMicroRna', '2.52.0', {
        'checksums': ['6538ef345d74d29f7a1901c9631823e1f9d213c6de562c70aeb57cad80893532'],
    }),
    ('geneLenDataBase', '1.38.0', {
        'checksums': ['c08016504d03799242713510837e051087a5029df94d1034437561f07b647e6a'],
    }),
    ('goseq', '1.54.0', {
        'checksums': ['1366adcdc7372b4a89861924836e9ddce834e868f6258e1d5aca23d8212c5c71'],
    }),
    ('KEGGgraph', '1.62.0', {
        'checksums': ['7412ccf6f30faf1cd5ef6081c5eef7ce933ed0507c74b9660630e27a50c63145'],
    }),
    ('GEOquery', '2.70.0', {
        'checksums': ['076d0e6727ff02a1f927f9fc363cfcd620a5a5caaadd60e6fcdc31d169824ef6'],
    }),
    ('rARPACK', '0.11-0', {
        'checksums': ['c33401e2e31d272d485ce2ed22e7fe43ac641fd7c0a45a9b848d3ad60df1028a'],
    }),
    ('mixOmics', '6.26.0', {
        'checksums': ['ec1ad9959f3c290fb3b4c37c1b9719f10bac0d5d59ef6b99a56b86607442d145'],
    }),
    ('Rhdf5lib', '1.24.1', {
        'patches': ['Rhdf5lib-1.20.0_fix_hardcoded_path_to_mv.patch'],
        'checksums': [
            {'Rhdf5lib_1.24.1.tar.gz': '90eb76a2f6b73e18c8fb560ab14e5e3a2c85ae747f278d66e67d3bebfe6c6551'},
            {'Rhdf5lib-1.20.0_fix_hardcoded_path_to_mv.patch':
             'fd35fd20166aa67cf5fbc194861d9196a2220fd40057b0524722ecc3de4774e8'},
        ],
    }),
    ('rhdf5filters', '1.14.1', {
        'checksums': ['6636612d28ea6f2e658400cbd186066926fe3d4b8d07261ad7a49299c23c0e33'],
    }),
    ('rhdf5', '2.46.1', {
        'checksums': ['b68f4960bf8498e83984467b07ed8fa10b3ef68fb5abbc776d6b7dee9307de79'],
    }),
    ('HDF5Array', '1.30.0', {
        'checksums': ['0bf1483bdc9bb37979a17d3dd034669158a27b81ab6a1ff0fd1a375f4db2a25c'],
    }),
    ('sparseMatrixStats', '1.14.0', {
        'checksums': ['39b1f8dd13df7222e5de6bd1fa0ea1bb931577d10551757c445776a120ef5264'],
    }),
    ('DelayedMatrixStats', '1.24.0', {
        'checksums': ['617d4814936adc4ad97d0824f0d3581bc94b347e44c1a9d4044c5143bacb25a3'],
    }),
    ('minfi', '1.48.0', {
        'checksums': ['1d2871388bbdd7b40185a660a683523b2ec856775944576eaeb56e64e46f948e'],
    }),
    ('FDb.InfiniumMethylation.hg19', '2.2.0', {
        'checksums': ['605aa3643588a2f40a942fa760b92662060a0dfedb26b4e4cd6f1a78b703093f'],
    }),
    ('methylumi', '2.48.0', {
        'checksums': ['16dc08f2e8dfeb2565ff1fd8ab69705f3405bb6abdc59a181c739ae277662aef'],
    }),
    ('lumi', '2.54.0', {
        'checksums': ['856bdac12a34564ed143fad28d63838cc2940e04dd352607384c074ed0539347'],
    }),
    ('widgetTools', '1.80.0', {
        'checksums': ['819b299090c78642369dadc1779be4e7cd3e76fc183e7dac5a0b87a5cb116cfe'],
    }),
    ('tkWidgets', '1.80.0', {
        'checksums': ['3267fca54e0f0e1232365e8bf71b104e7febfc5cb47d5be8304da857a9cb4885'],
    }),
    ('Mfuzz', '2.62.0', {
        'checksums': ['ee7e7a6134e8c2e945789940588e254f94e97231e22b5395eb348c91a21b546c'],
    }),
    ('venn', '1.12', {
        'checksums': ['ed86b69bd99ceea93352a30699a0baba3fd8cdcde907a9476e92be202ad8721d'],
    }),
    ('maSigPro', '1.74.0', {
        'checksums': ['a867956d4948310e5ae4730901b14ac07c5e845b558d942391e893229d7d220a'],
    }),
    ('SPIA', '2.54.0', {
        'checksums': ['a5ea2bedf20f9f538f1705d65265b24df6d9709c98ab14a0e964577df7a33724'],
    }),
    ('Gviz', '1.46.1', {
        'checksums': ['aeff718054a123e1592d9cc8715e71b48753dd39b857ed76b8e342f14483c82a'],
    }),
    ('cummeRbund', '2.44.0', {
        'checksums': ['ba000f61445b3b4319994a621c04055900af34d17985e90b1a2ab4a7be1cbda8'],
    }),
    ('GenomicFiles', '1.38.0', {
        'checksums': ['959bdb955c859bfd520a0a64f4541484c981237bceaa26b76c162c0881d17ecf'],
    }),
    ('derfinderHelper', '1.36.0', {
        'checksums': ['b940e99cda1a624fd3faa94309fa359655c4af8a4c7dabb28c10f7af6d477807'],
    }),
    ('derfinder', '1.36.0', {
        'checksums': ['01f66cce8795ebf7d18d51048aa766b306bd2c632657a9f2903cf675e9d74366'],
    }),
    ('polyester', '1.38.0', {
        'checksums': ['8496e16691e36100cbd95b0de061edf50b2699b8d47d479972024209646fccc7'],
    }),
    ('Rsubread', '2.16.1', {
        'checksums': ['e8779bc837bcf99a30a2d2a0cfd3e5fab452db96ef3b212f054eb85767a0ee65'],
    }),
    ('pcaMethods', '1.94.0', {
        'checksums': ['e0babf4e0bae227ca3e4ef74968eb942ebe48bdd5d27297644a9fee6542455ab'],
    }),
    ('marray', '1.80.0', {
        'checksums': ['6d4f8a27ec9cce495f6681a62539843082603cb44cccfcc717d3956857ab44be'],
    }),
    ('CGHbase', '1.62.0', {
        'checksums': ['6496bbc196f6bbf9864b4f69d6974b099e986842834f008d4ab6ee19f01b80c7'],
    }),
    ('Wrench', '1.20.0', {
        'checksums': ['2dcdf1f0d1ebe8feeeaf4aec752c22f744b3e1f28c697d527094c2128650e685'],
    }),
    ('lpsymphony', '1.30.0', {
        'checksums': ['ef2c03a596981da910697dab15672bce91a267a459e89c526bddef9f38e586a4'],
    }),
    ('IHW', '1.30.0', {
        'checksums': ['0b31c7b5794414c546ca255d1e2d0ddc4f56ad8b1a41189b04dceaf4281a3dde'],
    }),
    ('metagenomeSeq', '1.43.0', {
        'checksums': ['8b685245818596b23fa3ca508cb5c2c1e635d494eec79017f424bb95f9c429d4'],
    }),
    ('gdsfmt', '1.38.0', {
        'checksums': ['f5d27de87206a250ee88408acfb7cd4058d90677c3d2c86696710e51388f0f0f'],
    }),
    ('SNPRelate', '1.36.0', {
        'checksums': ['d72bd486313525863ebf6d05db507fae1b6278d18ae3baadade210057efc894b'],
    }),
    ('biomformat', '1.30.0', {
        'checksums': ['01cb26197d5b05a0e9d9eacc8af1cd3e568da5e588e941e31ca3bc99d1cf96b1'],
    }),
    ('phyloseq', '1.46.0', {
        'checksums': ['96caebbb2021c6b3a51b7c343c73b236550eac1db427d84589a8e26899bcf619'],
    }),
    ('NADA', '1.6-1.1', {
        'checksums': ['670ff6595ba074ed0a930b7a09624d5ef20616379a20e768c1a7b37332aee44a'],
    }),
    ('zCompositions', '1.5.0-1', {
        'checksums': ['48d23ad5e557750e9a3f7441ce93d8163113c7d77a7e1f65ed923c1f0788a66b'],
    }),
    ('RcppZiggurat', '0.1.6', {
        'checksums': ['9c78255ca476c945c05a564d1e4da363de714d890e0e27f3b252fd73c50eed71'],
    }),
    ('Rfast', '2.1.0', {
        'checksums': ['f9e46cac99db756cd49c9cd83be8adc0d381e6c03102389bfdcb8258d02418ff'],
    }),
    ('directlabels', '2024.1.21', {
        'checksums': ['bb3ba484ff9486fd8e9ce65073b69ce38e42f1fab2f42822eecfec7823f6b6fe'],
    }),
    ('ALDEx2', '1.34.0', {
        'checksums': ['1f361260ceb52bcc6e30bcc5d51990627703faf5464023f8dc87e7db12a79071'],
    }),
    ('dada2', '1.30.0', {
        'checksums': ['c6653fe77c3d62dd91207bbbf6641ec143fb8a498967e240a97af26de7e27667'],
    }),
    ('LEA', '3.14.0', {
        'patches': ['LEA-3.0.0_support_aarch64_and_ppc64le.patch'],
        'checksums': [
            {'LEA_3.14.0.tar.gz': '611918debc6f25f2cc7277f77979a3e8352c517b63bea56626c6fd9c2ecb14e6'},
            {'LEA-3.0.0_support_aarch64_and_ppc64le.patch':
             'caeaae7aa0577540bc9c03b54ce5a0fe4ff1a28ac503106e2b3acd1b9db82881'},
        ],
    }),
    ('tximport', '1.30.0', {
        'checksums': ['c2650fd9d3d332d6afd38779df32236d33d6ee40a07a5dfc1d9bf51250dbca54'],
    }),
    ('SingleCellExperiment', '1.24.0', {
        'checksums': ['c4670774e28468028bc62971a78f2576a10fb90c4b832c0a6c34785a4fb28460'],
    }),
    ('beachmat', '2.18.0', {
        'checksums': ['e28d8c0d5193d661e03b07b712cd01629337b2b204af13fa2653e0a0b7d93dfa'],
    }),
    ('RcppAnnoy', '0.0.22', {
        'checksums': ['9f2121d787c4d3e7beccdd65f5d1de81f31c99d57d5d61ca3cc5af7169dd8f65'],
    }),
    ('RcppHNSW', '0.5.0', {
        'checksums': ['8997ab6cfeaef701e9d0fda57825a37caf67aedf38bd0b8174c7894903796969'],
    }),
    ('BiocNeighbors', '1.20.2', {
        'checksums': ['04123fe8ceb2cc9a17af7d187460e601dcce389adb1fcc6f89ad9c0844e27a53'],
    }),
    ('rsvd', '1.0.5', {
        'checksums': ['e40686b869acd4f71fdb1e8e7a6c64cd6792fc9d52a78f9e559a7176ab84e21e'],
    }),
    ('ScaledMatrix', '1.10.0', {
        'checksums': ['8a40a14537c47caaf9aa1dc4b7b8c2354fca77ba895e548821b132a481622faa'],
    }),
    ('BiocSingular', '1.18.0', {
        'checksums': ['634824a2e15c13c9fefbb17605a3861bdced6fc182c8880ae862f2248600377c'],
    }),
    ('scuttle', '1.12.0', {
        'checksums': ['f863f0c3bf4766fb26f74ec13a873f69e127e422bf6360dee90968c794cb0a24'],
    }),
    ('RcppML', '0.3.7', {
        'checksums': ['325c6515085527eb9123cc5e87e028547065771ed4d623048f41886ae28908c6'],
    }),
    ('sitmo', '2.0.2', {
        'checksums': ['448ef8d56e36783354011845daf33f1efb83ea3b9685eea75eaf5134e24fa8c2'],
    }),
    ('dqrng', '0.3.2', {
        'checksums': ['cd02ca210aa40db5a3dfff317ab721c0eea3a94d6effdaf1068a527710393e9c'],
    }),
    ('uwot', '0.1.16', {
        'checksums': ['5f63a0d9edddb08435477af52724cb588c787c8d543c68c9358ed7b1ec3e8e48'],
    }),
    ('ggrastr', '1.0.2', {
        'checksums': ['cb27406dca99cea6440adf6edb7eb53141b60322452f5a5d4409e36516ad20d1'],
    }),
    ('scater', '1.30.1', {
        'checksums': ['9db9bcb20f00f07de2d8b31af85a07302f4778002447036a1924d6a77bb74419'],
    }),
    ('bluster', '1.12.0', {
        'checksums': ['0c564cfe750c16f4cb5def26289dbd036b027c096239e8352a228d764cd9f39b'],
    }),
    ('metapod', '1.10.1', {
        'checksums': ['c6b882b359f79efc2b26365fee457da1e4cfd4d1def52b68bac2a223771f9e15'],
    }),
    ('scran', '1.30.2', {
        'checksums': ['7adf3d32a8dabecc4ebe08bc076604d98a372a5330b8cef5eac8a2d63c296419'],
    }),
    ('SC3', '1.30.0', {
        'checksums': ['cf002839ce5fb3240d887d94dd81b8c6f88dcd94e31e7692720faaee8734b014'],
    }),
    ('ComplexHeatmap', '2.18.0', {
        'checksums': ['8eb9912d9897c3914fadeb002bab1dff16a059db4d99b2fd754eb512d904f77f'],
    }),
    ('GENIE3', '1.24.0', {
        'checksums': ['13188afc7c87e60c6b2b10617ea28f9bd47f452a62890c1fa6ea6106316a512f'],
    }),
    ('dupRadar', '1.32.0', {
        'checksums': ['40fc1818e109f4649a1f4c97c6c377355b5f4b5a1c2126ef16ea6b7789f3f018'],
    }),
    ('DNAcopy', '1.76.0', {
        'checksums': ['dff9a0244fe0294c690bdfe803b0d85b9f8a96cca6e9ea315282a25d8e8dd243'],
    }),
    ('sva', '3.50.0', {
        'checksums': ['a11f635fc70f43c8c01613d8402eb6161608fc85bb4a633b56769778037f9f5c'],
    }),
    ('ballgown', '2.34.0', {
        'checksums': ['658426a92661774c79ea1c80ab8a378682cf0c0c9a8acdb83e17fe93bcf978e4'],
    }),
    ('DropletUtils', '1.22.0', {
        'checksums': ['c67152c06c1cd8388895265f30f945ad12f6d389ff4bcfb125f079a0c499dd2e'],
    }),
    ('DeconRNASeq', '1.44.0', {
        'checksums': ['6f8f7237e2acbe2e5b2248da61484ed289efb1769eab2fb793e0257e52cfbdcc'],
    }),
    ('GSVA', '1.50.0', {
        'checksums': ['df54a2af6b5c27f7be70ee2ae8bcf8a8c41ac826964d8144731a8e58dd918507'],
    }),
    ('PureCN', '2.8.1', {
        'checksums': ['f2ac2ee30b8da345f3170f964ef79c61b19ca85948fc6bdcb374d32e64702142'],
    }),
    ('globaltest', '5.56.0', {
        'checksums': ['b9dcd63668b914e2cb28e7268090c49ed8eef62f0b1f836574805aff42d76c92'],
    }),
    ('GlobalAncova', '4.20.0', {
        'checksums': ['d031048e770b87e999e67039e47d817a70bb438748d71691316e6bf909503548'],
    }),
    ('vsn', '3.70.0', {
        'checksums': ['702e316356d5924772b795252a156d6ee9f6918f6c97fd72bd9d8c8a5cf72052'],
    }),
    ('mzID', '1.40.0', {
        'checksums': ['507f8823c9575547541588cb4267e13b8a301477519b04fb0fb253b0636af3e5'],
    }),
    ('mzR', '2.36.0', {
        'checksums': ['084e6874232c940492135186262ce1232b2a664ac3126b2efc2d7b9dcc9dcc7c'],
    }),
    ('MsCoreUtils', '1.14.1', {
        'checksums': ['5fe7604847d3e6936009f1d20d2c1a75afe7a2da70125fecd0ed26f4ee6cd950'],
    }),
    ('MSnbase', '2.28.1', {
        'checksums': ['54df0a5aa0aa1c52f0d008faee610edf359c9039aa2d842526d4235b6aad4298'],
    }),
    ('MassSpecWavelet', '1.68.0', {
        'checksums': ['5ea71adfc8e632ab10c5b208572e398a1fc799b01d02a1608a688bafbbf89910'],
    }),
    ('MsFeatures', '1.10.0', {
        'checksums': ['9a0d9468afd146512b16980ed7d1256d7b03888fe804b5b8b1530b69e261fa6e'],
    }),
    ('MetaboCoreUtils', '1.10.0', {
        'checksums': ['b491e54bac78a8edbb84158748e503d8847d6828bac930c4d511558a7923422f'],
    }),
    ('Spectra', '1.12.0', {
        'checksums': ['1e0f13135f9f24e06f485a839355c0b5453fc6d649f4c2248bfcf7ef4a4ffa1f'],
    }),
    ('BiocBaseUtils', '1.4.0', {
        'checksums': ['e588788262936ed9cc83ab198ec4a0e3b95f92af6cd443a66d1b6c9827fa32a1'],
    }),
    ('MultiAssayExperiment', '1.28.0', {
        'checksums': ['904dd6bb32d22d92c71de1ade4d1fd0c88e7973d01b97699a4150004abc7b036'],
    }),
    ('QFeatures', '1.12.0', {
        'checksums': ['bd9e0a2ce5c3a17acf49d8b3620fc366739e12129b68b9e402c93cb3ae23e4bc'],
    }),
    ('MsExperiment', '1.4.0', {
        'checksums': ['cf79cbb2db2cd679285cdd5407a46bbf8f816804f736f375c5b20ff88189a01a'],
    }),
    ('xcms', '4.0.2', {
        'checksums': ['aca11c4cb9de3cabe75e08769bdcf7d55ab76542c114b1f26800a1ab81111a9c'],
    }),
    ('CAMERA', '1.58.0', {
        'checksums': ['411c553b1180a46037cdbad16a227098716b4a57f95f1c01bd6f5894898244dd'],
    }),
    ('fgsea', '1.28.0', {
        'checksums': ['14938064e7a492b9a0edb8ac068b107a86e613df232f58820984df672369d36b'],
    }),
    ('GWASExactHW', '1.01', {
        'checksums': ['e850ed40fbf14b02eb3798603cfb111fe3718bb69d74c0ff4cb6f679209a15a7'],
    }),
    ('quantsmooth', '1.68.0', {
        'checksums': ['0a810f64fbaf3c07447602ec3d7dcff973d306634446e34a308d8ed921b71614'],
    }),
    ('GWASTools', '1.48.0', {
        'checksums': ['e8325dbba51b721e946e733bedd600136f0bc4f9aad5e45b79b5fe62386b4fe6'],
    }),
    ('SeqArray', '1.42.0', {
        'checksums': ['acc791bd9d36ca58b8330fd665b8e03c15be01202d04fba3f16f9a3ea007467f'],
    }),
    ('SeqVarTools', '1.40.0', {
        'checksums': ['2b30fe117d2ef1423d0e5177da06ea08004dcdf4459894e10b486aaf5a99c2a5'],
    }),
    ('GENESIS', '2.32.0', {
        'checksums': ['891680387ea63682d977b08d2d5706892efea4c26cee855104489f2354a09db1'],
    }),
    ('MLInterfaces', '1.82.0', {
        'checksums': ['8147d937e7543ca8ca8890944285d863059f22f6a7466113b83db4d2613fea29'],
    }),
    ('pRoloc', '1.42.0', {
        'checksums': ['fa0a6e4c7cc0247d5fd67458db8fc9e2e3a05cad4da9b785b10c4c911e9bad93'],
    }),
    ('pRolocdata', '1.40.0', {
        'checksums': ['f1c405105a5ea16a4343112d710842065722c6a773db904d6bbea789ced15e7e'],
    }),
    ('fresh', '0.2.0', {
        'checksums': ['a92db254ae88e8371efac44efe2cf1f5be7cce62291fdf994ebd68c14dad079d'],
    }),
    ('waiter', '0.2.5', {
        'checksums': ['9ac25e979db9242598bd0492ff862360009b51ce672184ec9f4eeb2232164979'],
    }),
    ('shinydashboardPlus', '2.0.3', {
        'checksums': ['49a88cfa396f880ff4faf558bb038763084287c932e27b0c9251f4d676584d83'],
    }),
    ('shinyhelper', '0.3.2', {
        'checksums': ['f7ed62543ab4d05a34b69a9183517a09e93e1b2da85b113282de0f9982db90b0'],
    }),
    ('anytime', '0.3.9', {
        'checksums': ['1096c15249ac70997a8a41c37eeb2a6d38530621abeae05d3dcd96a8acc7574a'],
    }),
    ('shinyWidgets', '0.8.1', {
        'checksums': ['352ee288a1dc7a9822c6eedebdb305327fc2d9bc80ffc6e35db0cdffd2177225'],
    }),
    ('pRolocGUI', '2.12.0', {
        'checksums': ['fd152a06b8a47d9129d073b5fc6dddace2046203d6be925e3c58117b441e8954'],
    }),
    ('EBImage', '4.44.0', {
        'checksums': ['1ebeda2a0a718a8655613e672b6cbaa5592d0cf0dad0b1fa2094964d2c2bb149'],
    }),
    ('GenomicScores', '2.14.3', {
        'checksums': ['a98eb24b700041b8756aa8f15295a7018ae45d6698a5ac9e97e4435eea721e66'],
    }),
    ('BSgenome.Mmusculus.UCSC.mm10', '1.4.3', {
        'checksums': ['dcf602bf9fadf1ef4ce70e0c0fc92b6435467df5affe7d0872d88a93b99ff9ee'],
    }),
    ('TxDb.Mmusculus.UCSC.mm10.knownGene', '3.10.0', {
        'checksums': ['696281749d01737c94894564d62093433045bc007a4528cc3d94f205edb54977'],
    }),
    ('regioneR', '1.34.0', {
        'checksums': ['32fa22d1ef19db168a017578178a61b38c4e82b4572595eed0cf3ad18e5c8fe1'],
    }),
    ('InteractionSet', '1.30.0', {
        'checksums': ['1a372f3d5e9908caf13ceaf67ca7cc9e80b3ecec23c965acbf649c0539ebef56'],
    }),
    ('ChIPpeakAnno', '3.36.0', {
        'checksums': ['5178ce6910a7eb56d32f20f6b67d7de898283751ee4512619838a009a7825004'],
    }),
    ('seqLogo', '1.68.0', {
        'checksums': ['e27e6da040e9455d15e4a16dbb0e4492482dbd969ff431d628156c62792ac380'],
    }),
    ('rGADEM', '2.50.0', {
        'checksums': ['f67e77b038aa1d56c261744d3467569ac6f5b9e6564a56253cc66e5316d64c92'],
    }),
    ('MotifDb', '1.44.0', {
        'checksums': ['b90fed332c52bcceed296b824867ab944ebab291863926bf994a403d5c71e2fc'],
    }),
    ('poweRlaw', '0.70.6', {
        'checksums': ['efc091449c5c6494c1c13c85a8eb95625d1c55ffffebe86c7ea16e4abbafa191'],
    }),
    ('CNEr', '1.38.0', {
        'checksums': ['55688f2f8b5035761727c2871122df878d30460264f6a9a7d0467c3f6809ff4e'],
    }),
    ('DirichletMultinomial', '1.44.0', {
        'checksums': ['9ea732aa74c1fd59d4a1641eb9c3c83863bb8ceac80d419e6a98b8ccd46071e7'],
    }),
    ('TFMPvalue', '0.0.9', {
        'checksums': ['b9db56e75e2cee840d8b7861686dec07ee2c40cbc7d55361e5d04f1bf0c65de7'],
    }),
    ('TFBSTools', '1.40.0', {
        'checksums': ['98efdb17ec1979679951020697e89cea2794f64aac4bcd070bf3799b10cabaa2'],
    }),
    ('motifStack', '1.46.0', {
        'checksums': ['51f45a9cc140a4b0f04d967b3024a72515f9c605a0ffa4552acd45ed27c71582'],
    }),
    ('ATACseqQC', '1.26.0', {
        'checksums': ['428466a20404dd5563eb37ecc527533e74c63cf170c067d52ed05bece1cca3ac'],
    }),
    ('ResidualMatrix', '1.12.0', {
        'checksums': ['bbb066105053c04b4d2d5fdbda6b2d2eb708c8e80272354bc1dc3dbf7a38fe1a'],
    }),
    ('batchelor', '1.18.1', {
        'checksums': ['a58590880cf00dd2ff7c9fc75ee611e4d4cc5bae98246a1878f8d7d1da6c8dfc'],
    }),
    ('gsmoothr', '0.1.7', {
        'checksums': ['b75ffd2a4a0f357762e02e46e355b45cc90ea637830f0a1b01f216bb4541e903'],
    }),
    ('Ringo', '1.66.0', {
        'checksums': ['adc7f824026aff62b36a71827ef815e11d4cb92a94762e0320248649da5400b2'],
    }),
    ('R.devices', '2.17.1', {
        'checksums': ['3b7e57039311c034ff87ccebef4f16410d59985693c47949ecefa49a166c9c09'],
    }),
    ('R.filesets', '2.15.0', {
        'checksums': ['bad66f3d0f00eccc681b9e23aefc37343e6e414298eedba3a2db41e74c7fb691'],
    }),
    ('aroma.light', '3.32.0', {
        'checksums': ['68a1adac23a4f756bc6369af82f54de57c717bfe1e5e3d54004e3baa01add9c4'],
    }),
    ('PSCBS', '0.66.0', {
        'checksums': ['58805636e55e0fd3f57bd4a0e296a8bb3d57a7bdd0fdd5868a73ddc83d173a93'],
    }),
    ('aroma.core', '3.3.0', {
        'checksums': ['7b6ab7cc6079f6783b0eaa2c10a29492e53cfb3f05b7a298588491b35a472188'],
    }),
    ('R.huge', '0.10.1', {
        'checksums': ['05cb1edaaa0ad120c2946a80405c8c8da6a778873f08ff203391452527786ce8'],
    }),
    ('aroma.apd', '0.7.0', {
        'checksums': ['9d60ead247edb7bf8d172f14881222adda0893a693f997b0da00c29cfd37d1f6'],
    }),
    ('aroma.affymetrix', '3.2.1', {
        'checksums': ['7aefbbddf94f6fc0ee2dec261f0caa6ca28d5f36aa7f7534ffb5f4e10ec4f5fb'],
    }),
    ('Repitools', '1.48.0', {
        'checksums': ['c0af0fc2131a0e27448ec71ef75ba6716c94e3d74dca501dacd09c9adf2d725e'],
    }),
    ('BSgenome.Hsapiens.UCSC.hg38', '1.4.5', {
        'checksums': ['b49277e4fd955be76571f187630993b02a459c7c5b69ef62a01a75dd5226e952'],
    }),
    ('MEDIPS', '1.54.0', {
        'checksums': ['085e41e65045f11702f5c7bf5e5c6b523c7dac3baff55527efd52c86fdcbf19d'],
    }),
    ('RProtoBufLib', '2.14.0', {
        'patches': ['RProtoBufLib-2.8.0_fix-protobuf-build.patch'],
        'checksums': [
            {'RProtoBufLib_2.14.0.tar.gz': 'd8c0c6ced9ea9bb661288697fbbdb1ffb754dd8d2af85132b039fbe666242ac4'},
            {'RProtoBufLib-2.8.0_fix-protobuf-build.patch':
             '8775d74e2288000c57575f4ef45a875b4a377ac02f89efa947699ea786bedf64'},
        ],
    }),
    ('BH', '1.84.0-0', {
        'checksums': ['6fb660755f572cd975073d7052075654acf8db12d208954ca223b8e4f77ef1ac'],
    }),
    ('cytolib', '2.14.1', {
        'checksums': ['2e37fafbf76a16720fb9b5df611df77d511420fd1f2f11431d94b536d28c4fcd'],
    }),
    ('flowCore', '2.14.0', {
        'checksums': ['6d21a43022eb6de907fdc025116bccacbf2ee997c5cf7ad96d0f70fa6d605185'],
    }),
    ('mutoss', '0.1-13', {
        'checksums': ['b60f6fcdce44dc60c7d34c6510047f756f1442366a3566661b22aae12f4ff141'],
    }),
    ('qqconf', '1.3.2', {
        'checksums': ['9405d627adf9447a003e14dac43701ea3e03ee73244038aa4a6e3dd324dd8ea3'],
    }),
    ('metap', '1.9', {
        'checksums': ['6f22e6a9bd217e09e4d091f0fe22742b2f8dbe4a7fa94de9bca491b4f6d995f0'],
    }),
    ('scattermore', '1.2', {
        'checksums': ['5534a87b0bdd1375f0fbffc1a5c980ad64e33a108435a67469b8324b580602d1'],
    }),
    ('SeuratObject', '5.0.1', {
        'checksums': ['5ace1720fef373d44da36d28cab8947cd3c342e76f889c2f204a62d668f5f941'],
    }),
    ('Seurat', '5.0.1', {
        'checksums': ['0713b434be5bf14fcea068fbfc632ba15bebdec1007f1f48effd0dbb95c5150d'],
    }),
    ('ALL', '1.44.0', {
        'checksums': ['6c52471acf4bb77ed86e71c25e69ce5cc5235acec50785107b212934c6eec5db'],
    }),
    ('ConsensusClusterPlus', '1.66.0', {
        'checksums': ['bae72341fbc941456a94d67b890139fa98a8de645b38c4d0b771bc4a56faac87'],
    }),
    ('flowViz', '1.66.0', {
        'checksums': ['2810dbb437fd99ce4f2da068f6d2ecf5f5c496c24879faf1210a08216e10c0c2'],
    }),
    ('ncdfFlow', '2.48.0', {
        'checksums': ['40a55019a80bde5e65ea68162b3cc24ac87366ee2ac621f6433826b3517b3b7d'],
    }),
    ('aws.signature', '0.6.0', {
        'checksums': ['f7fe4f686979be21e5a8ba7ae11f0fade4f5aaf4e98063b5349ee0962dbb9496'],
    }),
    ('aws.s3', '0.3.21', {
        'checksums': ['bd21054ab63555d294e7465dcb6c86f107db52ba841aeac5bdf4d00af0674c8c'],
    }),
    ('flowWorkspace', '4.14.2', {
        'checksums': ['e681fd0f1fe1523f31054df68c9a425895ca3d0e2b2c3612f2b285d3edbe7065'],
    }),
    ('ash', '1.0-15', {
        'checksums': ['8b0a7bc39dd0ce2172f09edc5b5e029347d041a4d508bbff3f3fd6f69450c2ab'],
    }),
    ('hdrcde', '3.4', {
        'checksums': ['4341c6a021da46dcae3b1ef6d580e84dcf625c2b2139f537d0c26ec90899149b'],
    }),
    ('rainbow', '3.8', {
        'checksums': ['eca456288b70fe4b6c74a587d8624d3b36d67f8f9ffc13320eefb17a952d823d'],
    }),
    ('fds', '1.8', {
        'checksums': ['203a5e7671e542dcb83d4c75d0f4012aaebc32d54f94657afaf9e71e99dd0489'],
    }),
    ('fda', '6.1.4', {
        'checksums': ['e2818ecc0b78cb56b9b80fe21fc41502e49d58b57818ac52a70ba00d0f422515'],
    }),
    ('flowStats', '4.14.1', {
        'checksums': ['05505ac37e556010c7388a3924c874973d37995b5d62223ae0c060adb23295e0'],
    }),
    ('flowClust', '3.40.0', {
        'installopts': "--configure-args='--with-gsl=${EBROOTGSL} --enable-bundled-gsl=false'",
        'checksums': ['7e699b06e378e32144704dbec18289109980b0f5eca166180f2c30007b83e0f5'],
    }),
    ('openCyto', '2.14.0', {
        'checksums': ['9aaed21343ce39883ea90540b2fba4899f8b0d9084fae6666b9febf78b516489'],
    }),
    ('ggcyto', '1.30.0', {
        'checksums': ['0dde12b79d76ab0d1fa1fdf61d825ae681fd0cb4611f40dd4181e6264a2aec8f'],
    }),
    ('CytoML', '2.14.0', {
        'checksums': ['c93916697fcea60331518c8afdeef4b38c48f93e592abb1097821aadac7a0973'],
    }),
    ('colorRamps', '2.3.1', {
        'checksums': ['61f1290824380ae2fe4649f296649e0a155b73ced41479686150400f8a9c568a'],
    }),
    ('ggnewscale', '0.4.9', {
        'checksums': ['70a1552e8cf829fae7fe2d79580b0ba1a429286c1079eeff33609e329f88c0ef'],
    }),
    ('ggpointdensity', '0.1.0', {
        'checksums': ['3ea646cf183c8bf7869b122a4ee972b53709056ff443ea71551b823524092a31'],
    }),
    ('FlowSOM', '2.10.0', {
        'checksums': ['74d4f46e6b3928affca83628d030f9b5cd8624993b7d9723be5dbb49d6f81d9c'],
    }),
    ('HMMcopy', '1.44.0', {
        'checksums': ['4c3415657f69de3202a46b049a111edb28ffa4ff18869bdcd1ec976bf64215da'],
    }),
    ('diffcyt', '1.22.0', {
        'checksums': ['b1b31f4d655d433a0879aa637ac145e77ca4053b1c43b4cf163509d5deff6fcc'],
    }),
    ('blme', '1.0-5', {
        'checksums': ['679a4f19d34a584c2390ffab37810a31f6834b913fceaa2409d297ccdf912310'],
    }),
    ('remaCor', '0.0.16', {
        'checksums': ['7897cd449e62ac1e79ed74055a077d809dd7547448afe78246fc6b3cbc90f6f7'],
    }),
    ('fANCOVA', '0.6-1', {
        'checksums': ['c3ea3640d9a87abbfeae713141d606ece93bc88b9952f41a37b3f1fbe802bc12'],
    }),
    ('variancePartition', '1.32.2', {
        'checksums': ['bd6c96ec3d8eebcb0ab387e0754df79fbb00b1557cc37d42f169a4a2d278ac32'],
    }),
    ('muscat', '1.16.0', {
        'checksums': ['c3a36c419561f7c63dcd42dbfdaaf2bde8f8f13b5869e1c75a5d3acb73ca5a6d'],
    }),
    ('IlluminaHumanMethylation450kmanifest', '0.4.0', {
        'checksums': ['41b2e54bac3feafc7646fe40bce3aa2b92c10871b0a13657c5736517792fa763'],
    }),
    ('IlluminaHumanMethylationEPICmanifest', '0.3.0', {
        'checksums': ['e39a69d98486cec981e97c56f45bbe47d2ccb5bbb66a1b16fa0685575493902a'],
    }),
    ('IlluminaHumanMethylation450kanno.ilmn12.hg19', '0.6.1', {
        'checksums': ['3627d75a6303f4d307fa6daf0c5afd57649c60a268b3d4be7e8ac8edc4b1e288'],
    }),
    ('IlluminaHumanMethylationEPICanno.ilm10b2.hg19', '0.6.0', {
        'checksums': ['4decdbc78a6a8d02bf8aecb0d6e1d81134ae9dbc2375add52574f07829e8cd69'],
    }),
    ('IlluminaHumanMethylationEPICanno.ilm10b4.hg19', '0.6.0', {
        'checksums': ['2c8128126b63e7fa805a5f3b02449367dca9c3be3eb5f6300acc718826590719'],
    }),
    ('conumee', '1.36.0', {
        'checksums': ['e75a0aff3bcd1246d15841de749e211fbbe9be12d50e2012e8bb5e3e8a00c8f2'],
    }),
    ('BSgenome.Cfamiliaris.UCSC.canFam3', '1.4.0', {
        'checksums': ['99c55b6f7808822a3dae6679e60ecfb88a2b618159484bc35303c000bd4820c7'],
    }),
    ('ExperimentHub', '2.10.0', {
        'checksums': ['dc8c442e81514a0986b40260a970179b8b1777ee2a8e5f4a1024d0f2341134df'],
    }),
    ('SingleR', '2.4.1', {
        'checksums': ['4d8fb557544732511d3ae2e25959fb3f53c6756b2da5db6f2cce69155b219b7e'],
    }),
    ('FlowSorted.Blood.EPIC', '2.6.0', {
        'checksums': ['09d1d9b2c8ec3dbdbce673ef29cdea602f6fbf8e7ade39a705c408e0ef0cdd6d'],
    }),
    ('FlowSorted.CordBloodCombined.450k', '1.18.0', {
        'checksums': ['146a872d02789fb45da741e9da735c6f8d07b7c03fb840d50933b6a5206f803e'],
    }),
    ('DRIMSeq', '1.30.0', {
        'checksums': ['261a7955082a57f44371e07721c53f48edaaee5d3d2050e9b38e7bec1821c0d9'],
    }),
    ('stageR', '1.24.0', {
        'checksums': ['ebeaa6d04eff967ca3686754f12cf94a9b07b10433510e236cb0708f51df9018'],
    }),
    ('isva', '1.9', {
        'checksums': ['9fd016e0b34034d271d45f8a0d0db62780bf0187112e45f610aa9237014e1d17'],
    }),
    ('org.Mm.eg.db', '3.18.0', {
        'checksums': ['41ab6c87f6a8c2a13718f7b1d1bdfde37dcaf61bc34915cc3a8e2348a96b6544'],
    }),
    ('org.Rn.eg.db', '3.18.0', {
        'checksums': ['8349bffa1f42d5658554cf37c23a1c2ab12241b1f91fb1357baf1ee3ced23cfd'],
    }),
    ('ROC', '1.78.0', {
        'checksums': ['956c21bde8c5fb194acb9af12e9d8a9a2299c598e15020a654a4b33db561ba8a'],
    }),
    ('wateRmelon', '2.8.0', {
        'checksums': ['34a5441688298f8b710b607a89fd52f9a5b50d89fda7a744f196a5683f0e42e5'],
    }),
    ('GLAD', '2.66.0', {
        'checksums': ['a14c769b423fb99d744d95948f33b7e8ed0dd23d40e25188d2e767668afd9e13'],
    }),
    ('missMethyl', '1.36.0', {
        'checksums': ['a6206f891973f06a356b930139e1436e5ef279fd724cf54b3d1af4754bcd64db'],
    }),
    ('MethylSeekR', '1.42.0', {
        'checksums': ['eeb5fe4f96fecae75a0197044c8ee1ea493efd0ab68dfa15236971753e56517f'],
    }),
    ('affxparser', '1.74.0', {
        'checksums': ['29ef2e64d3b395a4ab95c30c7b63934b2763ddb93d2e4d98d81cb63a9f6e12a3'],
    }),
    ('ccdata', '1.28.0', {
        'checksums': ['128da39bb276ad0e2da648263afe7ca398a7a6dbf42336557d0e0f0b16e653ef'],
    }),
    ('lsa', '0.73.3', {
        'checksums': ['f07f1159f215501495d7a077911e7ed2ac61e1705899f3be3a5cf9012778619a'],
    }),
    ('ccmap', '1.28.0', {
        'checksums': ['91b2b953fad2afb411740e526db95be6b2d3b1d373eac1f51102725c532bab3a'],
    }),
    ('oligo', '1.66.0', {
        'checksums': ['e6d2b6395e2d73094095fcac6b6271fd48a3c291dc4e5e86e8d45b4f352e165f'],
    }),
    ('SMVar', '1.3.4', {
        'checksums': ['aaea3ef7da6cee1bb86fef166df766229c8b7cac9fcf5bc28da7adff5e2c01d6'],
    }),
    ('metaMA', '3.1.3', {
        'checksums': ['3a0c0351b83419984095cb2c1d77d222d1cdb7158dd8c80fc384bf175ab9358e'],
    }),
    ('randomcoloR', '1.1.0.1', {
        'checksums': ['cbae51a47a92b2cc3d5ab48877818404429fb73fc795430ec622a8dff20f1067'],
    }),
    ('shinyBS', '0.61.1', {
        'checksums': ['0aed72473060531d0e782ba62092493002137df6b251af9e2294e2a40a32a140'],
    }),
    ('shinypanel', '0.1.5', {
        'checksums': ['3264a5a75a306881e6a1622413298d7f3cda3dc78f54446171925774bab97a00'],
    }),
    ('crossmeta', '1.28.0', {
        'checksums': ['bd7e53eb0e20b6b7b51b4959c07bf1d00851ee1b2f277e6001adc20e17d806a3'],
    }),
    ('snpStats', '1.52.0', {
        'checksums': ['d9af4679d0dcb74895b62825902925826b8303a2c674f884b1674b3ad2f69328'],
    }),
    ('mixsqp', '0.3-54', {
        'checksums': ['f7d0de918a221c58b3618dc3290a0ebe052256999ee3be35a19384f26b1dfb8e'],
    }),
    ('susieR', '0.12.35', {
        'checksums': ['ede62644fbbeb5e534e4d049638a990f8e2ffcf54f9c67054c9a5038e9600d3a'],
    }),
    ('coloc', '5.2.3', {
        'checksums': ['259dbd9613d809aa60ad148f6e187249642510f0dbbd15a50b25588d9a426150'],
    }),
    ('SCANVIS', '1.16.0', {
        'checksums': ['be5809446a8970f4513911de2d4d89535ef785fc72b7ef750e836a46d5cc34f8'],
    }),
    ('EnsDb.Hsapiens.v86', '2.99.0', {
        'checksums': ['552c07bcc2a1420089d4330deafaeb5303e03d0fa75c96b78075dfd67eeee7be'],
    }),
    ('agricolae', '1.3-7', {
        'checksums': ['c5ade90ee23299de1d20e93406d9f4cb39bd92c51094e29306ec74baa1b34a7d'],
    }),
    ('bookdown', '0.37', {
        'checksums': ['b3c11156d873ea892b548344d02e01bbfa3505002ab948010bdcf28215f548a2'],
    }),
    ('BiocStyle', '2.30.0', {
        'checksums': ['9cbae3a879d4ed1e3692111d802193d8facf0a89e0bffa6de05718bb476cf39e'],
    }),
    ('estimability', '1.4.1', {
        'checksums': ['c65aaf1e452f3947013d3ce05ae674d48492081f615a942592dc91db780f1124'],
    }),
    ('emmeans', '1.10.0', {
        'checksums': ['43744d870e63d03504cbc421d03b1fee8428d47e9718d200e837e71cfd5207ef'],
    }),
    ('ggdendro', '0.1.23', {
        'checksums': ['3a33e988c4fe12eec540876ad8ba09bda998773b2d2a90e043ebae4a69fa8eb8'],
    }),
    ('pmp', '1.14.0', {
        'checksums': ['16564b987b91585fcb373a3967221fce8009c92b83b1af103d639e45de80e11c'],
    }),
    ('MultiDataSet', '1.30.0', {
        'checksums': ['538bb2f976ae8d750d08e7b53ae468612e52a548db5ffcb6a4139624ff5d27d8'],
    }),
    ('ropls', '1.34.0', {
        'checksums': ['fbdcde1abdf5169f549c645362c5f7fd2072a796f1913d320613ffab160b72cc'],
    }),
    ('ontologyIndex', '2.11', {
        'checksums': ['27f12d5b6e2cb9d0a68841a7298a2b6b21d3567a178e751f406991b336decd9e'],
    }),
    ('rols', '2.30.0', {
        'checksums': ['9de32bf8178d665de13f0b6ebdeb35cd2c2182afd72fa5073afc3d7afe7d904b'],
    }),
    ('struct', '1.14.0', {
        'checksums': ['497c934771711a35fc8a79f39bf593d1d8e27c7a0771e4d0f1bdb6f5898b6eca'],
    }),
    ('ggthemes', '5.0.0', {
        'checksums': ['56a913c9018afdff34f05031e0d79f4422dcf72b50c24529c0b7c8d519edadc5'],
    }),
    ('structToolbox', '1.14.0', {
        'checksums': ['b9e1312788fe9d9043d6e58c2996fd08b6c5a314504f53783d17eafbfdd696df'],
    }),
    ('EnsDb.Hsapiens.v75', '2.99.0', {
        'checksums': ['2c59f95959f344b2a3eaa65a00086b01a420823e30b0810fc81e49b08dcba64b'],
    }),
    ('ggseqlogo', '0.1', {
        'checksums': ['c14f145a982597f32264b37a5f2645206a0bee30dd2584a25cb8e3dc2f9b068f'],
    }),
    ('sparsesvd', '0.2-2', {
        'checksums': ['bb40cc69ee3aec28ff1418fd16cd76d953701a7b0d6bdcb0424c71793d96d836'],
    }),
    ('docopt', '0.7.1', {
        'checksums': ['9f473887e4607e9b21fd4ab02e802858d0ac2ca6dad9e357a9d884a47fe4b0ff'],
    }),
    ('qlcMatrix', '0.9.7', {
        'checksums': ['1ef5e0350cfbdb07fca761fc7251584d39d3da2958ea813498b467e4f7661347'],
    }),
    ('Signac', '1.12.0', {
        'checksums': ['0a4f1e53bcb6c3ba1e3a8e0800d6c4e65983560ff1147a643b7109452374c937'],
    }),
    ('motifmatchr', '1.24.0', {
        'checksums': ['d2848ba2227bfe914e57157fbbb22c44a13848bb26b9f295bef86d7f7b7a738e'],
    }),
    ('extraDistr', '1.10.0', {
        'checksums': ['f4264a6c2c95bb7a865655b0e84f48e30dcd584498b49d626a71adaec8eda3a9'],
    }),
    ('PRROC', '1.3.1', {
        'checksums': ['479118ce47c527bc97fb58d531a31cabc094d9843d62f16922009dc62e8248d4'],
    }),
    ('TSP', '1.2-4', {
        'checksums': ['30bd0bfe9a7ca3fdf4f91c131f251e2835640f7d61389b50fd5564d58657c388'],
    }),
    ('qap', '0.1-2', {
        'checksums': ['47a4ada3ae7a3a5c9304174bd5291daad60d329d527c0c6bb5ec1ac257584da5'],
    }),
    ('ca', '0.71.1', {
        'checksums': ['040c2fc94c356075f116cc7cd880530b3c9e02206c0035182c03a525ee99b424'],
    }),
    ('seriation', '1.5.4', {
        'checksums': ['d2339c52f581d1970ecf57c874a0d95810e9cd5f2fcde8f17376964c8e21339f'],
    }),
    ('egg', '0.4.5', {
        'checksums': ['15c8ba7cf2676eb0460de7e5dfbc89fc3175ac22a8869cfd44d66d156fd6c7bb'],
    }),
    ('heatmaply', '1.5.0', {
        'checksums': ['aca4dd8b0181aa97969c8c25c73343e294c4d9c24e7cbf52e97fecbed5a92db3'],
    }),
    ('OUTRIDER', '1.20.0', {
        'checksums': ['cc932fd6bfa5007137d832ccd8ff5dc0be00cd420c34cec728c033adf0f43afb'],
    }),
    ('FRASER', '1.14.0', {
        'checksums': ['166d715a309de2600e5426a0bf76c1a68186477d1f3e26280f9f677f948cc4ec'],
    }),
    ('JASPAR2020', '0.99.10', {
        'checksums': ['b9b92d141a317ebb32a14708229f6b82522ceeb5f1b88360d93b0a7cfe30375b'],
    }),
    ('AUCell', '1.24.0', {
        'checksums': ['202ecaf0f3c1ab6ce11bb73ccb69e85f1dbd4126f6a64d0fd3bc9e88f06231b4'],
    }),
    ('RcisTarget', '1.22.0', {
        # download of source tarball via Bioconductor doesn't work,
        # see https://github.com/aertslab/RcisTarget/issues/39
        'source_urls': ['https://code.bioconductor.org/browse/RcisTarget/tarball/'],
        'sources': [{'download_filename': 'RELEASE_3_18', 'filename': '%(name)s_%(version)s.tar'}],
        # download via code.bioconductor.org is not consistent, so can't use a checksum...
        'checksums': [None],
    }),
    ('NMF', '0.26', {
        'checksums': ['8d44562ef5f33f3811929f944c9d029ec25526d2ddddfe7c8a5b6e23adbc2ec0'],
    }),
    ('densEstBayes', '1.0-2.2', {
        'checksums': ['8361df9cd4b34fabfca19360bb680a8a3c68386a72bb69cf00dfa19daf97b679'],
    }),
    ('reldist', '1.7-2', {
        'checksums': ['d9086cbc14ed7c65d72da285b86a07e77cbfebc478ba7327b769bd08549229c9'],
    }),
    ('M3Drop', '1.28.0', {
        'checksums': ['7fde2f66d62efe74b514c50ae584beb7ac4f79e9e67f2783a390c3c3262ac476'],
    }),
    ('bsseq', '1.38.0', {
        'checksums': ['e0bdc6810757910674d493238d78f5079d048c718deb94df594ab82a4afed729'],
    }),
    ('DSS', '2.50.1', {
        'checksums': ['4051ad59f9e44636a1f02ccb10127403543b7d88038e3015b1838b3f91204df2'],
    }),
    ('pathview', '1.42.0', {
        'checksums': ['ace23a17a2bac7669fca39c1bdafa500116da69583dff0a7284b4379b73f749e'],
    }),
    ('chromVAR', '1.24.0', {
        'checksums': ['7d076b9f24dc06a75548608c60a3db6daec2278005be695f132bad220c28c6ef'],
    }),
    ('EnsDb.Hsapiens.v79', '2.99.0', {
        'checksums': ['eff1ae8d7f4ed5c6bed335de63a758be593750fb0b3483c01cf50402688d244d'],
    }),
    ('WGCNA', '1.72-5', {
        'checksums': ['03439143ff235c17f0dbca7dd6362afa8ddb5a72594f5c2df1c6df1caca2e79d'],
    }),
    ('DNABarcodes', '1.32.0', {
        'checksums': ['09263a219f974c60eeb384fc391a47d967eac19d6ffe81e8f77c433d4b99a48b'],
    }),
    ('GenomicInteractions', '1.36.0', {
        'checksums': ['8c50e4b566f2d9f24a45fb076cb0295c15963227951f3cf69ffe29215eec368f'],
    }),
    ('CAGEfightR', '1.22.0', {
        'checksums': ['80fd09e31d654bac277962dfee644c4b09ef3a0148c14b8ee51147f2f4cf7d41'],
    }),
    ('CAGEr', '2.8.0', {
        'checksums': ['78f0d302723f0fd6bb7ab86aaf545857576767359a45215e457c4fe65a5a2a8c'],
    }),
    ('SPOTlight', '1.6.7', {
        'checksums': ['58f1dc14f94d2009952543306c5cb9da86ca2b98729941af93c1975d836e7af6'],
    }),
    ('CGHcall', '2.64.0', {
        'checksums': ['9efe61577fe85ccde939e205ef871a0287cfc65f974bba42fb82d40548765ff4'],
    }),
    ('QDNAseq', '1.38.0', {
        'checksums': ['7a5681d90baeeb8dc5878163b5692b8851cdd1bb564fa67dd80e0e8ef1b358d8'],
    }),
    ('HiCcompare', '1.24.0', {
        'checksums': ['4dbca074754c4aea7f95e1a4483943d955fa7584b69d37865a90ffde7edb68ac'],
    }),
    ('ROntoTools', '2.30.0', {
        'checksums': ['b1033239dc62910eb2227b8bd37c86c5fb19a2214c20b8e37079ca970485fbdc'],
    }),
    ('scDblFinder', '1.16.0', {
        'checksums': ['48d905de681d1731f926962eb2ba8b2249ad43999f52292a2f2675e94c0d76b8'],
    }),
    ('treeio', '1.26.0', {
        'checksums': ['393ea7c7df0e5d40df43b63f78f4b889701ed0b359b7d6f9232793c37d6e7fcf'],
    }),
    ('ggtree', '3.10.0', {
        'checksums': ['0eb3445c924b852fd52312cf1932c42dcaaadfe60468ea4ab35f150670a0828b'],
    }),
    ('scistreer', '1.2.0', {
        'checksums': ['6c445f61042866d1aef2e8ccae402d79dab657f880a1b07d02db9819cf25cd0e'],
    }),
    ('numbat', '1.3.2-1', {
        'checksums': ['0413b538e9e7e88dfd5a5328ca26da57b527007962fbe2e742eafcc1dff42bad'],
    }),
    ('HiCBricks', '1.20.0', {
        'checksums': ['efffffa51ff278b92110f1d3afe0bd56c34a84bfb44a52a42b2bf0aa398c2015'],
    }),
    ('dir.expiry', '1.10.0', {
        'checksums': ['38b5c0460b8022e1c801d574fd3aaea0d74603730e304113e07af74621462ba4'],
    }),
    ('basilisk.utils', '1.14.1', {
        'checksums': ['474007e52f5a18e9e76c7e0fad7121cba2a77aed02c649e98fd5cc994182a4a6'],
    }),
    ('basilisk', '1.14.2', {
        'checksums': ['afe999c64bcf0faee0e3a518e43411f17e6cdf61137fc11758eabb734310233a'],
    }),
    ('zellkonverter', '1.12.1', {
        'checksums': ['19e5093c1898bbe6232cd271d9d341efdadf1cd8ab33f5f6a30a245684c52b09'],
    }),
    ('DO.db', '2.9', {
        'checksums': ['762bcb9b5188274fd81d82f785cf2846a5acc61fad55e2ff8ec1502282c27881'],
    }),
    ('GOSemSim', '2.28.1', {
        'checksums': ['bd27320fdadd709002a19f80e7b230b1411a4413f32a74430d6645a22232035d'],
    }),
    ('HDO.db', '0.99.1', {
        'checksums': ['c17cf28d06621d91148a64d47fdeaa906d8621aba7a688715fb9571a55f7cf92'],
    }),
    ('DOSE', '3.28.2', {
        'checksums': ['ee22b726664304643116a88c40eb8b2032e2a4faa92c2b2523986ddf19a2644e'],
    }),
    ('enrichplot', '1.22.0', {
        'checksums': ['9d52274b4a0b2e31c448a343f35dcd54426660a89f3a5c414490d8d59449fa16'],
    }),
    ('gson', '0.1.0', {
        'checksums': ['14ddbee5be66d0b1dc178e41175a50ab6ed9ffed04d4361ecf5eef3548d9a381'],
    }),
    ('clusterProfiler', '4.10.0', {
        'checksums': ['58401c819244b196cb907715e7c215791424a4f06082c22d2e91b9cffcf299ee'],
    }),
    ('reactome.db', '1.86.2', {
        'checksums': ['0c319b4164ab7e590233437ab715dd9a0092287611ac588b74ec42a01b8ce80a'],
    }),
    ('graphite', '1.48.0', {
        'checksums': ['5678e693530ed9e5727e45b938ff830db24efc1bbac59f8deefa0bd0250812c1'],
    }),
    ('ReactomePA', '1.46.0', {
        'checksums': ['4cf764415b9361d776e57a5ebed52c783a79e8adda1dd851ded14fe62be5d44d'],
    }),
    ('flowClean', '1.40.0', {
        'checksums': ['0a0029fd76fd2f9dd2ba7bd5ccabeeebb53438a947143e6bae79d96c55a00325'],
    }),
    ('flowAI', '1.32.0', {
        'checksums': ['7ffe8ec5e2736ad644cc24174b6350a5bd9f382086ea70a2a2c78883911b21ae'],
    }),
    ('flowFP', '1.60.0', {
        'checksums': ['f58cf1d0947a64f04a101b74eedead6dc441d465c6cf4abad1a8831e4711d834'],
    }),
    ('simplifyEnrichment', '1.12.0', {
        'checksums': ['fc86227bb20671fbb242983e9a6b1c9509b70003817860c116b106841ca41962'],
    }),
    ('RPMG', '2.2-7', {
        'checksums': ['c413de3c126bc377fe31a948887d27f404a9637c57fe0e07b087d5509cb99f11'],
    }),
    ('Rwave', '2.6-5', {
        'checksums': ['6c9ef75bb376f2e3f5c5dcd3b3fdca7d86797ce809da34f444632657189be2e4'],
    }),
    ('RSEIS', '4.1-6', {
        'checksums': ['6a4a3e57fb4935676a3105597e879ff79839bba86349fca35aba7bab13e87aed'],
    }),
    ('splancs', '2.01-44', {
        'checksums': ['08d46df9b56488925cc1b66261cf1134292ce4b5174b45e066eeb1e951dec171'],
    }),
    ('MBA', '0.1-0', {
        'checksums': ['78039905c5b98be2bb79a5f292187a2aca21ef449daeefea58b0cac53a5283af'],
    }),
    ('GEOmap', '2.5-5', {
        'checksums': ['8a17a78926cda3f885584f797db6765d218f89b39eda512ff8af379651fb483f'],
    }),
    ('RFOC', '3.4-10', {
        'checksums': ['b1211db8960b482ebb516233c86b075d1a1f006a88191a72fa98babd5a8e2100'],
    }),
    ('flowDensity', '1.36.1', {
        'checksums': ['e2b9102bc7c67cd450d340602fc88d2ef8736266b7ff9386974192fae6d65570'],
    }),
    ('flowPeaks', '1.48.0', {
        'checksums': ['84baaf3c7e8c2cd9790dfd086bf56ce07d448be6255285330dfc92b0b2fafafb'],
    }),
    ('SamSPECTRAL', '1.56.0', {
        'checksums': ['49814844e37282fde405c3217ae222637583a0a0ca4f3008194b148f576b74f0'],
    }),
    ('ddPCRclust', '1.22.0', {
        'checksums': ['4c745a4fbe80d7827e24e9ccfbb911a61aa636fba5a46aadf6de862667f1cd31'],
    }),
    ('feature', '1.2.15', {
        'checksums': ['de38292b7e800068a20824e2a9e7d5d4d0b465b7925db0d165346aa5030ff67b'],
    }),
    ('flowMerge', '2.50.0', {
        'checksums': ['cbd7a2e4ffdac86fb0fe36fa1f9b5adb277fd882a8fb3ea793031546f1dd6701'],
    }),
    ('SpatialExperiment', '1.12.0', {
        'checksums': ['c49efa705e32d385b9bdcf3f8d205bf4e55cb1016ed59f0614c6b892f09782e8'],
    }),
    ('TrajectoryUtils', '1.10.0', {
        'checksums': ['bba459c730a76780adab71dd1f130e2e025c0fb8990c45bb7320611336a00d5f'],
    }),
    ('slingshot', '2.10.0', {
        'checksums': ['2d30c816b11d7f32ed87afcdf3a30cb9e130a1abac28d8c792d556c2ae047260'],
    }),
    ('TreeSummarizedExperiment', '2.10.0', {
        'checksums': ['cf7cd38f3199dc9324b6dbedd40ce2fae4c910abd0b11c41d7eaaa1d698f78fb'],
    }),
    ('decontam', '1.22.0', {
        'checksums': ['736b270861e029e47b7b9958fe38bda6c6b833ebe8e98b54e2e766ddb1699f54'],
    }),
    ('DECIPHER', '2.30.0', {
        'checksums': ['e9d06fe494792d31c2c547c04a409c26fe739c1000fc3aec7697e1367aa328e6'],
    }),
    ('mia', '1.10.0', {
        'checksums': ['b7b3c20dd45e2a376fe90b62a77f01af323f1b676324009795b11fa7bbbb9a10'],
    }),
    ('ANCOMBC', '2.4.0', {
        'checksums': ['874699e6662d2624d174fe877e0e81024ecc5aa636d5b23ed9b5c09e5698c3d4'],
    }),
    ('decoupleR', '2.8.0', {
        'checksums': ['09b6d3398eec6e5aa6eacd41c8d025488e6acc771e04e43040cb8ea1feccd4ee'],
    }),
    ('UCell', '2.6.2', {
        'checksums': ['ad8c56756ac2645f02cfbb00e6aec756528ebc729413ba9af57ff8e3425a6403'],
    }),
    ('intervals', '0.15.4', {
        'checksums': ['50c0e1e3aab3e7b72cc1f0a6559d96caa3a360e969c38538479907e6cbe39f8f'],
    }),
    ('oompaBase', '3.2.9', {
        'checksums': ['14ca2b8e713a6a7ce13758f7f5c183dbc4fdfedc4f1244ca31bbdadf8a16bcb2'],
    }),
    ('oompaData', '3.1.3', {
        'checksums': ['aeb932f75d3de2101d2e1b387fe76677f2d38d4819710320c0e3df07df3ab73d'],
    }),
    ('TailRank', '3.2.2', {
        'checksums': ['21ed95ea47d21155f08ae2ad7bca9547f89f492000bc1defe1cc5ec172739d09'],
    }),
    ('RnBeads', '2.20.0', {
        'checksums': ['1797f32b209a122fac0b416cc98dd52e0fc7ed11f4849342ed01f85b2da1e797'],
    }),
    ('RnBeads.hg19', '1.34.0', {
        'checksums': ['26b2c7cd893c78a9475aa812cf2dfa7b5e1b0f4ba702d8c4c18d470e27be6657'],
    }),
    ('RnBeads.hg38', '1.34.0', {
        'checksums': ['454c1a34cb3c9c1ebc66f792626b6aaf19258ca35506e054b056da386c3988a6'],
    }),
    ('RnBeads.mm9', '1.34.0', {
        'checksums': ['eecf24c99996e6e7ffd2bd3fb3633a231a201ac16815472227f6235526d4f4b4'],
    }),
    ('RnBeads.mm10', '2.10.0', {
        'checksums': ['28b28ad3b3521da37bd630b3c540dd2ad539435c34ba5cd3988234c5dbeb3674'],
    }),
    ('RnBeads.rn5', '1.34.0', {
        'checksums': ['1ad1e5a37a018e6e53e7d7f84333dda5ceae3368c2e44076c9e4ef66a26b57a0'],
    }),
    ('log4r', '0.4.3', {
        'checksums': ['dfe3d49d35a8d8f3ad63f156d18e860540a01bd0af0e343cbab3e31a2cf5904c'],
    }),
    ('MSstatsConvert', '1.12.0', {
        'checksums': ['8c284b086736f4eba4035a95c5bdd5163b9d3102f1644fc7f0cd1209dc3de5f6'],
    }),
    ('MSstats', '4.10.0', {
        'checksums': ['cd1ca2161c6554906e33c76a6af0f63de624abcb87335f5d9a9494f8677a7b94'],
    }),
    ('MSstatsTMT', '2.10.0', {
        'checksums': ['e4eff0f7d684c8aefd1d3d2efa87f4b902029dbdae318a23ffba84cebf7dd303'],
    }),
    ('MSstatsPTM', '2.4.2', {
        'checksums': ['3cd199935444e7e4e7af0586cfbe415d0b5702dd8dc4d7687d38cb163830d507'],
    }),
    ('factoextra', '1.0.7', {
        'checksums': ['624ff01c74933352aca55966f8a052b1ccc878f52c2c307e47f88e0665db94aa'],
    }),
    ('MSstatsLiP', '1.8.1', {
        'checksums': ['b64eb9a2021720205da3f0124152d5ff7159e6c6f8a7c076dcf4cd99630f3fd9'],
    }),
    ('babelgene', '22.9', {
        'checksums': ['ce6601dcb78352516d3b0355042c52a20e154b39d3b27b93ff52150a59c885e2'],
    }),
    ('msigdbr', '7.5.1', {
        'checksums': ['dc30487bdf3594425ae9faec1ca0d7d0cd7278f4f177689133f92880e74acaca'],
    }),
    ('escape', '1.12.0', {
        'checksums': ['d69dda267e9346b1d3f10274fb0985409d23060abba609d4e8859eae92b1b12e'],
    }),
    ('plyranges', '1.22.0', {
        'checksums': ['fcdcad1082fadd1a365dd2d2cc7d955601b737ecd4a567d888d2b445756297fc'],
    }),
]

modextrapaths = {'R_LIBS_SITE': ''}

sanity_check_paths = {
    'files': [],
    'dirs': ['AnnotationDbi', 'BiocManager', 'GenomicFeatures'],
}

moduleclass = 'bio'<|MERGE_RESOLUTION|>--- conflicted
+++ resolved
@@ -16,12 +16,7 @@
     ('R', '4.3.2'),
     ('Boost', '1.82.0'),  # for mzR
     ('GSL', '2.7'),  # for flowClust
-<<<<<<< HEAD
-    ('arrow-R', '14.0.0.2', versionsuffix),  # required by RcisTarget
-=======
-    ('HDF5', '1.14.0'),  # for rhdf5
     ('arrow-R', '14.0.1', versionsuffix),  # required by RcisTarget
->>>>>>> aed45aff
 ]
 
 exts_default_options = {
