easyblock = 'Bundle'

name = 'R-bundle-Bioconductor'
version = '3.11'
versionsuffix = '-R-%(rver)s'

homepage = 'https://bioconductor.org'
description = """Bioconductor provides tools for the analysis and coprehension
 of high-throughput genomic data."""

toolchain = {'name': 'foss', 'version': '2020a'}

dependencies = [
    ('R', '4.0.0'),
    ('HDF5', '1.10.6'),  # for rhdf5
    ('MariaDB-connector-c', '3.1.7'),  # for RMySQL
    ('ncdf4', '1.17', versionsuffix),  # for mzR
]

exts_default_options = {
    'source_urls': [
        'https://bioconductor.org/packages/3.11/bioc/src/contrib/',
        'https://bioconductor.org/packages/3.11/bioc/src/contrib/Archive/%(name)s',
        'https://bioconductor.org/packages/3.11/data/annotation/src/contrib/',
        'https://bioconductor.org/packages/3.11/data/experiment/src/contrib/',
        'https://cran.r-project.org/src/contrib/Archive/%(name)s',  # package archive
        'https://cran.r-project.org/src/contrib/',  # current version of packages
        'https://cran.freestatistics.org/src/contrib',  # mirror alternative for current packages
    ],
    'source_tmpl': '%(name)s_%(version)s.tar.gz'
}

exts_defaultclass = 'RPackage'

# check whether correct version is installed in extension filter
# (some versions in this bundle may be newer than the ones provided by R)
local_ext_version_check = "pkgver = packageVersion('%(ext_name)s'); if (pkgver != '%(ext_version)s') "
local_stop_msg = "stop('%(ext_name)s %(ext_version)s not installed, found ', pkgver, ' instead')"
exts_filter = ("R -q --no-save", "%s { %s }" % (local_ext_version_check, local_stop_msg))

# CRAN packages on which these Bioconductor packages depend are available in R module on which this depends
# !! order of packages is important !!
# packages updated on July 8th 2020
exts_list = [
    ('readr', '1.3.1', {
        'checksums': ['33f94de39bb7f2a342fbb2bd4e5afcfec08798eac39672ee18042ac0b349e4f3'],
    }),
    ('BiocGenerics', '0.34.0', {
        'checksums': ['534f5640fe0f1c165f164ebb26e312c4140e336145af3c839dbff427a0c7db96'],
    }),
    ('Biobase', '2.48.0', {
        'checksums': ['17dbdfd9f06a7dcca5daeb067a7acf46391f155c3321e119b20b9edaed9be38e'],
    }),
    ('S4Vectors', '0.26.0', {
        'checksums': ['757aaf89c177a228a0c418c1f141fffc587e115a8e6d4259bada7341a7c9131e'],
    }),
    ('IRanges', '2.22.1', {
        'checksums': ['72b531e0c69c584525e3812be40e7c3dcc84a30461a42be5832c859b7b49d9e5'],
    }),
    ('GenomeInfoDbData', '1.2.3', {
        'checksums': ['945d79fc542ce7914fc89ad95bd0ead827597cfa50f2f758cfef42a09fc78aeb'],
    }),
    ('GenomeInfoDb', '1.24.0', {
        'checksums': ['3be2fabf1946a16bd4d4d818c34e58c0af0b6f8c108b50ee831b6e7ab0156929'],
    }),
    ('AnnotationDbi', '1.50.0', {
        'checksums': ['05dca3e4bb1c3a6e3584707f58692138d518a189607f958465f0624055a7f781'],
    }),
    ('zlibbioc', '1.34.0', {
        'checksums': ['8026a46a06bf951481fe2281261c714f6996989dfc77176d609c892545013448'],
    }),
    ('XVector', '0.28.0', {
        'checksums': ['6cdf01943177f9aeba808b028ad3261d2bba91fb26a3be5ec0281db2bf860186'],
    }),
    ('Biostrings', '2.56.0', {
        'checksums': ['286e06883c4c230b696e89b06fba78ba418db15559def871a163a1d7ce77b046'],
    }),
    ('GenomicRanges', '1.40.0', {
        'checksums': ['a18bb9cddf7a147b8c8b53f0f024a3ed77637f7c54452e7eda37038c45fec172'],
    }),
    ('BiocParallel', '1.22.0', {
        'checksums': ['4fa0a5f777de5c9cda96cfe2e93cd34f2686df84bf4507cc2c9e0e596a2f4fd3'],
    }),
    ('Rhtslib', '1.20.0', {
        'checksums': ['b13d3f20f483dedc778d1a386ce1d1fe394ddbb9710c4b588836ff99593cd9a0'],
    }),
    ('Rsamtools', '2.4.0', {
        'checksums': ['78039e3781865d79af36bd4bd3926148e8bb94b78668abcf0c24b97034f8017c'],
    }),
    ('DelayedArray', '0.14.0', {
        'checksums': ['1307d776d52d837b77b9bd490bb4a3e7a7c12f9a751c6009e1633b9a3350e7d3'],
    }),
    ('SummarizedExperiment', '1.18.1', {
        'checksums': ['4cb0e16e9ac4506e3141ce8fe0a67b2c29555272b1ebdd88b30ddc56663a2c1f'],
    }),
    ('GenomicAlignments', '1.24.0', {
        'checksums': ['0dcded5d0ca3d79a3fa1f0836e23f94b25ced099f193591922b7d4ec4e33136d'],
    }),
    ('ShortRead', '1.46.0', {
        'checksums': ['6d804cc5dc780935c83580584a1f93ae80d76f9562c70e2c85def8642c6d9350'],
    }),
    ('graph', '1.66.0', {
        'checksums': ['2f59e997e45d138c3de3a640fb698eba3a8c7cd081465a6cab5fdfff52b76097'],
    }),
    ('affyio', '1.58.0', {
        'checksums': ['b89c65471b1d331c163f9ab13130cd65f476aaabeadf8c678506fb0448302e48'],
    }),
    ('preprocessCore', '1.50.0', {
        'installopts': "--configure-args='--disable-threading'",
        'checksums': ['54f2d594b9927d30a076f3bd10e1faee9271c9689e8f59ec478c7aaea7012460'],
    }),
    ('BiocManager', '1.30.10', {
        'checksums': ['f3b7a412b42be0ab8df5fcd9bf981876ba9e5c55bc5faaca7af7ede3b6d0c90e'],
    }),
    ('affy', '1.66.0', {
        'checksums': ['ccdf60e2d40d324be759d389b4cdfeac6b66c44c9043ab8605c8e9daa59fd054'],
    }),
    ('GO.db', '3.11.4', {
        'checksums': ['53c446a29a85d7d4c6d8af6ba84597d864c15a0c38dc8228d59c8d00dc93d9e9'],
    }),
    ('limma', '3.44.1', {
        'checksums': ['6670eab6aea30d5b8215e41d65a23be2f3acab5d9292a00b4312be1c3e35ce50'],
    }),
    ('RBGL', '1.64.0', {
        'checksums': ['deabb99268115d3540dc9710095dce0030c027d46f0bebac3e51d86e544a251d'],
    }),
    ('org.Hs.eg.db', '3.11.4', {
        'checksums': ['6086945b70a45e0711283e3757f5b984de5e98d6589cdef8132d68ad5102e255'],
    }),
    ('AnnotationForge', '1.30.1', {
        'checksums': ['5c8e2b016d4f13e70ed243afc33e3bb9c1fc4041777bd646c686f1d5652941a8'],
    }),
    ('KEGG.db', '3.2.4', {
        'checksums': ['2e60d1b664cbd1491cc00ed13a22904706c5a4651150f70daca04bf3ba9ead88'],
    }),
    ('annaffy', '1.60.0', {
        'checksums': ['c4da7f7305404879601654a2c6e93249ec91e482f00be9f87332f935d07289e5'],
    }),
    ('gcrma', '2.60.0', {
        'checksums': ['afb0e0ef3b042790931fca1563afb1adc0c26506532f007a60aac4c09eb78bce'],
    }),
    ('oligoClasses', '1.50.0', {
        'checksums': ['f63232ca6d053ad8e48a9c0bd170f0f0b3101dc53de4c9545795e4383e4e5e16'],
    }),
    ('edgeR', '3.30.0', {
        'checksums': ['c7c073313055369a608e2a861103dd1dd8d9bb3c5ea026af76d49bfe492b73a6'],
    }),
    ('PFAM.db', '3.11.4', {
        'checksums': ['bd2ed90ae9e3e61a5e55107c3790fd7cb18a18afec77771aed04910f89836cf2'],
    }),
    ('perm', '1.0-0.0', {
        'checksums': ['53c6ee598d5b7b04388915dddc5adf1f8f313b73c3bceb3708db7a632857e500'],
    }),
    ('baySeq', '2.22.0', {
        'checksums': ['b27ae6bfd772caac98870a8c581119c5adce3ce0cbe95eab2d41a78d2f190df4'],
    }),
    ('qvalue', '2.20.0', {
        'checksums': ['6e7cb24a36939ca334b0abcd236a4c4f7eb99d836b039f495e4f459b72abcdc2'],
    }),
    ('impute', '1.62.0', {
        'checksums': ['10541b1c2476ab5a78e1f4d2961710db1b98a1076ff33ead6f9c8fcb02353798'],
    }),
    ('fs', '1.4.1', {
        'checksums': ['ae9103dff26ca56a34901408bd650a2949f491b2a0886c686a51a179d38b7a4e'],
    }),
    ('shinyFiles', '0.8.0', {
        'checksums': ['1ca1455c99f6559fa8a790d5f16a79485ea76ed2dc4eaf1b650665e1cee89e3f'],
    }),
    ('samr', '3.0', {
        'checksums': ['25f88ac002c2adce8881a562241bc12d683810a05defb553e8e3d4878f037506'],
    }),
    ('DEGseq', '1.42.0', {
        'checksums': ['71a9ab6ce59dad67e71dd6098611c71a429acf1671cbff7806bb25311730aafc'],
    }),
    ('hgu133plus2.db', '3.2.3', {
        'checksums': ['a56b247b69a6b8c81d23410e9def44f8d3e7c133aedf09fb1561798dca2c0549'],
    }),
    ('sys', '3.3', {
        'checksums': ['a6217c2a7240ed68614006f392c6d062247dab8b9b0d498f95e947110df19b93'],
    }),
    ('askpass', '1.1', {
        'checksums': ['db40827d1bdbb90c0aa2846a2961d3bf9d76ad1b392302f9dd84cc2fd18c001f'],
    }),
    ('illuminaio', '0.30.0', {
        'checksums': ['ec180c39921f8707c09e2226a2feaef80576f581fb872a012f42a9b2433ea844'],
    }),
    ('rtracklayer', '1.48.0', {
        'checksums': ['ae974dbc4caa4ea0ecc3a340071d63160a38a725ba26cd8f271eb6a8459a8ffd'],
    }),
    ('rappdirs', '0.3.1', {
        'checksums': ['2fd891ec16d28862f65bb57e4a78f77a597930abb59380e757afd8b6c6d3264a'],
    }),
    ('BiocFileCache', '1.12.0', {
        'checksums': ['68f7cc8d56a44c5e001783d37c2bedbebf057f8cd95fd7f2895f55c6f8cf9009'],
    }),
    ('biomaRt', '2.44.0', {
        'checksums': ['929f12814a1eb3f4cf38dd73b474a5f1acc343b718f54fbeabe90e241236e229'],
    }),
    ('GenomicFeatures', '1.40.0', {
        'checksums': ['c88d8518d4a7fa9cfca091d4db5f8b68efd9f0f04880ba6392107a31a9d3ce25'],
    }),
    ('bumphunter', '1.30.0', {
        'checksums': ['b891ccfd4cba0b1c2e95ff2e3a01e35355b7f46838da2eb05e4326d4dbd5c613'],
    }),
    ('multtest', '2.44.0', {
        'checksums': ['a243d6b5d1355bca432a133444668f5c5d9c6349401cd29dd4a33effbf3d918a'],
    }),
    ('scrime', '1.3.5', {
        'checksums': ['5d97d3e57d8eb30709340fe572746029fd139456d7a955421c4e3aa75d825578'],
    }),
    ('siggenes', '1.62.0', {
        'checksums': ['de55703763b6bffc4367c8fcb20b464a04723d62665daf8d9b5dd2801f0c9e44'],
    }),
    ('DynDoc', '1.66.0', {
        'checksums': ['c0fa5300ce811048aa945cacef350ca113e2bd6808784e62082f8a7de5444f8a'],
    }),
    ('genoset', '1.44.0', {
        'checksums': ['4615a034d2e89bc96a83dd52f0f95a849443e9b854368ca54b66b1ce7f5fd80b'],
    }),
    ('NOISeq', '2.31.0', {
        'checksums': ['6348b80f1a488f129fcd3ac1efdba8c6a7aeade97dbdd89ba1699b3a81fae351'],
    }),
    ('Rgraphviz', '2.32.0', {
        'patches': ['Rgraphviz-2.28.0_fno-tree-vectorize.patch'],
        'checksums': [
            'be7c2ef0d9cbe2d1ca3da89f2b7f49eae981e42cc32dd3893edb7cf6febe54b1',  # Rgraphviz_2.32.0.tar.gz
            # Rgraphviz-2.28.0_fno-tree-vectorize.patch
            '15783e9daba6f63c8e655858468a99e9f4f088468dbe3b414825e5844cf6b4a9',
        ],
    }),
    ('RNASeqPower', '1.28.0', {
        'checksums': ['99fdfd8001330ad632ced4f987f1b7a26ef117b3c7795ae7d78b3172c3383992'],
    }),
    ('annotate', '1.66.0', {
        'checksums': ['9cd45c2ad1ccd08b0046ead33ffe379abded44901ffd8254b106fb6c27fe7ac7'],
    }),
    ('GSEABase', '1.50.0', {
        'checksums': ['be25a006e1338507b72b04cc45b28c7fd7a2dda3a817b39fd0ccf12d0220cfeb'],
    }),
    ('genefilter', '1.70.0', {
        'checksums': ['0f15d10ff66f1b99ffecc7476f87e15a4d23f81758991941cc0ea46bb0cd6be9'],
    }),
    ('Category', '2.54.0', {
        'checksums': ['2b3085e3d9be0cd19bdfe3eae61549c4b21d7c95a131de6d8b9ba8327fbb3abf'],
    }),
    ('GOstats', '2.54.0', {
        'checksums': ['49b3e87f27447eac2364f5527279dd00c1432106cdca97b4c94850b23d4b0303'],
    }),
    ('BSgenome', '1.56.0', {
        'checksums': ['c6e92ac00acc2158d011be75218ba95dca41c4b5c40bce8216efba5471c888cb'],
    }),
    ('VariantAnnotation', '1.34.0', {
        'checksums': ['7ce3d8da6c48307344c025956331df354d0802e223f9e3c1b269203f79f5c627'],
    }),
    ('interactiveDisplayBase', '1.26.0', {
        'checksums': ['654684e1ec6306c9bdcd1d263779051036bc358038dd0e8c82aa4f49226a20cc'],
    }),
    ('BiocVersion', '3.11.1', {
        'checksums': ['bfdecced66e4caa4c3ef4e0eb8b486625515392187c9ba82a412e886dbe83fe7'],
    }),
    ('AnnotationHub', '2.20.0', {
        'checksums': ['9f13569cf785b4f521818fe30d018ab443b4c0e3e03c56b4bf2cd53592fb9d64'],
    }),
    ('AnnotationFilter', '1.12.0', {
        'checksums': ['9a81d7214928595f4574aadc656f22bccae114dac11189834664f10b730f70a2'],
    }),
    ('ProtGenerics', '1.20.0', {
        'checksums': ['e3d0f55d9e7952b1ca4108aa1a4e9d71d8f675e60c86c473dd48ebbe0f6cbf93'],
    }),
    ('ensembldb', '2.12.0', {
        'checksums': ['17fe2301d47ac4d6fe343ed79e27def2b40ba51b172631a0b0a25896b519b7c5'],
    }),
    ('biovizBase', '1.36.0', {
        'checksums': ['1003dd10666144e8ec6744f27d752bf15e40ab9f4de25f0e7f924e2954af02ef'],
    }),
    ('OrganismDbi', '1.30.0', {
        'checksums': ['5c7136d633dde88fec4a764a5a663e87d9e701fe561b63322604db684e2990a4'],
    }),
    ('ggbio', '1.36.0', {
        'checksums': ['0516dee9319be87099af4005bae99bc4c32e32cd79d39e2a14d1098225b6ef85'],
    }),
    ('geneplotter', '1.66.0', {
        'checksums': ['25afe01523c1abb6dce094a2b89473777f25f9e3539d8a87ddb9521a542389f8'],
    }),
    ('DESeq2', '1.28.0', {
        'checksums': ['ed55b87c72a2b76a15efaf0b1ad690dc5aa07e498aaa9dadb30d848e844f7838'],
    }),
    ('ReportingTools', '2.28.0', {
        'checksums': ['dd2ddc2e816fc053ae44f64bcdee6f89a6abbd4e324990db6a8b464d8480e1c5'],
    }),
    ('Glimma', '1.16.0', {
        'checksums': ['9ed81463f733c1e8268c9482047e6b835a364fb80617551400e4a685257faeaf'],
    }),
    ('affycoretools', '1.60.0', {
        'checksums': ['d7abdd583500b456903ba328ccda9a0e27039498eb6876633fa284e0f41bc237'],
    }),
    ('TxDb.Hsapiens.UCSC.hg19.knownGene', '3.2.2', {
        'checksums': ['063de2b1174782a0b2b8ab7f04a0bdf3c43252cb67c685a9f8ef2b8e318352e9'],
    }),
    ('Homo.sapiens', '1.3.1', {
        'checksums': ['014809fc6ef6410be8dc1094c9cb083719f20d999065ae4bf388855be0913b94'],
    }),
    ('BSgenome.Hsapiens.UCSC.hg19', '1.4.3', {
        'checksums': ['5bfa65d7836449d9b30c356968497cdfaa98be48c4e329e71e8f8a120f3e9d1a'],
    }),
    ('AgiMicroRna', '2.38.0', {
        'checksums': ['d949f956deb889df596e28154d5f9200cc8d96ce97397fdb5ff3f5ec01c5ac6d'],
    }),
    ('geneLenDataBase', '1.24.0', {
        'checksums': ['138408602210ca3c60b247842c0ff0c99e077cb71e07b3e1802b73cc4d2fa8a5'],
    }),
    ('goseq', '1.40.0', {
        'checksums': ['d5d32fddd1a095ea264ccdd652e7e8988d06c624b94b6e2eb2fa43963389d9c7'],
    }),
    ('KEGGREST', '1.28.0', {
        'checksums': ['419a4adb0a9ec14d88aa23c0f81aa5ee0088679913fa5dcf075d28ef4ee0e660'],
    }),
    ('KEGGgraph', '1.48.0', {
        'checksums': ['692fecf9d512793b9acc1b3875ac8cc8a759f19fd9f9c10638ca8ee9b862f881'],
    }),
    ('KEGGprofile', '1.30.0', {
        'checksums': ['1e7cdadea99afa73ad0dd5cebad8ffd8c83683665ff34323c6ce6b1559aaff04'],
    }),
    ('GEOquery', '2.56.0', {
        'checksums': ['5524ad356694c3c1c31b16bf83a2c2a82ee87b8d6cf8f2cbbe78cca1740b5769'],
    }),
    ('RSpectra', '0.16-0', {
        'checksums': ['aaf1cfc9ffe3a4c6684247899924e1c18306971dfef4bae1dc596a2fb42a64a9'],
    }),
    ('rARPACK', '0.11-0', {
        'checksums': ['c33401e2e31d272d485ce2ed22e7fe43ac641fd7c0a45a9b848d3ad60df1028a'],
    }),
    ('mixOmics', '6.12.0', {
        'checksums': ['85fb511b30a5f160eff89cfee9fa07b92c0c9ed03db61bb5fc75f93d3186ca10'],
    }),
    ('Rhdf5lib', '1.10.0', {
        'checksums': ['9c28870104b3b22ccd1b27295ea9c7144f7f99bffbf41a62cd4d2365a6e7d427'],
    }),
    ('rhdf5', '2.32.0', {
        'checksums': ['9e4d2d8e066b502fc0005a1f652beedcc675aa30ba63af95695bf89228b7ff24'],
    }),
    ('HDF5Array', '1.16.0', {
        'checksums': ['842b12d2c04f682939caf601efa698eff530d1bc450b7fda8d241a86814604bd'],
    }),
    ('DelayedMatrixStats', '1.10.0', {
        'checksums': ['26a3b4d204bfbfe822820d6d9db023c3dc410dc6890fe5a5f2893f5400e2cf44'],
    }),
    ('minfi', '1.34.0', {
        'checksums': ['3c2020db1dc98c3dc00efd8e209746bde8cc810f1328cc4b03e778afd3d4812e'],
    }),
    ('FDb.InfiniumMethylation.hg19', '2.2.0', {
        'checksums': ['605aa3643588a2f40a942fa760b92662060a0dfedb26b4e4cd6f1a78b703093f'],
    }),
    ('methylumi', '2.34.0', {
        'checksums': ['99a774e06b87d9290031f42d8cdb5f3c311d2c3344749bcece69da667d130b5e'],
    }),
    ('lumi', '2.40.0', {
        'checksums': ['2906cbbd907d7ff3e1e6930ccfefb731f0942a66c86947802312c15609fbd1a4'],
    }),
    ('widgetTools', '1.66.0', {
        'checksums': ['9dc6eddda21a90af758c84c55861872f43d2ef593bb322bd77fee4549fbe2d53'],
    }),
    ('tkWidgets', '1.66.0', {
        'checksums': ['9e1d083e1027c9557e59df9815397cdef637f877a3163c4834a8a4e58f2d63ec'],
    }),
    ('Mfuzz', '2.48.0', {
        'checksums': ['d4bac03968258a00dda1445304ecfa264babe8d40d443361e65eed5e94cab04d'],
    }),
    ('admisc', '0.8', {
        'checksums': ['a13bcb81dc3cf00e5e70e8fe8d216c445386f87b8ea0ad1e3e1afe5823ce3d1c'],
    }),
    ('venn', '1.9', {
        'checksums': ['19c96cd7daad83267c666106ceea742dbc1eed917922ce61b2088b9198e45b34'],
    }),
    ('maSigPro', '1.60.0', {
        'checksums': ['9c24f59fe9d04e7854d5656bd637ea787abb266325f0bc1025f76d8e31595afa'],
    }),
    ('SPIA', '2.40.0', {
        'checksums': ['55df5ea662127c89994a44dfa56e095deed9cf5e6e408493ef833cf30a1bb34c'],
    }),
    ('Gviz', '1.32.0', {
        'checksums': ['0a814fff55b1513ea4b65240c9d4d69bacd46bb97f0ff8f0f458781f19b8f331'],
    }),
    ('cummeRbund', '2.30.0', {
        'checksums': ['4cf6cd3f653032e6cd2e8fe1847979d3b8597e54ec7c861d5e9c07ccbaf367ab'],
    }),
    ('GenomicFiles', '1.24.0', {
        'checksums': ['c412b082e788a9201487e2b0cc6cbd4bd5810539e233b3d9c6cd25f72f1168cc'],
    }),
    ('derfinderHelper', '1.22.0', {
        'checksums': ['b3aae9cca8208efbf1b897623f934730fbaa9845c3a8fbded26c7cc0d96342b1'],
    }),
    ('derfinder', '1.22.0', {
        'checksums': ['3eb0ebaa22c6fa09627e2b81ad0dfe146716a1e18226c20af0aafe07b240a9bc'],
    }),
    ('polyester', '1.24.0', {
        'checksums': ['a1d90df0fd84b0615b86c23472e7110778923d2ad94ecac58fbafd9699ff2fd1'],
    }),
    ('Rsubread', '2.2.1', {
        'checksums': ['cb611902cc51b68b96b6c046546fa90b2ddf872866ae9c0c7ac808d6f71c0a1d'],
    }),
    ('pcaMethods', '1.80.0', {
        'checksums': ['d1bed9d51bc660d0e8f33abe862004320ca6b8250075bd56e7d37adf25e19c81'],
    }),
    ('marray', '1.66.0', {
        'checksums': ['6d9a67bd20587f08d8d57163e43f437fd71440ee03d9285601efe3a2a31dd5eb'],
    }),
    ('CGHbase', '1.48.0', {
        'checksums': ['6ed26f4b6bc0185740d1471a0d7eef3cbf6631427e5218476911169d93c2d83d'],
    }),
    ('sigaR', '1.35.0', {
        'checksums': ['ee437c98a498f15ce2b8181a24893af3f3202fc480a4aa28d4b5e6755a939515'],
    }),
    ('Wrench', '1.6.0', {
        'checksums': ['a67382302dfb76de97669195703e09993bc75353e8c5b16ddc3fe3b5fd98be15'],
    }),
    ('lpsymphony', '1.16.0', {
        'checksums': ['c43a0e1324c029296c49705c81a48dadac1d6e2337b6233344c11e235a9d511c'],
    }),
    ('IHW', '1.16.0', {
        'checksums': ['929c9a8ccd51cb139f9f19f8ff3dcd2d43db5b6e40f1e57980edf91726c83199'],
    }),
    ('metagenomeSeq', '1.30.0', {
        'checksums': ['fd5785d8891db9ecf310b2d72cb831bdc16ab3f2ce7b0b96f8cbd7009c238d44'],
    }),
    ('gdsfmt', '1.24.0', {
        'checksums': ['e6a69a92853aff56cfbd9b39dfd9c44b8e54c41620cb14fb00bc8408547d0f02'],
    }),
    ('SNPRelate', '1.22.0', {
        'checksums': ['235b5e3b7742f20fb5ce4a541ad592810b51448978f54d446cedfe6ece2f1e92'],
    }),
    ('biomformat', '1.16.0', {
        'checksums': ['687898a1a3779f6386c87985bff25f7f2536b52dbe264847273d56199a3522d0'],
    }),
    ('phyloseq', '1.32.0', {
        'checksums': ['eeed32aea371efd4f5ba8b47f593b2d8cebf24b73e000b96882fb6c50d85fb48'],
    }),
    ('NADA', '1.6-1.1', {
        'checksums': ['670ff6595ba074ed0a930b7a09624d5ef20616379a20e768c1a7b37332aee44a'],
    }),
    ('truncnorm', '1.0-8', {
        'checksums': ['49564e8d87063cf9610201fbc833859ed01935cc0581b9e21c42a0d21a47c87e'],
    }),
    ('zCompositions', '1.3.4', {
        'checksums': ['ae22c86fe92368a26265933f42eecc518b9b69e7d9b698bc31bfaabfc3c48e95'],
    }),
    ('ALDEx2', '1.20.0', {
        'checksums': ['f0c20c02b855293fb28ca1114b9ae4d93a083f95702ce333e48645f6da43dab2'],
    }),
    ('RcppParallel', '5.0.1', {
        'checksums': ['6d3a4ef1ae93ac057d8f4f9378f9ed078616310fb0f3af5aabf8bd1eadf43e09'],
    }),
    ('dada2', '1.16.0', {
        'checksums': ['20f1215fc67cf00d5019993fb3d6397c1ef418736996e15eecf36cec3cfecdc5'],
    }),
    ('LEA', '3.0.0', {
        'checksums': ['802821ac1dbe27c6cfc4523fe6ec37155be3df21fb47e4d8f83a79df26d8dffa'],
    }),
    ('tximport', '1.16.0', {
        'checksums': ['b5f35cea2b9746ba92bc66f23c9566c2e565681e6527071e66d401072b5a2446'],
    }),
    ('SingleCellExperiment', '1.10.1', {
        'checksums': ['d77d019c1c1fb6455587f4eaf0edd26392d8dea81d72bac910ea1e1bc2dc5c24'],
    }),
    ('beachmat', '2.4.0', {
        'checksums': ['b1c37ff8bf490dc30c00b1bc0dbf218b6c49c0df68b5194965e8a898dc9286ee'],
    }),
    ('RcppAnnoy', '0.0.16', {
        'checksums': ['d98d5f239039a0f82c19b44abf37c26388bc40e96d573f2058846d736919ca2d'],
    }),
    ('RcppHNSW', '0.2.0', {
        'checksums': ['1b8fd5368b27209079822f4deed67fde0cf4e885e015f23321a5b2b90f9f0d3f'],
    }),
    ('BiocNeighbors', '1.6.0', {
        'checksums': ['be634e66d00e3a12f74e3c4b7e0ca5428cf7cd09612de379a95da0d879f69e91'],
    }),
    ('rsvd', '1.0.3', {
        'checksums': ['13560e0fc3ae6927c4cc4d5ad816b1f640a2a445b712a5a612ab17ea0ce179bb'],
    }),
    ('BiocSingular', '1.4.0', {
        'checksums': ['301651a659c3bade336e4183a368b72f61432c1501c2da27667133227b52c80c'],
    }),
    ('scater', '1.16.0', {
        'checksums': ['7b280bf9b8633fadab31d06a7c7c794c30df0eb0f6162e360fa8cfb5d813ffa4'],
    }),
    ('sitmo', '2.0.1', {
        'checksums': ['0c90d357af334d5c99c8956739dc12623ddd87dda5efa59f4a43f7393c87ed2a'],
    }),
    ('dqrng', '0.2.1', {
        'checksums': ['e149c105b1db31e7f46b1aebf31d911a109e380923f3696fc56a53197fc1e866'],
    }),
    ('scran', '1.16.0', {
        'checksums': ['5befdd893492babcfa9b88eff86329ce4b4ed0983d875988bd0122ac88f6a4be'],
    }),
    ('SC3', '1.16.0', {
        'checksums': ['29918e7a78858ef6602c0f461bf33e32af5d384448029ba1368be41118c2a797'],
    }),
    ('clue', '0.3-57', {
        'checksums': ['6e369d07b464a9624209a06b5078bf988f01f7963076e946649d76aea0622d17'],
    }),
    ('ComplexHeatmap', '2.4.2', {
        'checksums': ['14e4f92155aaf8d5c92aeab47b890641942b52599928f9ba5ac826073bef5d06'],
    }),
    ('GENIE3', '1.10.0', {
        'checksums': ['47e336ae8442f6da38ca5bd954d75bd7c137f5867c706579785e3395fb0355af'],
    }),
    ('dupRadar', '1.18.0', {
        'checksums': ['aad44271649c5f81457b790435e14f5c9595022fd8ac5fff488d099fbad761a1'],
    }),
    ('DNAcopy', '1.62.0', {
        'checksums': ['eac3dd8f4896c54798c43a6871854a49ee94fa99f5b07160d1eee73650a6e849'],
    }),
    ('sva', '3.36.0', {
        'checksums': ['24caa3a13cef2933a3c98d055af4ca0859fa08ec66a90ad28bd6a83041a54175'],
    }),
    ('ballgown', '2.20.0', {
        'checksums': ['0d8a9f5b08c4f8a53215d5c2573c3b83ee99bb6cf1beffb83b6eeaf17a4cfe46'],
    }),
    ('DropletUtils', '1.8.0', {
        'checksums': ['c2a733226c9f848d018f6163183c03faaa9e4dbbfc1e52eb1d5c679714e81c7f'],
    }),
    ('DeconRNASeq', '1.30.0', {
        'checksums': ['5f1b20fe266bc1a7528af053845b1ec41da9377b3d8e34d992db4e5b7ab8a36a'],
    }),
    ('GSVA', '1.36.0', {
        'checksums': ['8df5efe40511b3633488d0e5e310f181d141bb31a85fb38a2767fffb174ae08e'],
    }),
    ('PureCN', '1.18.0', {
        'checksums': ['9ff934b69a707b0899bc299b14e2a165246a10fe58ad0d1e66b09a63ffefd2d5'],
    }),
    ('globaltest', '5.42.0', {
        'checksums': ['201484a6209410384deb00aa587594a6038031e8aed5efc59ee5d78622bfb359'],
    }),
    ('GlobalAncova', '4.6.0', {
        'checksums': ['b19f6946b006524e8652b9525658bd32ccb98a72034940a6207bb1be3f86237d'],
    }),
    ('SSPA', '2.28.0', {
        'checksums': ['7a09f978d2f075462bd69b48bf804c1b183851494c23a54d712f2a353e45a9d5'],
    }),
    ('vsn', '3.56.0', {
        'checksums': ['a84094c6603d2e205eb3965029bed87d867f1e0f23045f98f5ec859d676c02cd'],
    }),
    ('MALDIquant', '1.19.3', {
        'checksums': ['a730327c1f8d053d29e558636736b7b66d0671a009e0004720b869d2c76ff32c'],
    }),
    ('mzID', '1.26.0', {
        'checksums': ['c5962909033d5fb9d13b34ca5ad5ba5d6343c485bc64e38ef97756d5e6a7a078'],
    }),
    ('mzR', '2.22.0', {
        'checksums': ['9509d6d831584af8866aa3d1dd1b22f4333e85fafa0c48e4b18ad1f2a34712e5'],
    }),
    ('MSnbase', '2.14.0', {
        'checksums': ['f35b9d023047dfd5ae32bf43fa166e7e3d245c4d5708fac08f84270713f3d7d2'],
    }),
    ('MassSpecWavelet', '1.54.0', {
        'checksums': ['d80efa84988d0db0c8854bf94d274f21824e2c698c29ac8dbe39b8f390c9615b'],
    }),
    ('xcms', '3.10.0', {
        'checksums': ['c23e3d50f9836f206ffe69eb0ee1a310d4fc94c105e183437e7afe57734fd58c'],
    }),
    ('CAMERA', '1.44.0', {
        'checksums': ['be27c1df60d9a9c1c373b39286ca23867b550642d478fab83f8cc7924e63ff00'],
    }),
    ('fgsea', '1.14.0', {
        'checksums': ['6cf995d603e07616f56b77618e77afb7ae4dd12b56f7d86b8d47df401592727d'],
    }),
    ('GWASExactHW', '1.01', {
        'checksums': ['e850ed40fbf14b02eb3798603cfb111fe3718bb69d74c0ff4cb6f679209a15a7'],
    }),
    ('quantsmooth', '1.54.0', {
        'checksums': ['8526ab1273d61be79aa2617330f709c5ebf766a610c73408266ef66035a1a63f'],
    }),
    ('GWASTools', '1.34.0', {
        'checksums': ['972bd093aed22910d7a7e2771395bb8d68418fb6c5fd4b04008f055af6735da2'],
    }),
    ('SeqArray', '1.28.0', {
        'checksums': ['f62193159377dc9f3ec75026359a9da819452ac441561a696a544bc9f2650cf5'],
    }),
    ('SeqVarTools', '1.26.0', {
        'checksums': ['bf7e1502ca8b9695f391c19f150bcda59991d74087891af9eff06c4543e30ac5'],
    }),
    ('GENESIS', '2.18.0', {
        'checksums': ['aa7fd97214a385ea76e7b5741e16052a95047d2308c8dfaccf293ad30ffaea4b'],
    }),
    ('MLInterfaces', '1.68.0', {
        'checksums': ['d87a5efc69f9527cd38c6a56f811f0359d2d40af8e035e3089791a55d6b67574'],
    }),
    ('pRoloc', '1.28.0', {
        'checksums': ['64cf300eb4f869986756e2fd6c3adb9e28e8ceb5c10b9745b4bbf3d15989523c'],
    }),
    ('pRolocdata', '1.26.0', {
        'checksums': ['ff68cdd66f24521a7260c1483dee243b22c3baa6f685de7f8b1213b9442c879b'],
    }),
    ('pRolocGUI', '1.22.0', {
        'checksums': ['0a88a6f3eef7512fe52ecd8ce0c759d8be73422f2f7257d381847334a7fb42b0'],
    }),
    ('EBImage', '4.30.0', {
        'checksums': ['3bf1734a17a6f650654292d34f811715a8cbcff6bfd9e7f5991c1652e0ca558d'],
    }),
    ('GenomicScores', '2.0.0', {
        'checksums': ['6b9994e58dea839bd912a92f766487ba76e496c001839438816ad633d8a3226a'],
    }),
    ('BSgenome.Mmusculus.UCSC.mm10', '1.4.0', {
        'checksums': ['6e2eb3bce208cc7766f0e0ef1e14465289d5463b34d94c9a9279256545b5408b'],
    }),
    ('TxDb.Mmusculus.UCSC.mm10.knownGene', '3.10.0', {
        'checksums': ['696281749d01737c94894564d62093433045bc007a4528cc3d94f205edb54977'],
    }),
    ('regioneR', '1.20.0', {
        'checksums': ['30ea4e83bf0db8f564bd0347e2490cfe47d9c5314a1609a9cbf458b0fb0b2282'],
    }),
    ('RcppZiggurat', '0.1.5', {
        'checksums': ['db6d5fd3a77ac9473bf21f84b65da3c6e485f9ed33f5313bbf0ec852b71db97e'],
    }),
    ('Rfast', '1.9.9', {
        'checksums': ['c0932398a4783a33586d5cc47b79592cd2b8220cb76d7530e4cf4f221eeca8a2'],
    }),
    ('ChIPpeakAnno', '3.22.0', {
        'checksums': ['980389b98b05b5b88337e41fafb23207a33fc8fafc5be14bccf8852d398f391b'],
    }),
    ('seqLogo', '1.54.1', {
        'checksums': ['61cc237ad648c86be451450d2128120dcec969b4b1e574e0730d233307ab1c57'],
    }),
    ('rGADEM', '2.36.0', {
        'checksums': ['e86b6271cb57f63db101c3bb21321061dddab96c9ab65fc01a2e4908f9a2ae92'],
    }),
    ('MotIV', '1.43.0', {
        'checksums': ['06d2884741f79b29b1fa1a53dcc57842a41476a41e203ea0d997729b59f518fb'],
    }),
    ('MotifDb', '1.30.0', {
        'checksums': ['752ea5904f4e37594a555c24a4d0a43f6bbd568e5cd882b24abb030d2e6eb547'],
    }),
    ('motifStack', '1.32.0', {
        'checksums': ['45d3d1bd4527729c2dc1f93d0947ba54f8be39be8dea4c23413f7acf64150e01'],
    }),
    ('ATACseqQC', '1.12.0', {
        'checksums': ['e75a11b1559af0e0c153396652aa6b69740b6cfa0052a7a1f73a02a5b940d294'],
    }),
    ('batchelor', '1.4.0', {
        'checksums': ['913eb386120cb8fb6ca500a91b59918d5c8ba76ef403f749c69d668687558885'],
    }),
    ('gsmoothr', '0.1.7', {
        'checksums': ['b75ffd2a4a0f357762e02e46e355b45cc90ea637830f0a1b01f216bb4541e903'],
    }),
    ('Ringo', '1.52.0', {
        'checksums': ['c9bf40f67a0c23e18d48b968ca285bc844ca5108f6e8f963bf9b41e5f638ed83'],
    }),
    ('R.devices', '2.16.1', {
        'checksums': ['adedb928e6e6d1951d512f13688aa8ad4558a8fbc5b3e58cc0901ff106b6f497'],
    }),
    ('R.filesets', '2.13.0', {
        'checksums': ['cf1597227bc2cc4b3f4a2bdf087e1ed33330a8450655d6a72236d105f0f39988'],
    }),
    ('aroma.light', '3.18.0', {
        'checksums': ['ccb305b421b10425b9a59c213a9fef6a5e3e71d883c0f6c7b957741bab70c5a7'],
    }),
    ('PSCBS', '0.65.0', {
        'checksums': ['3365065d5375c599eb024bfff12c5f6b10a6b1a4fe4ba6f200f7e83618dd399a'],
    }),
    ('aroma.core', '3.2.1', {
        'checksums': ['2f815d4a0b2e0fec89006e6a07e1322cd6df529f725b22fd7f4b49380f4488d9'],
    }),
    ('R.huge', '0.9.0', {
        'checksums': ['f12d113a965603cfdbbb46e1a57331d267916235555b22f2bbc06caa302ae58e'],
    }),
    ('aroma.apd', '0.6.0', {
        'checksums': ['87513774baeed8e1d43f819e615c85278aef748ebc842f1ee50686c3392e37d1'],
    }),
    ('R.utils', '2.9.2', {
        'checksums': ['ac6b3b8e814fbb855c38fbdb89a4f0cf0ed65ce7fa308445bd74107fbc0d32cf'],
    }),
    ('aroma.affymetrix', '3.2.0', {
        'checksums': ['d279cf13cf6ed8369cfdf6682ace12924379bad578003453449aa1ccec31b0a7'],
    }),
    ('truncnorm', '1.0-8', {
        'checksums': ['49564e8d87063cf9610201fbc833859ed01935cc0581b9e21c42a0d21a47c87e'],
    }),
    ('Rsolnp', '1.16', {
        'checksums': ['3142776062beb8e2b45cdbc4fe6e5446b6d33505253d79f2890fe4178d9cf670'],
    }),
    ('Repitools', '1.34.0', {
        'checksums': ['4580abf755bef3e16c60a04debace613ee8cffafc6d3001d14743b6b4465d586'],
    }),
    ('BSgenome.Hsapiens.UCSC.hg38', '1.4.3', {
        'checksums': ['c29911ca93935e3b9aa6a67e894337dc2ad707405da1500c9898bd0578519ecc'],
    }),
    ('MEDIPS', '1.40.0', {
        'checksums': ['08edf0812c4c419bcf51c586773dd6d5495e09b6d03a6e10539ded6ad5f2c293'],
    }),
    ('RProtoBufLib', '2.0.0', {
        'checksums': ['fa6e04f9196fa0df55f4a886d8f00ef99d525a140371553b2e31b0bf93b3d14d'],
    }),
    ('cytolib', '2.0.0', {
        'checksums': ['5b5ff0a82cc09c255ad5c3a2a0c9ad81c12e2106412292c499b9207c7c2d482d'],
    }),
    ('flowCore', '2.0.0', {
        'checksums': ['832b9bdbc89549c6084814150a5fa197869aff1e8c9f9573811394172ad588bb'],
    }),
    ('mutoss', '0.1-12', {
        'checksums': ['2889ae3d502157592697124eb86adc14911e2b7fdaa7204743a376b1eeb967fa'],
    }),
    ('metap', '1.3', {
        'checksums': ['7fcf148bfd77f445b2ee68cbd2367caaf991028d9843020c755dd11965adb5ca'],
    }),
    ('uwot', '0.1.8', {
        'checksums': ['ede6e061b43f9e1337c0132a5334082f4565ec1623bbb0eee1f738034346f0cb'],
    }),
    ('Seurat', '3.1.5', {
        'checksums': ['757ef0e7697734aac5769705bef80dc7b95f006cdf52ae7034309a05f11578d1'],
    }),
    ('ALL', '1.30.0', {
        'checksums': ['1fa870db73c1c113c1613518d0829f74ea90390030f8f3d92a87e8689ec820bf'],
    }),
    ('ConsensusClusterPlus', '1.52.0', {
        'checksums': ['98fddf86255dc641beb3ccd8fd9b1c8ace430146ea87be3e0c750258921af819'],
    }),
    ('flowViz', '1.52.0', {
        'checksums': ['d883feadc65cae7d3bc44d59b366a249b05b5f99749d71e8cb3c61551b777238'],
    }),
    ('ncdfFlow', '2.34.0', {
        'checksums': ['2ec9c135940c8d0f300ac353504705a9edf7b93cbf6766e70bd311b894b07d2b'],
    }),
    ('RProtoBufLib', '2.0.0', {
        'checksums': ['fa6e04f9196fa0df55f4a886d8f00ef99d525a140371553b2e31b0bf93b3d14d'],
    }),
    ('flowWorkspace', '4.0.0', {
        'checksums': ['a06ca759ba998ad2287183eca8f6cba99889e32a44caf4a39a9680c56b7c110e'],
    }),
    ('fda', '5.1.4', {
        'checksums': ['5ddc723dba4019f72c11bab556f5306bdacfa017e7f36bcdc49a4735e87b444b'],
    }),
    ('flowStats', '4.0.0', {
        'checksums': ['39b69ff7248f3832ad018f206e02642ef0cd1bf37040e00f48571a7fdaeefbf9'],
    }),
    ('flowClust', '3.26.0', {
        'checksums': ['abe01b47e7692f335b5f0418cef6dd0dbf99df871bda49fa015dc9407cc2b31a'],
    }),
    ('openCyto', '2.0.0', {
        'checksums': ['3521a9d76414f35060a0fb39a0e688695db41ad6cbf10b37387bead69a69be81'],
    }),
    ('isoband', '0.2.1', {
        'checksums': ['18883606bea8352e04a4618bea4e5c9833269e73a46b50bc006dddf4c8b6b4d9'],
    }),
    ('ggplot2', '3.3.0', {
        'checksums': ['320e3c76fe0d0397e29f4782bf85af3647518154b3900a39fd18cf024c554148'],
    }),
    ('ggcyto', '1.16.0', {
        'checksums': ['e012f204a01c6b3427a5b29050e37c8034f44a9a5a30ba50b75dcae3d57b06c6'],
    }),
    ('CytoML', '2.0.0', {
        'checksums': ['38804bfff42ef82db35022eb16cd01e34a8ce8d5840b3983a6b4c4e48914f87e'],
    }),
    ('FlowSOM', '1.20.0', {
        'checksums': ['e84069bef95e4b748e64171fac38ea99dfbfd982c9cb2b0f616cb580c99627dc'],
    }),
    ('HMMcopy', '1.30.0', {
        'checksums': ['94513a4a3398e8526cdd3d77a5525380d3dcdcab6c996b0d68a88d262d9fffdc'],
    }),
    ('diffcyt', '1.8.0', {
        'checksums': ['4bef82e672959efa88b124d5c6d73b02e06f1af8f9cfc52c29a269824daac8e7'],
    }),
    ('blme', '1.0-4', {
        'checksums': ['c2bfc6b7804cdc1f1b95cd6ce215a13a7c7aa5833ad9cfe8900e4c44045842b1'],
    }),
    ('colorRamps', '2.3', {
        'checksums': ['3f10eab0602a42a2e5a79c7c04638be06cbf1e6f23979a1bd95d853e10940b6a'],
    }),
    ('variancePartition', '1.18.0', {
        'checksums': ['b589a1479b314374cfcc448ad6254a047d07853f3690d6c25c50b7837129c6e6'],
    }),
    ('muscat', '1.2.0', {
        'checksums': ['83c4a88e1cd87fcbe5395655fe02a07f9d00f211a46d547b11543d993436e1f7'],
    }),
    ('IlluminaHumanMethylation450kmanifest', '0.4.0', {
        'checksums': ['41b2e54bac3feafc7646fe40bce3aa2b92c10871b0a13657c5736517792fa763'],
    }),
    ('IlluminaHumanMethylationEPICmanifest', '0.3.0', {
        'checksums': ['e39a69d98486cec981e97c56f45bbe47d2ccb5bbb66a1b16fa0685575493902a'],
    }),
    ('IlluminaHumanMethylation450kanno.ilmn12.hg19', '0.6.0', {
        'checksums': ['249b8fd62add3c95b5047b597cff0868d26a98862a47cebd656edcd175a73b15'],
    }),
    ('IlluminaHumanMethylationEPICanno.ilm10b2.hg19', '0.6.0', {
        'checksums': ['4decdbc78a6a8d02bf8aecb0d6e1d81134ae9dbc2375add52574f07829e8cd69'],
    }),
    ('IlluminaHumanMethylationEPICanno.ilm10b4.hg19', '0.6.0', {
        'checksums': ['2c8128126b63e7fa805a5f3b02449367dca9c3be3eb5f6300acc718826590719'],
    }),
    ('conumee', '1.22.0', {
        'checksums': ['cdbbf1ee7e87422b21e2d938559c1b30ce81cc4ccf0bbd9f06a74f5cb162f972'],
    }),
    ('BSgenome.Cfamiliaris.UCSC.canFam3', '1.4.0', {
        'checksums': ['99c55b6f7808822a3dae6679e60ecfb88a2b618159484bc35303c000bd4820c7'],
    }),
    ('ExperimentHub', '1.14.0', {
        'checksums': ['8d59046604917b1d6e45714aff3414df8a3f1b8c74cdfb9239abf8ad9c9ca6a1'],
    }),
    ('SingleR', '1.2.4', {
        'checksums': ['371fd11ed0ab8d6be7353267061d5210d788f9efa4b50d2c22c21467225a82aa'],
    }),
    ('FlowSorted.Blood.EPIC', '1.6.1', {
        'checksums': ['be13359127cfba5973ac86b41455cc705770bfe846c0813325c671605e0d7cc2'],
    }),
    ('FlowSorted.CordBloodCombined.450k', '1.4.1', {
        'checksums': ['f57308a0bc1f7c7e25564e1ea3da521fa04ff010f6359fad065eb0cf5089d277'],
    }),
    ('DRIMSeq', '1.16.0', {
        'checksums': ['c1842cbd875de8572e8349faf211c5403ca681696102c38973c69590c43ad6c4'],
    }),
    ('stageR', '1.10.0', {
        'checksums': ['34c31e771fa76cb474966121baaef52eefc5a4f66b9c8e86889b7318d159353f'],
    }),
<<<<<<< HEAD
=======
    ('isva', '1.9', {
        'checksums': ['9fd016e0b34034d271d45f8a0d0db62780bf0187112e45f610aa9237014e1d17'],
    }),
    ('org.Mm.eg.db', '3.11.4', {
        'checksums': ['12c6abb3060a85112e5061840f7845895ef29be8440eebcbfa4f4c1d73195aeb'],
    }),
    ('org.Rn.eg.db', '3.11.4', {
        'checksums': ['b662c9130692aa6e5a42b4e3a8e0626ff24dbfa991090f64e2fbb45a5833e42e'],
    }),
    ('ROC', '1.64.0', {
        'checksums': ['09f5e7fa18df843e89494860611a2e47c7653daf0a0a5964c6ae507f4e1ebd3e'],
    }),
    ('wateRmelon', '1.32.0', {
        'checksums': ['96f737823c3646dcd24fedad2cff63393e6e4d56f165d7ea44bbbe37f0326ab0'],
    }),
    ('GLAD', '2.52.0', {
        'checksums': ['9cf6e391c1f2da12b723c5122e5183e83e4869d106e25c071700a391c187e4cd'],
    }),
    ('missMethyl', '1.22.0', {
        'checksums': ['afb73e54037abb93db3f8a594aa3fde97c55afe825d387d6096a080d7621b540'],
    }),
    ('MethylSeekR', '1.28.0', {
        'checksums': ['47852110485865f5582d7a59bb62dfe268f1a65f71ead93ea31b69776bc993df'],
    }),
    ('affxparser', '1.60.0', {
        'checksums': ['d8a3f876e5d60a9b34b6d5754a5f5ac78bbd32e6676b9cde22b50d0578c09034'],
    }),
    ('ccdata', '1.14.0', {
        'checksums': ['29cef251d129c84d79d95a1ea30fdbc277b1ca9cf1ec6c4802360783f3cf1f9a'],
    }),
    ('xgboost', '1.2.0.1', {
        'checksums': ['44472e673e4f346c05257ec78a260e0148285a79819d0fd2f3ec370ec5de179a'],
    }),
    ('lsa', '0.73.2', {
        'checksums': ['cb0017bbda9b0eb1d05b451e0f557d02f789f65b2f8bf005606b63a3708e63a8'],
    }),
    ('ccmap', '1.14.0', {
        'checksums': ['40b5d5de9be2a77ce1ae386fa75ef2a7d88df1e87bc97566d75c2c49c79457e2'],
    }),
    ('oligo', '1.52.1', {
        'checksums': ['8d4f07d7218a0fc6f0f2000320e5eefe2c7a99dc3732a93e7de17f7ec7c8fbbe'],
    }),
    ('SMVar', '1.3.3', {
        'checksums': ['17625e89eb8be7a6dbb77e6bd9daca1ea1acff69026049f213e30edf2325999f'],
    }),
    ('metaMA', '3.1.2', {
        'checksums': ['01851d9632cdf1988d6a43ba44500e51477b9b25d5df1e1da488cd800df85ed6'],
    }),
    ('sva', '3.36.0', {
        'checksums': ['24caa3a13cef2933a3c98d055af4ca0859fa08ec66a90ad28bd6a83041a54175'],
    }),
    ('crossmeta', '1.14.0', {
        'checksums': ['0ced79094cd3d2aea3f9745efe26de967d5225b01706ded7b528f633ba6226c5'],
    }),
    ('snpStats', '1.38.0', {
        'checksums': ['98a3ccb30f5e6b150b9b5bb2457242b49544574b0d73558db1a3819131b663e3'],
    }),
    ('coloc', '3.2-1', {
        'checksums': ['b01c8fd81e4c4d766606e546482482d07ebe9e46e12538a1661bc685a2aca26a'],
    }),
    ('SCANVIS', '1.2.0', {
        'checksums': ['cdaaa3d4382ccce7ad539e00fff1cf1d296c1bcb3918bacb8e9a810ece610ae3'],
    }),
>>>>>>> 15709632
]

modextrapaths = {'R_LIBS': ''}

sanity_check_paths = {
    'files': [],
    'dirs': ['AnnotationDbi', 'BiocManager', 'GenomicFeatures'],
}

moduleclass = 'bio'<|MERGE_RESOLUTION|>--- conflicted
+++ resolved
@@ -10,8 +10,12 @@
 
 toolchain = {'name': 'foss', 'version': '2020a'}
 
+builddependencies = [('pkg-config', '0.29.2')]
+
 dependencies = [
     ('R', '4.0.0'),
+    ('Boost', '1.72.0'),  # for mzR
+    ('GSL', '2.6'),  # for flowClust
     ('HDF5', '1.10.6'),  # for rhdf5
     ('MariaDB-connector-c', '3.1.7'),  # for RMySQL
     ('ncdf4', '1.17', versionsuffix),  # for mzR
@@ -160,9 +164,6 @@
     ('impute', '1.62.0', {
         'checksums': ['10541b1c2476ab5a78e1f4d2961710db1b98a1076ff33ead6f9c8fcb02353798'],
     }),
-    ('fs', '1.4.1', {
-        'checksums': ['ae9103dff26ca56a34901408bd650a2949f491b2a0886c686a51a179d38b7a4e'],
-    }),
     ('shinyFiles', '0.8.0', {
         'checksums': ['1ca1455c99f6559fa8a790d5f16a79485ea76ed2dc4eaf1b650665e1cee89e3f'],
     }),
@@ -174,12 +175,6 @@
     }),
     ('hgu133plus2.db', '3.2.3', {
         'checksums': ['a56b247b69a6b8c81d23410e9def44f8d3e7c133aedf09fb1561798dca2c0549'],
-    }),
-    ('sys', '3.3', {
-        'checksums': ['a6217c2a7240ed68614006f392c6d062247dab8b9b0d498f95e947110df19b93'],
-    }),
-    ('askpass', '1.1', {
-        'checksums': ['db40827d1bdbb90c0aa2846a2961d3bf9d76ad1b392302f9dd84cc2fd18c001f'],
     }),
     ('illuminaio', '0.30.0', {
         'checksums': ['ec180c39921f8707c09e2226a2feaef80576f581fb872a012f42a9b2433ea844'],
@@ -451,10 +446,20 @@
         'checksums': ['6d3a4ef1ae93ac057d8f4f9378f9ed078616310fb0f3af5aabf8bd1eadf43e09'],
     }),
     ('dada2', '1.16.0', {
-        'checksums': ['20f1215fc67cf00d5019993fb3d6397c1ef418736996e15eecf36cec3cfecdc5'],
+        'patches': ['dada2-1.16.0-remove-sse-on-aarch64.patch'],
+        'checksums': [
+            '20f1215fc67cf00d5019993fb3d6397c1ef418736996e15eecf36cec3cfecdc5',  # dada2_1.16.0.tar.gz
+            # dada2-1.16.0-remove-sse-on-aarch64.patch
+            'ec840afde51428f6f2d1a480b7f0da16660c1d7a234699fa5e23fd6e66888935',
+        ],
     }),
     ('LEA', '3.0.0', {
-        'checksums': ['802821ac1dbe27c6cfc4523fe6ec37155be3df21fb47e4d8f83a79df26d8dffa'],
+        'patches': ['LEA-3.0.0_support_aarch64_and_ppc64le.patch'],
+        'checksums': [
+            '802821ac1dbe27c6cfc4523fe6ec37155be3df21fb47e4d8f83a79df26d8dffa',  # LEA_3.0.0.tar.gz
+            # LEA-3.0.0_support_aarch64_and_ppc64le.patch
+            'caeaae7aa0577540bc9c03b54ce5a0fe4ff1a28ac503106e2b3acd1b9db82881',
+        ],
     }),
     ('tximport', '1.16.0', {
         'checksums': ['b5f35cea2b9746ba92bc66f23c9566c2e565681e6527071e66d401072b5a2446'],
@@ -495,9 +500,6 @@
     ('SC3', '1.16.0', {
         'checksums': ['29918e7a78858ef6602c0f461bf33e32af5d384448029ba1368be41118c2a797'],
     }),
-    ('clue', '0.3-57', {
-        'checksums': ['6e369d07b464a9624209a06b5078bf988f01f7963076e946649d76aea0622d17'],
-    }),
     ('ComplexHeatmap', '2.4.2', {
         'checksums': ['14e4f92155aaf8d5c92aeab47b890641942b52599928f9ba5ac826073bef5d06'],
     }),
@@ -547,7 +549,11 @@
         'checksums': ['c5962909033d5fb9d13b34ca5ad5ba5d6343c485bc64e38ef97756d5e6a7a078'],
     }),
     ('mzR', '2.22.0', {
-        'checksums': ['9509d6d831584af8866aa3d1dd1b22f4333e85fafa0c48e4b18ad1f2a34712e5'],
+        'patches': ['mzR-2.22.0_use-external-boost.patch'],
+        'checksums': [
+            '9509d6d831584af8866aa3d1dd1b22f4333e85fafa0c48e4b18ad1f2a34712e5',  # mzR_2.22.0.tar.gz
+            '8b5ba4f0c4efbbab9b4801d7da3fb04a490a5d95af1cefb489f209afa4d14fb4',  # mzR-2.22.0_use-external-boost.patch
+        ],
     }),
     ('MSnbase', '2.14.0', {
         'checksums': ['f35b9d023047dfd5ae32bf43fa166e7e3d245c4d5708fac08f84270713f3d7d2'],
@@ -733,6 +739,7 @@
         'checksums': ['39b69ff7248f3832ad018f206e02642ef0cd1bf37040e00f48571a7fdaeefbf9'],
     }),
     ('flowClust', '3.26.0', {
+        'installopts': "--configure-args='--with-gsl=${EBROOTGSL} --enable-bundled-gsl=false'",
         'checksums': ['abe01b47e7692f335b5f0418cef6dd0dbf99df871bda49fa015dc9407cc2b31a'],
     }),
     ('openCyto', '2.0.0', {
@@ -741,9 +748,6 @@
     ('isoband', '0.2.1', {
         'checksums': ['18883606bea8352e04a4618bea4e5c9833269e73a46b50bc006dddf4c8b6b4d9'],
     }),
-    ('ggplot2', '3.3.0', {
-        'checksums': ['320e3c76fe0d0397e29f4782bf85af3647518154b3900a39fd18cf024c554148'],
-    }),
     ('ggcyto', '1.16.0', {
         'checksums': ['e012f204a01c6b3427a5b29050e37c8034f44a9a5a30ba50b75dcae3d57b06c6'],
     }),
@@ -810,8 +814,6 @@
     ('stageR', '1.10.0', {
         'checksums': ['34c31e771fa76cb474966121baaef52eefc5a4f66b9c8e86889b7318d159353f'],
     }),
-<<<<<<< HEAD
-=======
     ('isva', '1.9', {
         'checksums': ['9fd016e0b34034d271d45f8a0d0db62780bf0187112e45f610aa9237014e1d17'],
     }),
@@ -875,7 +877,6 @@
     ('SCANVIS', '1.2.0', {
         'checksums': ['cdaaa3d4382ccce7ad539e00fff1cf1d296c1bcb3918bacb8e9a810ece610ae3'],
     }),
->>>>>>> 15709632
 ]
 
 modextrapaths = {'R_LIBS': ''}
