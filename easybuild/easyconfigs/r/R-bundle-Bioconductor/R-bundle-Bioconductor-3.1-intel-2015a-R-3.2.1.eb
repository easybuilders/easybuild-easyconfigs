--- conflicted
+++ resolved
@@ -138,10 +138,7 @@
     ('CGHbase', '1.28.0', bioconductor_options),
     ('sigaR', '1.12.0', bioconductor_options),
     ('HCsnip', '1.8.0', bioconductor_options),
-<<<<<<< HEAD
-=======
     ('metagenomeSeq', '1.10.0', bioconductor_options),
->>>>>>> 9c0515f9
 ]
 
 modextrapaths = {'R_LIBS': ''}
