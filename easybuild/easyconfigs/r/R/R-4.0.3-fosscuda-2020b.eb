--- conflicted
+++ resolved
@@ -2892,16 +2892,14 @@
     ('neuralnet', '1.44.2', {
         'checksums': ['5f66cd255db633322c0bd158b9320cac5ceff2d56f93e4864a0540f936028826'],
     }),
-<<<<<<< HEAD
+    ('PCAmatchR', '0.3.0', {
+        'checksums': ['73876c6d1cf42928a03a64aba197c67b4a4f4de2c431cfbc6fce615bbea32fa0'],
+    }),
     ('origami', '1.0.3', {
         'checksums': ['43d33c47d66a08f84cb4914497a5ebea9dd0937151f47f41c3947e4a6d4b900c'],
     }),
     ('hal9001', '0.2.7', {
         'checksums': ['6facafa87179c7efb34d4acb3746198bb4c123f749fd784c8aab1021b8d77941'],
-=======
-    ('PCAmatchR', '0.3.0', {
-        'checksums': ['73876c6d1cf42928a03a64aba197c67b4a4f4de2c431cfbc6fce615bbea32fa0'],
->>>>>>> 66839529
     }),
     # Specific packages for GPUs
     ('OpenCL', '0.2-1', {
