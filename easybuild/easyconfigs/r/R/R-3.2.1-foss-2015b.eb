--- conflicted
+++ resolved
@@ -12,7 +12,6 @@
 sources = [SOURCE_TAR_GZ]
 source_urls = ['http://cran.us.r-project.org/src/base/R-%(version_major)s']
 
-<<<<<<< HEAD
 #
 # Configure options.
 #
@@ -22,6 +21,9 @@
 #
 #preconfigopts = 'BLAS_LIBS="$LIBBLAS" LAPACK_LIBS="$LIBLAPACK"'
 preconfigopts = 'BLAS_LIBS="$LIBBLAS"'
+# specify that at least EasyBuild v3.5.0 is required,
+# since we rely on the updated easyblock for R to configure correctly w.r.t. BLAS/LAPACK
+#easybuild_version = '3.5.0'
 configopts = '--with-lapack --with-blas --with-pic --enable-threads --with-x=no --enable-R-shlib'
 configopts += ' --with-tcl-config=$EBROOTTCL/lib/tclConfig.sh --with-tk-config=$EBROOTTK/lib/tkConfig.sh '
 #
@@ -46,6 +48,7 @@
     ('cairo', '1.14.6'),             # For plotting in R
     ('Java', '1.8.0_45', '', True),  # Java bindings are built if Java is found, might as well provide it.
     ('PCRE', '8.38'),                # For rphast package.
+    ('NLopt', '2.4.2'),              # for nloptr
 ]
 
 package_name_tmpl = '%(name)s_%(version)s.tar.gz'
@@ -59,31 +62,6 @@
 }
 
 bioconductor_options = {
-=======
-dependencies = [
-    ('libreadline', '6.3'),
-    ('ncurses', '5.9'),
-    ('libpng', '1.6.17'),  # for plotting in R
-    ('libjpeg-turbo', '1.4.1'),  # for plottting in R
-    ('Java', '1.8.0_45', '', True),  # Java bindings are built if Java is found, might as well provide it
-    ('Tcl', '8.6.4'),  # for tcltk
-    ('Tk', '8.6.4', '-no-X11'),  # for tcltk
-    ('cURL', '7.43.0'),  # for RCurl
-    ('libxml2', '2.9.2'),  # for XML
-    ('NLopt', '2.4.2'),  # for nloptr
-]
-
-configopts = "--with-pic --enable-threads --enable-R-shlib"
-# some recommended packages may fail in a parallel build (e.g. Matrix), and we're installing them anyway below
-configopts += " --with-recommended-packages=no"
-
-# specify that at least EasyBuild v3.5.0 is required,
-# since we rely on the updated easyblock for R to configure correctly w.r.t. BLAS/LAPACK
-easybuild_version = '3.5.0'
-
-name_tmpl = '%(name)s_%(version)s.tar.gz'
-ext_options = {
->>>>>>> 741ffa3d
     'source_urls': [
         'http://www.bioconductor.org/packages/release/bioc/src/contrib/',
         'http://www.bioconductor.org/packages/release/data/annotation/src/contrib/',
