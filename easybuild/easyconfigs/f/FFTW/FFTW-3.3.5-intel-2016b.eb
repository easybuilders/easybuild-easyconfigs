--- conflicted
+++ resolved
@@ -15,13 +15,8 @@
 # see also http://www.fftw.org/doc/Extended-and-quadruple-precision-in-Fortran.html
 with_quad_prec = False
 
-<<<<<<< HEAD
-# compilation fails when configuring with --enable-avx-128-fma
-use_fma = False
-=======
 # compilation fails when configuring with --enable-avx-128-fma, Intel compilers do not support FMA4 instructions
 use_fma4 = False
->>>>>>> be33e5f6
 
 runtest = 'check'
 
