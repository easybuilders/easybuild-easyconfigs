--- conflicted
+++ resolved
@@ -11,11 +11,7 @@
 sources = [SOURCELOWER_TAR_GZ]
 source_urls = [homepage]
 
-<<<<<<< HEAD
 common_configopts = "--enable-openmp --with-pic --enable-threads"
-=======
-common_configopts = "--enable-threads --enable-openmp --with-pic"
->>>>>>> 6a801f7f
 
 configopts = [
     common_configopts + " --enable-single --enable-sse2 --enable-mpi",
