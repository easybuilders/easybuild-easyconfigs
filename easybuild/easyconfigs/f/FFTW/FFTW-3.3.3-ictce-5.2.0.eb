--- conflicted
+++ resolved
@@ -14,7 +14,6 @@
 source_urls = [homepage]
 
 common_configopts = "--enable-threads --enable-openmp --with-pic"
-<<<<<<< HEAD
 
 # no quad precision, requires GCC v4.6 or higher
 # see also http://www.fftw.org/doc/Extended-and-quadruple-precision-in-Fortran.html
@@ -32,23 +31,4 @@
     'dirs': ['lib/pkgconfig'],
 }
 
-=======
-
-# no quad precision, requires GCC v4.6 or higher
-# see also http://www.fftw.org/doc/Extended-and-quadruple-precision-in-Fortran.html
-configopts = [
-    common_configopts + " --enable-single --enable-sse2 --enable-mpi",
-    common_configopts + " --enable-long-double --enable-mpi",
-    common_configopts + " --enable-sse2 --enable-mpi",  # default as last
-]
-
-sanity_check_paths = {
-    'files': ['bin/fftw%s' % x for x in ['-wisdom', '-wisdom-to-conf', 'f-wisdom', 'l-wisdom']] +
-             ['include/fftw3%s' % x for x in ['-mpi.f03', '-mpi.h', '.f', '.f03',
-                                              '.h', 'l-mpi.f03', 'l.f03', 'q.f03']] +
-             ['lib/libfftw3%s%s.a' % (x, y) for x in ['', 'f', 'l'] for y in ['', '_mpi', '_omp', '_threads']],
-    'dirs': ['lib/pkgconfig'],
-}
-
->>>>>>> 971c40d9
 moduleclass = 'numlib'