--- conflicted
+++ resolved
@@ -4,7 +4,7 @@
 
 homepage = 'http://www.fftw.org'
 description = """FFTW is a C subroutine library for computing the discrete Fourier transform (DFT)
-  in one or more dimensions, of arbitrary input size, and of both real and complex data."""
+    in one or more dimensions, of arbitrary input size, and of both real and complex data."""
 
 toolchain = {'name': 'iomkl', 'version': '4.6.13'}
 toolchainopts = {'optarch': True, 'pic': True}
@@ -18,10 +18,6 @@
 # the MPI opts from FFTW2 are valid options but unused until FFTW3.3 
 configopts += " --enable-openmp --with-pic --enable-mpi"
 
-<<<<<<< HEAD
-moduleclass = 'numlib'
-=======
 preconfigopts = 'OMPI_MPICC=icc '
->>>>>>> b176980d
 
 moduleclass = 'numlib'