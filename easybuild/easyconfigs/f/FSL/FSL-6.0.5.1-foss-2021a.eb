# This build still relies on the following libraries (or part of them) shipped with FSL:
#    GDCHART, libprob, libcprob, cprob, newran, newmat
# Attempts to use externally built libraries failed. Worth trying again in the future...
#
# Added fslpy 3.5.3, which provides tools like imcp and imglob

name = 'FSL'
version = '6.0.5.1'

homepage = 'https://www.fmrib.ox.ac.uk/fsl/'
description = """FSL is a comprehensive library of analysis tools for FMRI, MRI and DTI brain imaging data."""

toolchain = {'name': 'foss', 'version': '2021a'}
toolchainopts = {'cstd': 'c++11'}

source_urls = ['https://www.fmrib.ox.ac.uk/fsldownloads/']
sources = ['%(namelower)s-%(version)s-sources.tar.gz']
patches = [
    'FSL-6.0.4_Makefile_fixes.patch',
    'FSL-6.0.5.1_disable_cuda.patch',
    'FSL-6.0.4_build_fixes.patch',
    'FSL-6.0.2_Build_extras.patch',
    'FSL-6.0.1_Fix_fsl_exec_script.patch',
    'FSL-6.0.5.1_fix-cprob-include.patch',
    'FSL-6.0.5.1_fix-compat-VTK-9.0.1.patch',
]
checksums = [
    'd8ab2ebc87d3e33ce1097dde18d8a55f62d4a27b45efc4f68adccfb6e8e1425c',  # fsl-6.0.5.1-sources.tar.gz
    '43217e86e715a149ec27dfad471383e8f142863aa6f3f943ab4db379bc851055',  # FSL-6.0.4_Makefile_fixes.patch
    'a1e844507207567b7a1df19b484d66b8b30194e455123b78cfd05e236ed864fb',  # FSL-6.0.5.1_disable_cuda.patch
    '1bc83cfeffff21a68db47b6929e94634fc8aaf3db8e276e160e3f468f0889000',  # FSL-6.0.4_build_fixes.patch
    '168157f07818e7dfd04c222916e663e9d21db84b4b86df5b79bab56e3bf8ccf5',  # FSL-6.0.2_Build_extras.patch
    'aa155f8576dc5f010757ecf66fc0bf673454b6c6c40346cbb01cbe59236ed6ef',  # FSL-6.0.1_Fix_fsl_exec_script.patch
    '6c06d92979bf5ef4c24d71fc459a230017398a8124cfa253cbc0556a6cf2d420',  # FSL-6.0.5.1_fix-cprob-include.patch
    '0bee00eb136d3431fa7332aac7957b1c90bc93c381ecc6379d93e19a933ac4bc',  # FSL-6.0.5.1_fix-compat-VTK-9.0.1.patch
]

dependencies = [
    ('Python', '3.9.5'),
    ('Boost', '1.76.0'),
    ('libgd', '2.3.1'),
    ('libxml2', '2.9.10'),
    ('libxml++', '2.42.1'),
    ('SQLite', '3.35.4'),
    ('libpng', '1.6.37'),
    ('Tk', '8.6.11'),
    ('NLopt', '2.7.0'),
    ('freeglut', '3.2.1'),
    ('expat', '2.2.9'),
    ('zlib', '1.2.11'),
    ('VTK', '9.0.1'),
    ('GSL', '2.7'),
    ('Qwt', '6.2.0'),
    ('h5py', '3.2.1'),
    ('NiBabel', '3.2.1'),
]

exts_defaultclass = 'PythonPackage'
<<<<<<< HEAD
=======
exts_default_options = {
    'buildininstalldir': False,
    'source_urls': [PYPI_LOWER_SOURCE],
    'download_dep_fail': True,
    'use_pip': True,
}
>>>>>>> 0ab3afdc

exts_list = [
    ('dataclasses', '0.8', {
        'checksums': ['8479067f342acf957dc82ec415d355ab5edb7e7646b90dc6e2fd1d96ad084c97'],
        'preinstallopts': "sed -i '/python_requires/d' setup.py && ",
    }),
    # The executable files 'imglob' and 'imcp' come from fslpy
    ('fslpy', '3.5.3', {
        'checksums': ['f80ef8b7b49f475bfb71946619d33c118a7cbbe106c72f7777aaf14d9e261530'],
        'installopts': '--prefix=%(installdir)s/fsl',
    }),
]

modextrapaths = {
    'PYTHONPATH': ['fsl/lib/python%(pyshortver)s/site-packages', 'lib/python%(pyshortver)s/site-packages'],
}

modextravars = {
    'FSLOUTPUTTYPE': 'NIFTI_GZ',
    'FSLMULTIFILEQUIT': 'TRUE',
    'FSLTCLSH': 'tclsh',
    'FSLWISH': 'wish8.6',
}

moduleclass = 'bio'<|MERGE_RESOLUTION|>--- conflicted
+++ resolved
@@ -56,15 +56,10 @@
 ]
 
 exts_defaultclass = 'PythonPackage'
-<<<<<<< HEAD
-=======
+
 exts_default_options = {
-    'buildininstalldir': False,
     'source_urls': [PYPI_LOWER_SOURCE],
-    'download_dep_fail': True,
-    'use_pip': True,
 }
->>>>>>> 0ab3afdc
 
 exts_list = [
     ('dataclasses', '0.8', {
