--- conflicted
+++ resolved
@@ -17,14 +17,6 @@
 dependencies = [
     ('Python', '3.12.3'),
 ]
-
-<<<<<<< HEAD
-exts_default_options = {
-}
-=======
-sanity_pip_check = True
-use_pip = True
->>>>>>> ce06eb47
 
 exts_list = [
     ('idna', '3.7', {
