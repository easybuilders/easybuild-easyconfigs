--- conflicted
+++ resolved
@@ -19,22 +19,6 @@
     ('IPython', '8.14.0'),
     ('jupyter-server', '2.7.2'),
 ]
-
-<<<<<<< HEAD
-# keep user's configuration in their home directory
-# note: '~' is not expanded by JupyterLab
-modluafooter = """
-setenv("JUPYTERLAB_SETTINGS_DIR", pathJoin(os.getenv("HOME"), ".jupyter", "lab", "user-settings"))
-setenv("JUPYTERLAB_WORKSPACES_DIR", pathJoin(os.getenv("HOME"), ".jupyter", "lab", "workspaces"))
-"""
-modtclfooter = """
-setenv JUPYTERLAB_SETTINGS_DIR "$::env(HOME)/.jupyter/lab/user-settings"
-setenv JUPYTERLAB_WORKSPACES_DIR "$::env(HOME)/.jupyter/lab/workspaces"
-"""
-=======
-use_pip = True
-sanity_pip_check = True
->>>>>>> eeb5868d
 
 exts_list = [
     ('json5', '0.9.14', {
