--- conflicted
+++ resolved
@@ -21,17 +21,6 @@
     ('jupyter-server', '2.14.0'),
 ]
 
-<<<<<<< HEAD
-use_pip = True
-download_dep_fail = True
-sanity_pip_check = True
-=======
-exts_list = [
-    ('jupyter_resource_usage', version, {
-        'checksums': ['20babc5a63fd53724b12e50b9046ca07784fb56004c39d0442990116fb925a4b'],
-    }),
-]
->>>>>>> 4512ce4c
 
 sanity_check_paths = {
     'files': [],
