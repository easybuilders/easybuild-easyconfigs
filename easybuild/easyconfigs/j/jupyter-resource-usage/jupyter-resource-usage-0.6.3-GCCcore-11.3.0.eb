easyblock = 'PythonPackage'

name = 'jupyter-resource-usage'
version = '0.6.3'

homepage = 'https://github.com/jupyter-server/jupyter-resource-usage'
description = """Jupyter Notebook Extension for monitoring your own Resource Usage (memory and/or CPU)"""

toolchain = {'name': 'GCCcore', 'version': '11.3.0'}

sources = [SOURCE_TAR_GZ]
checksums = ['230faa15c19a8aa0456028c327c9c00759d2ef5713096ee3a0eb82c85be8d9c2']

builddependencies = [('binutils', '2.38')]

dependencies = [
    ('Python', '3.10.4'),
    ('IPython', '8.5.0'),
    ('jupyter-server', '1.21.0'),
]

<<<<<<< HEAD
use_pip = True
download_dep_fail = True
sanity_pip_check = True
=======
exts_list = [
    (name, version, {
        'checksums': ['230faa15c19a8aa0456028c327c9c00759d2ef5713096ee3a0eb82c85be8d9c2'],
    }),
]

# Add the notebook extension to the search path for jupyter notebooks
modextrapaths = {
    'JUPYTER_PATH': 'share/jupyter/',
}
>>>>>>> 4512ce4c

sanity_check_paths = {
    'files': [],
    'dirs': [
        'lib/python%(pyshortver)s/site-packages/jupyter_resource_usage',
        'share/jupyter',
    ],
}

<<<<<<< HEAD
# Add the notebook extension to the search path for jupyter notebooks
modextrapaths = {'EB_ENV_JUPYTER_ROOT': ''}

=======
>>>>>>> 4512ce4c
moduleclass = 'tools'<|MERGE_RESOLUTION|>--- conflicted
+++ resolved
@@ -19,35 +19,17 @@
     ('jupyter-server', '1.21.0'),
 ]
 
-<<<<<<< HEAD
-use_pip = True
-download_dep_fail = True
-sanity_pip_check = True
-=======
-exts_list = [
-    (name, version, {
-        'checksums': ['230faa15c19a8aa0456028c327c9c00759d2ef5713096ee3a0eb82c85be8d9c2'],
-    }),
-]
-
 # Add the notebook extension to the search path for jupyter notebooks
 modextrapaths = {
     'JUPYTER_PATH': 'share/jupyter/',
 }
->>>>>>> 4512ce4c
 
 sanity_check_paths = {
-    'files': [],
     'dirs': [
         'lib/python%(pyshortver)s/site-packages/jupyter_resource_usage',
         'share/jupyter',
     ],
+    'files': [],
 }
 
-<<<<<<< HEAD
-# Add the notebook extension to the search path for jupyter notebooks
-modextrapaths = {'EB_ENV_JUPYTER_ROOT': ''}
-
-=======
->>>>>>> 4512ce4c
 moduleclass = 'tools'