easyblock = 'ConfigureMake'

name = 'worker'
version = '1.6.8'

homepage = 'https://github.com/gjbex/worker'
description = """The Worker framework has been developed to help deal with parameter exploration experiments
 that would otherwise result in many jobs, forcing the user resort to scripting to retain her sanity;
 see also https://vscentrum.be/neutral/documentation/cluster-doc/running-jobs/worker-framework."""

toolchain = SYSTEM

source_urls = ['https://github.com/gjbex/worker/archive/']
sources = ['%(version)s.tar.gz']
checksums = ['31e9c09bc447a28d35f75d253c5d44906040727eb91699849b8b84692b3648c8']

osdependencies = ['perl']

<<<<<<< HEAD
dependencies = [('core-counter', '1.1.1')]

tcname = 'intel'
tcver = '2018b'
builddependencies = [(tcname, tcver)]
versionsuffix = '-%s-%s' % (tcname, tcver)
=======
local_tcname = 'intel'
local_tcver = '2018b'
builddependencies = [(local_tcname, local_tcver)]
versionsuffix = '-%s-%s' % (local_tcname, local_tcver)
>>>>>>> cc4cfd07

exts_defaultclass = 'PerlModule'

exts_list = [
    ('Config::General', '2.63', {
        'source_tmpl': 'Config-General-%(version)s.tar.gz',
        'source_urls': ['https://cpan.metacpan.org/authors/id/T/TL/TLINDEN'],
        'checksums': ['0a9bf977b8aabe76343e88095d2296c8a422410fd2a05a1901f2b20e2e1f6fad'],
    }),
    ('IO::Stringy', '2.111', {
        'source_tmpl': 'IO-stringy-%(version)s.tar.gz',
        'source_urls': ['https://cpan.metacpan.org/authors/id/D/DS/DSKOLL'],
        'checksums': ['8c67fd6608c3c4e74f7324f1404a856c331dbf48d9deda6aaa8296ea41bf199d'],
    }),
    ('Text::CSV', '1.97', {
        'source_tmpl': 'Text-CSV-%(version)s.tar.gz',
        'source_urls': ['http://search.cpan.org/CPAN/authors/id/I/IS/ISHIGAKI'],
        'checksums': ['cc350462efa8d39d5c8a1da5f205bc31620cd52d9865a769c8e3ed1b41640fd5'],
    }),
    ('DBI', '1.642', {
        'source_tmpl': 'DBI-%(version)s.tar.gz',
        'source_urls': ['https://cpan.metacpan.org/authors/id/T/TI/TIMB'],
        'checksums': ['3f2025023a56286cebd15cb495e36ccd9b456c3cc229bf2ce1f69e9ebfc27f5d'],
    }),
    ('DBD::SQLite', '1.60', {
        'source_tmpl': 'DBD-SQLite-%(version)s.tar.gz',
        'source_urls': ['https://cpan.metacpan.org/authors/id/I/IS/ISHIGAKI'],
        'checksums': ['280b2e30e2d9fcd284febda656b80530c70b38cfcbf3132c94257f1e1d303fc3'],
    }),
    ('Date::Language', '2.30', {
        'source_tmpl': 'TimeDate-%(version)s.tar.gz',
        'source_urls': ['https://cpan.metacpan.org/authors/id/G/GB/GBARR'],
        'checksums': ['75bd254871cb5853a6aa0403ac0be270cdd75c9d1b6639f18ecba63c15298e86'],
    }),
    ('Template', '2.28', {
        'source_tmpl': 'Template-Toolkit-%(version)s.tar.gz',
        'source_urls': ['https://cpan.metacpan.org/authors/id/A/AT/ATOOMIC'],
        'checksums': ['71af368009f13582ef907e33d3812776b597f42b3da0bc0fd3bc7418e4785dd7'],
    }),
]

modextrapaths = {
    'PERL5LIB': ['share/perl5', 'lib64/perl5'],
}

# adjust worker configuration file
# note: tweak this to your local setup
postinstallcmds = [
    'sed -i "s/ cores_per_node = .*/ cores_per_node = 16/g" %(installdir)s/conf/worker.conf',
    'sed -i "s@ qsub = .*@ qsub = `which qsub`@g" %(installdir)s/conf/worker.conf',
    'sed -i "s/ email = .*/ email = hpc-support@example.com/g" %(installdir)s/conf/worker.conf',
    'sed -i "s/ unload_modules = .*/ unload_modules = intel/g" %(installdir)s/conf/worker.conf',
    'sed -i "s@ mpi_module = .*@ mpi_module = %s/%s@g" %%(installdir)s/conf/worker.conf' % (local_tcname, local_tcver),
    'sed -i "s@ module_path = .*@ module_path = %(installdir)s/../../../modules/all@g" %(installdir)s/conf/worker.conf',
    'sed -i "s@ core_counter_module = .*@ core_counter_module = core-counter/1.1.1@g" %(installdir)s/conf/worker.conf',
]

sanity_check_paths = {
    'files': ['bin/%s' % x for x in ['dbilogstrip', 'dbiprof', 'dbiproxy', 'tpage', 'ttree', 'wcat', 'wconvert',
                                     'wload', 'worker', 'wreduce', 'wresume', 'wsub', 'wsummarize']],
    'dirs': ['lib/perl', 'lib/tt', 'lib64/perl5'],
}

moduleclass = 'tools'<|MERGE_RESOLUTION|>--- conflicted
+++ resolved
@@ -16,19 +16,12 @@
 
 osdependencies = ['perl']
 
-<<<<<<< HEAD
 dependencies = [('core-counter', '1.1.1')]
 
-tcname = 'intel'
-tcver = '2018b'
-builddependencies = [(tcname, tcver)]
-versionsuffix = '-%s-%s' % (tcname, tcver)
-=======
 local_tcname = 'intel'
 local_tcver = '2018b'
 builddependencies = [(local_tcname, local_tcver)]
 versionsuffix = '-%s-%s' % (local_tcname, local_tcver)
->>>>>>> cc4cfd07
 
 exts_defaultclass = 'PerlModule'
 
