name = 'WRF'
version = '4.0.2'
buildtype = "dmpar"
versionsuffix = '-%s' % buildtype

homepage = 'http://www.wrf-model.org'
description = """The Weather Research and Forecasting (WRF) Model is a next-generation mesoscale
 numerical weather prediction system designed to serve both operational forecasting and atmospheric
 research needs."""

toolchain = {'name': 'foss', 'version': '2018b'}
toolchainopts = {'opt': False}  # don't use agressive optimization, stick to -O2

source_urls = ['https://github.com/wrf-model/WRF/archive/']
sources = ['v%(version)s.tar.gz']
patches = [
    'WRF_parallel_build_fix.patch',
    'WRFv4_netCDF-Fortran_separate_path.patch',
    'WRF-%(version)s_libtirpc.patch',
]
checksums = [
    '161637aded4c1b30105cee66d3dee5d0f5bd57a78a4a8704d1dde1734f83a17e',  # v4.0.2.tar.gz
    'f93bb6dbb8b52d72f816e2f9a6815bffd536afeca8511552ec5abc4253a59346',  # WRF_parallel_build_fix.patch
    'a431159180757a895c07fc193fe93bb69c4c9d25d31adcc7c2adfa7c1edb04ad',  # WRFv4_netCDF-Fortran_separate_path.patch
    '745bd6f7d94234d4b5bfd2ce67e870e8f710d6967aca4e078112eba325d682e5',  # WRF-4.0.2_libtirpc.patch
]

# csh is used by WRF install scripts
builddependencies = [
<<<<<<< HEAD
    ('Autotools', '20180311'),
    ('tcsh', '6.20.00'),
    ('time', '1.9'),
    ('Perl', '5.28.0'),
=======
    ('tcsh', '6.20.00'),
    ('time', '1.9'),
>>>>>>> 63bde85b
]

dependencies = [
    ('libtirpc', '1.1.4'),
    ('JasPer', '2.0.14'),
    ('netCDF', '4.6.1'),
    ('netCDF-Fortran', '4.4.4'),
]

# limit parallel build to 20
maxparallel = 20

moduleclass = 'geo'<|MERGE_RESOLUTION|>--- conflicted
+++ resolved
@@ -27,15 +27,10 @@
 
 # csh is used by WRF install scripts
 builddependencies = [
-<<<<<<< HEAD
     ('Autotools', '20180311'),
     ('tcsh', '6.20.00'),
     ('time', '1.9'),
     ('Perl', '5.28.0'),
-=======
-    ('tcsh', '6.20.00'),
-    ('time', '1.9'),
->>>>>>> 63bde85b
 ]
 
 dependencies = [
