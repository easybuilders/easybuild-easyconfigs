easyblock = 'CMakeMake'

name = 'libxc'
version = '6.2.2'

homepage = 'https://libxc.gitlab.io'
description = """Libxc is a library of exchange-correlation functionals for density-functional theory.
 The aim is to provide a portable, well tested and reliable set of exchange and correlation functionals."""

toolchain = {'name': 'GCC', 'version': '13.2.0'}

source_urls = ['https://gitlab.com/libxc/libxc/-/archive/%(version)s/']
sources = [SOURCE_TAR_GZ]
<<<<<<< HEAD
checksums = [('a0f6f1bba7ba5c0c85b2bfe65aca1591025f509a7f11471b4cd651a79491b045',
              '3b0523924579cf494cafc6fea92945257f35692b004217d3dfd3ea7ca780e8dc',
              'd1b65ef74615a1e539d87a0e6662f04baf3a2316706b4e2e686da3193b26b20f')]
=======
checksums = [
    ('a0f6f1bba7ba5c0c85b2bfe65aca1591025f509a7f11471b4cd651a79491b045',
     '3b0523924579cf494cafc6fea92945257f35692b004217d3dfd3ea7ca780e8dc',
     'd1b65ef74615a1e539d87a0e6662f04baf3a2316706b4e2e686da3193b26b20f'),
]
>>>>>>> 9ff5ec1b

builddependencies = [
    ('CMake', '3.27.6'),
    ('Perl', '5.38.0'),
]

local_common_configopts = "-DENABLE_FORTRAN=ON -DENABLE_XHOST=OFF "

# don't disable building of third and fourth derivates, since it's required by some software that depends on libxc
# (like ABINIT, which requires "3rd derivatives of energy")
# see also https://github.com/pyscf/pyscf/issues/1103
local_common_configopts += "-DDISABLE_KXC=OFF -DDISABLE_LXC=OFF"

# perform iterative build to get both static and shared libraries
configopts = [
    local_common_configopts + ' -DBUILD_SHARED_LIBS=OFF',
    local_common_configopts + ' -DBUILD_SHARED_LIBS=ON',
]

# make sure that built libraries (libxc*.so*) in build directory are picked when running tests
# this is required when RPATH linking is used
pretestopts = "export LD_LIBRARY_PATH=%(builddir)s/easybuild_obj:$LD_LIBRARY_PATH && "

runtest = 'test'

sanity_check_paths = {
    'files': ['bin/xc-info'] +
             ['lib/libxc%s.%s' % (x, y) for x in ['', 'f03', 'f90'] for y in ['a', SHLIB_EXT]],
    'dirs': ['include', 'lib/pkgconfig', 'lib/cmake/Libxc'],
}

sanity_check_commands = ['xc-info 1']

moduleclass = 'chem'<|MERGE_RESOLUTION|>--- conflicted
+++ resolved
@@ -11,17 +11,11 @@
 
 source_urls = ['https://gitlab.com/libxc/libxc/-/archive/%(version)s/']
 sources = [SOURCE_TAR_GZ]
-<<<<<<< HEAD
-checksums = [('a0f6f1bba7ba5c0c85b2bfe65aca1591025f509a7f11471b4cd651a79491b045',
-              '3b0523924579cf494cafc6fea92945257f35692b004217d3dfd3ea7ca780e8dc',
-              'd1b65ef74615a1e539d87a0e6662f04baf3a2316706b4e2e686da3193b26b20f')]
-=======
 checksums = [
     ('a0f6f1bba7ba5c0c85b2bfe65aca1591025f509a7f11471b4cd651a79491b045',
      '3b0523924579cf494cafc6fea92945257f35692b004217d3dfd3ea7ca780e8dc',
      'd1b65ef74615a1e539d87a0e6662f04baf3a2316706b4e2e686da3193b26b20f'),
 ]
->>>>>>> 9ff5ec1b
 
 builddependencies = [
     ('CMake', '3.27.6'),
