easyblock = 'ConfigureMake'

name = 'libxml2'
version = '2.9.0'

homepage = 'http://xmlsoft.org/'
description = """Libxml2 is the XML C parser and toolchain developed for the Gnome project (but usable
 outside of the Gnome platform)."""

toolchain = {'name': 'ictce', 'version': '4.0.6'}

source_urls = [
    'http://xmlsoft.org/sources/',
    'http://xmlsoft.org/sources/old/'
]
sources = [SOURCELOWER_TAR_GZ]

<<<<<<< HEAD
=======
configopts = 'CC="$CC" CXX="$CXX" --with-pic --without-python'

dependencies = [('zlib', '1.2.7')]

>>>>>>> ad1db129
moduleclass = 'lib'<|MERGE_RESOLUTION|>--- conflicted
+++ resolved
@@ -15,11 +15,8 @@
 ]
 sources = [SOURCELOWER_TAR_GZ]
 
-<<<<<<< HEAD
-=======
 configopts = 'CC="$CC" CXX="$CXX" --with-pic --without-python'
 
 dependencies = [('zlib', '1.2.7')]
 
->>>>>>> ad1db129
 moduleclass = 'lib'