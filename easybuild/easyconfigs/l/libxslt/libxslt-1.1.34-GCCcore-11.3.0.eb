--- conflicted
+++ resolved
@@ -15,11 +15,7 @@
 
 builddependencies = [
     ('binutils', '2.38'),
-<<<<<<< HEAD
-    ('pkg-config', '0.29.2'),
-=======
     ('pkgconf', '1.8.0'),
->>>>>>> 7e6e7045
 ]
 
 dependencies = [
