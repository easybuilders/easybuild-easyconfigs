--- conflicted
+++ resolved
@@ -5,14 +5,8 @@
 description = """GNU libmatheval is a library (callable from C and Fortran) to parse
  and evaluate symbolic expressions input as text."""
 
-<<<<<<< HEAD
+sources = [SOURCELOWER_TAR_GZ]
 source_urls = [GNU_SOURCE]
-sources = ['%s-%s.tar.gz' % (name.lower(), version)]
-=======
-source_urls  = ['http://ftp.gnu.org/gnu/libmatheval/']
-sources = [SOURCELOWER_TAR_GZ]
->>>>>>> eba693bb
-
 
 toolchain = {'name': 'ictce', 'version': '5.3.0'}
 toolchainopts = {'pic': True}
