easyblock = 'Bundle'

name = 'IPython'
version = '5.1.0'
versionsuffix = '-Python-%(pyver)s'

homepage = 'http://ipython.org/index.html'
description = """IPython provides a rich architecture for interactive computing with:
 Powerful interactive shells (terminal and Qt-based).
 A browser-based notebook with support for code, text, mathematical expressions, inline plots and other rich media.
 Support for interactive data visualization and use of GUI toolkits.
 Flexible, embeddable interpreters to load into your own projects.
 Easy to use, high performance tools for parallel computing."""

toolchain = {'name': 'intel', 'version': '2016b'}

dependencies = [
    ('Python', '2.7.12'),
    ('PyZMQ', '15.4.0', '%s-zmq4' % versionsuffix),
    ('testpath', '0.3', versionsuffix),
<<<<<<< HEAD
    # required by 'nbconvert', but causes problems w.r.t. 'backports' module...
    # see https://github.com/hpcugent/easybuild-easyconfigs/issues/3825
    # ('entrypoints', '0.2.2', versionsuffix),
=======
    ('entrypoints', '0.2.2', versionsuffix),
>>>>>>> be33e5f6
    ('path.py', '8.2.1', versionsuffix),
    ('prompt-toolkit', '1.0.6', versionsuffix),
]

# this is a bundle of Python packages
# XXX: the wheel packages (testpath, entrypoints, path.py, prompt-toolkit) have
# to be included as dependencies because bundling wheels does not work
exts_defaultclass = 'PythonPackage'
exts_filter = ("python -c 'import %(ext_name)s'", '')

exts_list = [
    ('nose', '1.3.7', {
        'source_urls': ['https://pypi.python.org/packages/source/n/nose/'],
    }),
    ('requests', '2.11.0', {
        'source_urls': ['https://pypi.python.org/packages/source/r/requests/'],
    }),
    ('nbformat', '4.1.0', {
        'source_urls': ['https://pypi.python.org/packages/source/n/nbformat/'],
    }),
    ('Pygments', '2.1.3', {
        'source_urls': ['https://pypi.python.org/packages/source/P/Pygments/'],
        'modulename': 'pygments',
    }),
    ('singledispatch', '3.4.0.3', {
        'source_urls': ['https://pypi.python.org/packages/source/s/singledispatch/'],
    }),
    ('certifi', '2016.8.8', {
        'source_urls': ['https://pypi.python.org/packages/source/c/certifi/'],
    }),
    ('backports_abc', '0.4', {
        'source_urls': ['https://pypi.python.org/packages/source/b/backports_abc/'],
    }),
    ('tornado', '4.4.1', {
        'source_urls': ['https://pypi.python.org/packages/source/t/tornado/'],
    }),
    ('MarkupSafe', '0.23', {
        'source_urls': ['https://pypi.python.org/packages/source/M/MarkupSafe/'],
        'modulename': 'markupsafe',
    }),
    ('Jinja2', '2.8', {
        'source_urls': ['https://pypi.python.org/packages/source/J/Jinja2/'],
        'modulename': 'jinja2',
    }),
    ('jupyter_client', '4.3.0', {
        'source_urls': ['https://pypi.python.org/packages/source/j/jupyter_client/'],
    }),
    ('functools32', '3.2.3-2', {
        'source_urls': ['https://pypi.python.org/packages/source/f/functools32/'],
    }),
    ('jsonschema', '2.5.1', {
        'source_urls': ['https://pypi.python.org/packages/source/j/jsonschema/'],
    }),
    ('mistune', '0.7.3', {
        'source_urls': ['https://pypi.python.org/packages/source/m/mistune/'],
    }),
    ('ptyprocess', '0.5.1', {
        'source_urls': ['https://pypi.python.org/packages/source/p/ptyprocess/'],
    }),
    ('terminado', '0.6', {
        'source_urls': ['https://pypi.python.org/packages/source/t/terminado/'],
    }),
    ('setuptools', '25.2.0', {
        'source_urls': ['https://pypi.python.org/packages/source/s/setuptools/'],
    }),
    ('simplegeneric', '0.8.1', {
        'source_urls': ['https://pypi.python.org/packages/source/s/simplegeneric/'],
        'source_tmpl': 'simplegeneric-%(version)s.zip',
    }),
    ('ipython_genutils', '0.1.0', {
        'source_urls': ['https://pypi.python.org/packages/source/i/ipython_genutils/'],
    }),
    ('pathlib2', '2.1.0', {
        'source_urls': ['https://pypi.python.org/packages/source/p/pathlib2/'],
    }),
    ('pickleshare', '0.7.4', {
        'source_urls': ['https://pypi.python.org/packages/source/p/pickleshare/'],
    }),
    ('traitlets', '4.2.2', {
        'source_urls': ['https://pypi.python.org/packages/source/t/traitlets/'],
    }),
    ('notebook', '4.2.2', {
        'source_urls': ['https://pypi.python.org/packages/source/n/notebook/'],
    }),
    ('jupyter_core', '4.1.1', {
        'source_urls': ['https://pypi.python.org/packages/source/j/jupyter_core/'],
    }),
    ('ipykernel', '4.4.1', {
        'source_urls': ['https://pypi.python.org/packages/source/i/ipykernel/'],
    }),
    ('pexpect', '4.2.0', {
        'source_urls': ['https://pypi.python.org/packages/source/p/pexpect/'],
    }),
<<<<<<< HEAD
    # disabled because entrypoints on which this depends pull in configparser, which causes problems
    # see https://github.com/hpcugent/easybuild-easyconfigs/issues/3825
    # ('nbconvert', '4.2.0', {
    #    'source_urls': ['https://pypi.python.org/packages/source/n/nbconvert/'],
    # }),
=======
    ('nbconvert', '4.2.0', {
        'source_urls': ['https://pypi.python.org/packages/source/n/nbconvert/'],
    }),
>>>>>>> be33e5f6
    ('backports.shutil_get_terminal_size', '1.0.0', {
        'source_urls': ['https://pypi.python.org/packages/source/b/backports.shutil_get_terminal_size/'],
    }),
    ('decorator', '4.0.10', {
        'source_urls': ['https://pypi.python.org/packages/source/d/decorator/'],
    }),
    ('ipython', version, {
        'source_urls': ['https://pypi.python.org/packages/source/i/ipython/'],
        'patches': ['ipython-5.0.0_fix-test-paths-symlink.patch'],
        'modulename': 'IPython',
    }),
    ('ipywidgets', '5.2.2', {
        'source_urls': ['https://pypi.python.org/packages/source/i/ipywidgets/'],
    }),
    ('widgetsnbextension', '1.2.6', {
        'source_urls': ['https://pypi.python.org/packages/source/w/widgetsnbextension/'],
    }),
]

modextrapaths = {'PYTHONPATH': ['lib/python%(pyshortver)s/site-packages']}

sanity_check_paths = {
    'files': ['bin/ipython'],
    'dirs': ['lib/python%(pyshortver)s/site-packages/IPython'],
}

sanity_check_commands = [
    ('ipython -h', ''),
    ('ipython notebook --help', ''),
    ('iptest', ''),
    ('iptest2', ''),
]

moduleclass = 'tools'<|MERGE_RESOLUTION|>--- conflicted
+++ resolved
@@ -18,13 +18,7 @@
     ('Python', '2.7.12'),
     ('PyZMQ', '15.4.0', '%s-zmq4' % versionsuffix),
     ('testpath', '0.3', versionsuffix),
-<<<<<<< HEAD
-    # required by 'nbconvert', but causes problems w.r.t. 'backports' module...
-    # see https://github.com/hpcugent/easybuild-easyconfigs/issues/3825
-    # ('entrypoints', '0.2.2', versionsuffix),
-=======
     ('entrypoints', '0.2.2', versionsuffix),
->>>>>>> be33e5f6
     ('path.py', '8.2.1', versionsuffix),
     ('prompt-toolkit', '1.0.6', versionsuffix),
 ]
@@ -118,17 +112,9 @@
     ('pexpect', '4.2.0', {
         'source_urls': ['https://pypi.python.org/packages/source/p/pexpect/'],
     }),
-<<<<<<< HEAD
-    # disabled because entrypoints on which this depends pull in configparser, which causes problems
-    # see https://github.com/hpcugent/easybuild-easyconfigs/issues/3825
-    # ('nbconvert', '4.2.0', {
-    #    'source_urls': ['https://pypi.python.org/packages/source/n/nbconvert/'],
-    # }),
-=======
     ('nbconvert', '4.2.0', {
         'source_urls': ['https://pypi.python.org/packages/source/n/nbconvert/'],
     }),
->>>>>>> be33e5f6
     ('backports.shutil_get_terminal_size', '1.0.0', {
         'source_urls': ['https://pypi.python.org/packages/source/b/backports.shutil_get_terminal_size/'],
     }),
