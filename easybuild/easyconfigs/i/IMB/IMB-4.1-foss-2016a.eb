--- conflicted
+++ resolved
@@ -21,11 +21,7 @@
 files_to_copy = [(['src/IMB-*'], 'bin'), (['doc/IMB_Users_Guide.pdf'], 'doc')]
 
 sanity_check_paths = {
-<<<<<<< HEAD
-    'files': ['bin/%s' % binfile for binfile in ['IMB-RMA', 'IMB-EXT', 'IMB-NBC', 'IMB-MPI1']],
-=======
     'files': ['bin/IMB-EXT', 'bin/IMB-IO', 'bin/IMB-MPI1', 'bin/IMB-NBC', 'bin/IMB-RMA'],
->>>>>>> be33e5f6
     'dirs': ['bin', 'doc']
 }
 
