--- conflicted
+++ resolved
@@ -19,8 +19,4 @@
                 ('imkl', '10.3.12.361', '-%s-%s' % (ompi, ompiver))
                ]
 
-<<<<<<< HEAD
-moduleclass = 'compiler'
-=======
-moduleclass = 'toolchain'
->>>>>>> be27c456
+moduleclass = 'toolchain'