--- conflicted
+++ resolved
@@ -10,11 +10,6 @@
 
 sources = ['l_itac_p_%s.tgz' % version]
 
-<<<<<<< HEAD
-moduleclass = 'lib'
-
-=======
->>>>>>> be27c456
 dontcreateinstalldir = 'True'
 
 preferredmpi = 'impi4'
