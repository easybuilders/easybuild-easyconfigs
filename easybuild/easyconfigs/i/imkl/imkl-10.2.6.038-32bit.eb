--- conflicted
+++ resolved
@@ -12,11 +12,7 @@
 
 sources = ['l_mkl_p_%s.tar.gz' % version]
 
-<<<<<<< HEAD
-moduleclass = 'lib'
-=======
 moduleclass = 'numlib'
->>>>>>> be27c456
 
 dontcreateinstalldir = 'True'
 
