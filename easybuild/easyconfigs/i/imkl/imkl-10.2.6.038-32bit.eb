--- conflicted
+++ resolved
@@ -15,19 +15,11 @@
 dontcreateinstalldir = 'True'
 
 # deps for interface build
-<<<<<<< HEAD
-compver = '11.1.073-32bit'
-dependencies = [
-    ('icc', compver),
-    ('ifort', compver),
-    ('impi', '4.0.0.028-32bit'),
-=======
 comp_version = '11.1.073'
 dependencies = [
     ('icc', comp_version, versionsuffix),
     ('ifort', comp_version, versionsuffix),
     ('impi', '4.0.0.028', versionsuffix),
->>>>>>> 350e0715
 ]
 
 interfaces = True
