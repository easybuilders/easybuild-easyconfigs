--- conflicted
+++ resolved
@@ -13,8 +13,4 @@
                 ('ifort', version),
                ]
 
-<<<<<<< HEAD
-moduleclass = 'compiler'
-=======
-moduleclass = 'toolchain'
->>>>>>> be27c456
+moduleclass = 'toolchain'