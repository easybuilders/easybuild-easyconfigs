name = 'ipp'
version = '7.0.5.233'

homepage = 'http://software.intel.com/en-us/articles/intel-ipp/'
description = """Intel Integrated Performance Primitives (Intel IPP) is an extensive library
 of multicore-ready, highly optimized software functions for multimedia, data processing,
 and communications applications. Intel IPP offers thousands of optimized functions
 covering frequently used fundamental algorithms."""

toolchain = {'name': 'dummy', 'version': 'dummy'}

sources = ['l_ipp_%s_intel64.tgz' % version]

patches = ['ipp_productsdb.patch']

<<<<<<< HEAD
moduleclass = 'lib'
=======
moduleclass = 'perf'
>>>>>>> be27c456

dontcreateinstalldir = 'True'

# license file
import os
license_file = os.path.join(os.getenv('HOME'), "licenses", "intel", "license.lic")<|MERGE_RESOLUTION|>--- conflicted
+++ resolved
@@ -13,11 +13,7 @@
 
 patches = ['ipp_productsdb.patch']
 
-<<<<<<< HEAD
-moduleclass = 'lib'
-=======
 moduleclass = 'perf'
->>>>>>> be27c456
 
 dontcreateinstalldir = 'True'
 
