easyblock = "Toolchain"

name = 'ictce'
version = '4.1.13'

homepage = 'http://software.intel.com/en-us/intel-cluster-toolkit-compiler/'
description = """Intel Cluster Toolkit Compiler Edition provides Intel C/C++ and Fortran compilers, Intel MPI & Intel MKL."""

toolchain = {'name': 'dummy', 'version': 'dummy'}

compver = '2011.13.367'

dependencies = [
                ('icc', compver),
                ('ifort', compver),
                ('impi', '4.1.0.027'),
                ('imkl', '10.3.12.361')
               ]

<<<<<<< HEAD
moduleclass = 'compiler'
=======
moduleclass = 'toolchain'
>>>>>>> be27c456
<|MERGE_RESOLUTION|>--- conflicted
+++ resolved
@@ -17,8 +17,4 @@
                 ('imkl', '10.3.12.361')
                ]
 
-<<<<<<< HEAD
-moduleclass = 'compiler'
-=======
-moduleclass = 'toolchain'
->>>>>>> be27c456
+moduleclass = 'toolchain'