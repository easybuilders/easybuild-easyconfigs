# authors: Kenneth Hoste (Ghent University), George Tsouloupas <g.tsouloupas@cyi.ac.cy>, Fotis Georgatos <fotis@cern.ch>
#
# This work implements a part of the HPCBIOS project and is a component of the policy:
# http://hpcbios.readthedocs.org/en/latest/HPCBIOS_2012-94.html

easyblock = 'ConfigureMake'

name = 'EMBOSS'
version = '6.5.7'

homepage = 'http://emboss.sourceforge.net/'
description = """EMBOSS is 'The European Molecular Biology Open Software Suite'.
 EMBOSS is a free Open Source software analysis package specially developed for
 the needs of the molecular biology (e.g. EMBnet) user community."""

toolchain = {'name': 'ictce', 'version': '5.3.0'}

source_urls = ['ftp://emboss.open-bio.org/pub/EMBOSS/']
sources = [SOURCE_TAR_GZ]

<<<<<<< HEAD
dependencies = [('libharu', '2.2.0'),
                ('Java','1.7.0_21', '', True)]
=======
patches = ['EMBOSS_disable-embossupdate.patch']

dependencies = [('libharu', '2.2.0')]
>>>>>>> 30308fcf

configopts = " --with-hpdf=$EBROOTLIBHARU "

# jemboss.jar does not build in a parallel build
parallel = 1

sanity_check_paths = {
    'files': ['bin/%s' % x for x in ['seqret', 'aligncopy', 'profit', 'prophet']] + 
             ['lib/lib%s.a' % x for x in ['acd', 'ajax', 'ajaxdb', 'ajaxg', 'eexpat', 'ensembl',
                                          'epcre', 'eplplot', 'ezlib', 'nucleus']] +
             ['share/EMBOSS/jemboss/lib/jemboss.jar'],
    'dirs': [],
}

moduleclass = 'bio'<|MERGE_RESOLUTION|>--- conflicted
+++ resolved
@@ -18,14 +18,12 @@
 source_urls = ['ftp://emboss.open-bio.org/pub/EMBOSS/']
 sources = [SOURCE_TAR_GZ]
 
-<<<<<<< HEAD
-dependencies = [('libharu', '2.2.0'),
-                ('Java','1.7.0_21', '', True)]
-=======
 patches = ['EMBOSS_disable-embossupdate.patch']
 
-dependencies = [('libharu', '2.2.0')]
->>>>>>> 30308fcf
+dependencies = [
+    ('libharu', '2.2.0'),
+    ('Java','1.7.0_75', '', True),
+]
 
 configopts = " --with-hpdf=$EBROOTLIBHARU "
 
