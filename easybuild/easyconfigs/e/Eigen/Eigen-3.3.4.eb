--- conflicted
+++ resolved
@@ -8,15 +8,9 @@
 # only includes header files, so no need for a non-dummy toolchain
 toolchain = SYSTEM
 
-<<<<<<< HEAD
-source_urls = [BITBUCKET_SOURCE]
-sources = ['%(version)s.tar.bz2']
-checksums = ['dd254beb0bafc695d0f62ae1a222ff85b52dbaa3a16f76e781dce22d0d20a4a6']
-=======
 source_urls = ['https://gitlab.com/libeigen/eigen/-/archive/%(version)s/']
 sources = [SOURCELOWER_TAR_BZ2]
 checksums = ['b170583f59d6778be4bfeae88583c77ed610df5b803ce5cb4aa850d0e8017c2f']
->>>>>>> c31bf3bb
 
 # Any CMake > 2.8.5 will work. Reusing one from GCCcore from around the same time, because
 # building CMake at core level is often difficult. 
