##
# Copyright 2009-2012 Stijn De Weirdt
# Copyright 2010 Dries Verdegem
# Copyright 2010-2012 Kenneth Hoste
# Copyright 2011 Pieter De Baets
# Copyright 2011-2012 Jens Timmerman
# Copyright 2012 Toon Willems
#
# This file is part of EasyBuild,
# originally created by the HPC team of the University of Ghent (http://ugent.be/hpc).
#
# http://github.com/hpcugent/easybuild
#
# EasyBuild is free software: you can redistribute it and/or modify
# it under the terms of the GNU General Public License as published by
# the Free Software Foundation v2.
#
# EasyBuild is distributed in the hope that it will be useful,
# but WITHOUT ANY WARRANTY; without even the implied warranty of
# MERCHANTABILITY or FITNESS FOR A PARTICULAR PURPOSE.  See the
# GNU General Public License for more details.
#
# You should have received a copy of the GNU General Public License
# along with EasyBuild.  If not, see <http://www.gnu.org/licenses/>.
##
"""
Set of file tools
"""
import errno
import os
import re
import shutil
import signal
import stat
import subprocess
import tempfile
import time
import urllib

import easybuild.tools.environment as env
from easybuild.tools.asyncprocess import Popen, PIPE, STDOUT
from easybuild.tools.asyncprocess import send_all, recv_some
from easybuild.tools.build_log import getLog


log = getLog('fileTools')
errorsFoundInLog = 0

strictness = 'warn'


def extract_file(fn, dest, extra_options=None, overwrite=False):
    """
    Given filename fn, try to extract in directory dest
    - returns the directory name in case of success
    """
    if not os.path.isfile(fn):
        log.error("Can't extract file %s: no such file" % fn)

    if not os.path.isdir(dest):
        ## try to create it
        try:
            os.makedirs(dest)
        except OSError, err:
            log.exception("Can't extract file %s: directory %s can't be created: %err " % (fn, dest, err))

    ## use absolute pathnames from now on
    absDest = os.path.abspath(dest)

    ## change working directory
    try:
        log.debug("Unpacking %s in directory %s." % (fn, absDest))
        os.chdir(absDest)
    except OSError, err:
        log.error("Can't change to directory %s: %s" % (absDest, err))

    cmd = extractCmd(fn, overwrite=overwrite)
    if not cmd:
        log.error("Can't extract file %s with unknown filetype" % fn)

    if extra_options:
        cmd = "%s %s" % (cmd, extra_options)

    run_cmd(cmd, simple=True)

    return findBaseDir()

def download_file(filename, url, path):

    log.debug("Downloading %s from %s to %s" % (filename, url, path))

    # make sure directory exists
    basedir = os.path.dirname(path)
    if not os.path.exists(basedir):
        os.makedirs(basedir)

    downloaded = False
    attempt_cnt = 0

    # try downloading three times max.
    while not downloaded and attempt_cnt < 3:

        (_, httpmsg) = urllib.urlretrieve(url, path)

        if httpmsg.type == "text/html" and not filename.endswith('.html'):
            log.warning("HTML file downloaded but not expecting it, so assuming invalid download.")
            log.debug("removing downloaded file %s from %s" % (filename, path))
            try:
                os.remove(path)
            except OSError, err:
                log.error("Failed to remove downloaded file:" % err)
        else:
            log.info("Downloading file %s from url %s: done" % (filename, url))
            downloaded = True
            return path

        attempt_cnt += 1
        log.warning("Downloading failed at attempt %s, retrying..." % attempt_cnt)

    # failed to download after multiple attempts
    return None

def findBaseDir():
    """
    Try to locate a possible new base directory
    - this is typically a single subdir, e.g. from untarring a tarball
    - when extracting multiple tarballs in the same directory,
      expect only the first one to give the correct path
    """
    def getLocalDirsPurged():
        ## e.g. always purge the log directory
        ignoreDirs = ["easybuild"]

        lst = os.listdir(os.getcwd())
        for ignDir in ignoreDirs:
            if ignDir in lst:
                lst.remove(ignDir)
        return lst

    lst = getLocalDirsPurged()
    newDir = os.getcwd()
    while len(lst) == 1:
        newDir = os.path.join(os.getcwd(), lst[0])
        if not os.path.isdir(newDir):
            break

        try:
            os.chdir(newDir)
        except OSError, err:
            log.exception("Changing to dir %s from current dir %s failed: %s" % (newDir, os.getcwd(), err))
        lst = getLocalDirsPurged()

    log.debug("Last dir list %s" % lst)
    log.debug("Possible new dir %s found" % newDir)
    return newDir


def extractCmd(fn, overwrite=False):
    """
    Determines the file type of file fn, returns extract cmd
    - based on file suffix
    - better to use Python magic?
    """
    ff = [x.lower() for x in fn.split('.')]
    ftype = None

    # gzipped or gzipped tarball
    if ff[-1] == 'gz':
        ftype = 'gunzip %s'
        if ff[-2] == 'tar':
            ftype = 'tar xzf %s'
    if ff[-1] == 'tgz' or ff[-1] == 'gtgz':
        ftype = 'tar xzf %s'

    # bzipped or bzipped tarball
    if ff[-1] == 'bz2':
        ftype = 'bunzip2 %s'
        if ff[-2] == 'tar':
            ftype = 'tar xjf %s'
    if ff[-1] == 'tbz':
        ftype = 'tar xjf %s'

    # tarball
    if ff[-1] == 'tar':
        ftype = 'tar xf %s'

    # zip file
    if ff[-1] == 'zip':
        if overwrite:
            ftype = 'unzip -qq -o %s'
        else:
            ftype = 'unzip -qq %s'

    if not ftype:
        log.error('Unknown file type from file %s (%s)' % (fn, ff))

    return ftype % fn


def apply_patch(patchFile, dest, fn=None, copy=False, level=None):
    """
    Apply a patch to source code in directory dest
    - assume unified diff created with "diff -ru old new"
    """

    if not os.path.isfile(patchFile):
        log.error("Can't find patch %s: no such file" % patchFile)
        return

    if fn and not os.path.isfile(fn):
        log.error("Can't patch file %s: no such file" % fn)
        return

    if not os.path.isdir(dest):
        log.error("Can't patch directory %s: no such directory" % dest)
        return

    ## copy missing files
    if copy:
        try:
            shutil.copy2(patchFile, dest)
            log.debug("Copied patch %s to dir %s" % (patchFile, dest))
            return 'ok'
        except IOError, err:
            log.error("Failed to copy %s to dir %s: %s" % (patchFile, dest, err))
            return

    ## use absolute paths
    apatch = os.path.abspath(patchFile)
    adest = os.path.abspath(dest)

    try:
        os.chdir(adest)
        log.debug("Changing to directory %s" % adest)
    except OSError, err:
        log.error("Can't change to directory %s: %s" % (adest, err))
        return

    if not level:
        # Guess p level
        # - based on +++ lines
        # - first +++ line that matches an existing file determines guessed level
        # - we will try to match that level from current directory
        patchreg = re.compile(r"^\s*\+\+\+\s+(?P<file>\S+)")
        try:
            f = open(apatch)
            txt = "ok"
            plusLines = []
            while txt:
                txt = f.readline()
                found = patchreg.search(txt)
                if found:
                    plusLines.append(found)
            f.close()
        except IOError, err:
            log.error("Can't read patch %s: %s" % (apatch, err))
            return

        if not plusLines:
            log.error("Can't guess patchlevel from patch %s: no testfile line found in patch" % apatch)
            return

        p = None
        for line in plusLines:
            ## locate file by stripping of /
            f = line.group('file')
            tf2 = f.split('/')
            n = len(tf2)
            plusFound = False
            i = None
            for i in range(n):
                if os.path.isfile('/'.join(tf2[i:])):
                    plusFound = True
                    break
            if plusFound:
                p = i
                break
            else:
                log.debug('No match found for %s, trying next +++ line of patch file...' % f)

        if p == None: # p can also be zero, so don't use "not p"
            ## no match
            log.error("Can't determine patch level for patch %s from directory %s" % (patchFile, adest))
        else:
            log.debug("Guessed patch level %d for patch %s" % (p, patchFile))

    else:
        p = level
        log.debug("Using specified patch level %d for patch %s" % (level, patchFile))

    patchCmd = "patch -b -p%d -i %s" % (p, apatch)
    result = run_cmd(patchCmd, simple=True)
    if not result:
        log.error("Patching with patch %s failed" % patchFile)
        return

    return result


def run_cmd(cmd, log_ok=True, log_all=False, simple=False, inp=None, regexp=True, log_output=False, path=None):
    """
    Executes a command cmd
    - returns exitcode and stdout+stderr (mixed)
    - no input though stdin
    - if log_ok or log_all are set -> will log.error if non-zero exit-code
    - if simple is True -> instead of returning a tuple (output, ec) it will just return True or False signifying succes
    - inp is the input given to the command
    - regexp -> Regex used to check the output for errors. If True will use default (see parselogForError)
    - if log_output is True -> all output of command will be logged to a tempfile
    - path is the path run_cmd should chdir to before doing anything
    """
    try:
        if path:
            os.chdir(path)

        log.debug("run_cmd: running cmd %s (in %s)" % (cmd, os.getcwd()))
    except:
        log.info("running cmd %s in non-existing directory, might fail!" % cmd)

    ## Log command output
    if log_output:
        runLog = tempfile.NamedTemporaryFile(suffix='.log', prefix='easybuild-run_cmd-')
        log.debug('run_cmd: Command output will be logged to %s' % runLog.name)
        runLog.write(cmd + "\n\n")
    else:
        runLog = None

    # SuSE hack
    # - profile is not resourced, and functions (e.g. module) is not inherited
    if 'PROFILEREAD' in os.environ and (len(os.environ['PROFILEREAD']) > 0):
        files = ['/etc/profile.d/modules.sh']
        extra = ''
        for fil in files:
            if not os.path.exists(fil):
                log.error("Can't find file %s" % fil)
            extra = ". %s && " % fil

        cmd = "%s %s" % (extra, cmd)

    readSize = 1024 * 8

    try:
        p = subprocess.Popen(cmd, shell=True, stdout=subprocess.PIPE, stderr=subprocess.STDOUT,
                           stdin=subprocess.PIPE, close_fds=True, executable="/bin/bash")
    except OSError, err:
        log.error("run_cmd init cmd %s failed:%s" % (cmd, err))
    if inp:
        p.stdin.write(inp)
    p.stdin.close()

    # initial short sleep
    time.sleep(0.1)
    ec = p.poll()
    stdouterr = ''
    while ec < 0:
        # need to read from time to time.
        # - otherwise the stdout/stderr buffer gets filled and it all stops working
        output = p.stdout.read(readSize)
        if runLog:
            runLog.write(output)
        stdouterr += output
        time.sleep(1)
        ec = p.poll()

    # read remaining data (all of it)
    stdouterr += p.stdout.read()

    # not needed anymore. subprocess does this correct?
    # ec=os.WEXITSTATUS(ec)

    ## Command log output
    if log_output:
        runLog.close()

    return parse_cmd_output(cmd, stdouterr, ec, simple, log_all, log_ok, regexp)


def run_cmd_qa(cmd, qa, no_qa=None, log_ok=True, log_all=False, simple=False, regexp=True, std_qa=None, path=None):
    """
    Executes a command cmd
    - looks for questions and tries to answer based on qa dictionary
    - returns exitcode and stdout+stderr (mixed)
    - no input though stdin
    - if log_ok or log_all are set -> will log.error if non-zero exit-code
    - if simple is True -> instead of returning a tuple (output, ec) it will just return True or False signifying succes
    - regexp -> Regex used to check the output for errors. If True will use default (see parselogForError)
    - if log_output is True -> all output of command will be logged to a tempfile
    - path is the path run_cmd should chdir to before doing anything
    """
    try:
        if path:
            os.chdir(path)

        log.debug("runQandA: running cmd %s (in %s)" % (cmd, os.getcwd()))
    except:
        log.info("running cmd %s in non-existing directory, might fail!" % cmd)


    # SuSE hack
    # - profile is not resourced, and functions (e.g. module) is not inherited
    if 'PROFILEREAD' in os.environ and (len(os.environ['PROFILEREAD']) > 0):
        files = ['/etc/profile.d/modules.sh']
        extra = ''
        for fil in files:
            if not os.path.exists(fil):
                log.error("Can't find file %s" % fil)
            extra = ". %s && " % fil

        cmd = "%s %s" % (extra, cmd)

    # Part 1: process the QandA dictionary
    # given initial set of Q and A (in dict), return dict of reg. exp. and A
    #
    # make regular expression that matches the string with
    # - replace whitespace
    # - replace newline

<<<<<<< HEAD
    def escape_special(string):
        return re.sub(r"([\+\?\(\)\[\]\*\.\\])" , r"\\\1", string)
=======
    def escapeSpecial(string):
        return re.sub(r"([\+\?\(\)\[\]\*\.\\\$])" , r"\\\1", string)
>>>>>>> 705775d1

    split = '[\s\n]+'
    regSplit = re.compile(r"" + split)

    def processQA(q, a):
        splitq = [escape_special(x) for x in regSplit.split(q)]
        regQtxt = split.join(splitq) + split.rstrip('+') + "*$"
        ## add optional split at the end
        if not a.endswith('\n'):
            a += '\n'
        regQ = re.compile(r"" + regQtxt)
        if regQ.search(q):
            return (a, regQ)
        else:
            log.error("runqanda: Question %s converted in %s does not match itself" % (q, regQtxt))

    newQA = {}
    log.debug("newQA: ")
    for question, answer in qa.items():
        (a, regQ) = processQA(question, answer)
        newQA[regQ] = a
        log.debug("newqa[%s]: %s" % (regQ.pattern, a))

    newstdQA = {}
    if std_qa:
        for question, answer in std_qa.items():
            regQ = re.compile(r"" + question + r"[\s\n]*$")
            if not answer.endswith('\n'):
                answer += '\n'
            newstdQA[regQ] = answer
            log.debug("newstdQA[%s]: %s" % (regQ.pattern, answer))

    new_no_qa = []
    if no_qa:
        # simple statements, can contain wildcards
        new_no_qa = [re.compile(r"" + x + r"[\s\n]*$") for x in no_qa]

    log.debug("New noQandA list is: %s" % [x.pattern for x in new_no_qa])

    # Part 2: Run the command and answer questions
    # - this needs asynchronous stdout

    ## Log command output
    if log_all:
        try:
            runLog = tempfile.NamedTemporaryFile(suffix='.log', prefix='easybuild-cmdqa-')
            log.debug('run_cmd_qa: Command output will be logged to %s' % runLog.name)
            runLog.write(cmd + "\n\n")
        except IOError, err:
            log.error("Opening log file for Q&A failed: %s" % err)
    else:
        runLog = None

    maxHitCount = 20

    try:
        p = Popen(cmd, shell=True, stdout=PIPE, stderr=STDOUT, stdin=PIPE, close_fds=True, executable="/bin/bash")
    except OSError, err:
        log.error("runQandA init cmd %s failed:%s" % (cmd, err))

    # initial short sleep
    time.sleep(0.1)
    ec = p.poll()
    stdoutErr = ''
    oldLenOut = -1
    hitCount = 0

    while ec < 0:
        # need to read from time to time.
        # - otherwise the stdout/stderr buffer gets filled and it all stops working
        try:
            tmpOut = recv_some(p)
            if runLog:
                runLog.write(tmpOut)
            stdoutErr += tmpOut
        # recv_some may throw Exception
        except (IOError, Exception), err:
            log.debug("runQandA cmd %s: read failed: %s" % (cmd, err))
            tmpOut = None

        hit = False
        for q, a in newQA.items():
            res = q.search(stdoutErr)
            if tmpOut and res:
                fa = a % res.groupdict()
                log.debug("runQandA answer %s question %s out %s" % (fa, q.pattern, stdoutErr[-50:]))
                send_all(p, fa)
                hit = True
                break
        if not hit:
            for q, a in newstdQA.items():
                res = q.search(stdoutErr)
                if tmpOut and res:
                    fa = a % res.groupdict()
                    log.debug("runQandA answer %s standard question %s out %s" % (fa, q.pattern, stdoutErr[-50:]))
                    send_all(p, fa)
                    hit = True
                    break
            if not hit:
                if len(stdoutErr) > oldLenOut:
                    oldLenOut = len(stdoutErr)
                else:
                    noqa = False
                    for r in new_no_qa:
                        if r.search(stdoutErr):
                            log.debug("runqanda: noQandA found for out %s" % stdoutErr[-50:])
                            noqa = True
                    if not noqa:
                        hitCount += 1
            else:
                hitCount = 0
        else:
            hitCount = 0

        if hitCount > maxHitCount:
            # explicitly kill the child process before exiting
            try:
                os.killpg(p.pid, signal.SIGKILL)
                os.kill(p.pid, signal.SIGKILL)
            except OSError, err:
                log.debug("runQandA exception caught when killing child process: %s" % err)
            log.debug("runQandA: full stdouterr: %s" % stdoutErr)
            log.error("runQandA: cmd %s : Max nohits %s reached: end of output %s" % (cmd,
                                                                                    maxHitCount,
                                                                                    stdoutErr[-500:]
                                                                                    ))

        time.sleep(1)
        ec = p.poll()

    # Process stopped. Read all remaining data
    try:
        if p.stdout:
            readTxt = p.stdout.read()
            stdoutErr += readTxt
            if runLog:
                runLog.write(readTxt)
    except IOError, err:
        log.debug("runqanda cmd %s: remaining data read failed: %s" % (cmd, err))

    # Not needed anymore. Subprocess does this correct?
    # ec=os.WEXITSTATUS(ec)

    return parse_cmd_output(cmd, stdoutErr, ec, simple, log_all, log_ok, regexp)


def parse_cmd_output(cmd, stdouterr, ec, simple, log_all, log_ok, regexp):
    """
    will parse and perform error checks based on strictness setting
    """
    if strictness == 'ignore':
        check_ec = False
        use_regexp = False
    elif strictness == 'warn':
        check_ec = True
        use_regexp = False
    elif strictness == 'error':
        check_ec = True
        use_regexp = True
    else:
        log.error("invalid strictness setting: %s" % strictness)

    # allow for overriding the regexp setting
    if not regexp:
        use_regexp = False

    if ec and (log_all or log_ok):
        # We don't want to error if the user doesn't care
        if check_ec:
            log.error('cmd "%s" exited with exitcode %s and output:\n%s' % (cmd, ec, stdouterr))
        else:
            log.warn('cmd "%s" exited with exitcode %s and output:\n%s' % (cmd, ec, stdouterr))

    if not ec:
        if log_all:
            log.info('cmd "%s" exited with exitcode %s and output:\n%s' % (cmd, ec, stdouterr))
        else:
            log.debug('cmd "%s" exited with exitcode %s and output:\n%s' % (cmd, ec, stdouterr))

    # parse the stdout/stderr for errors when strictness dictates this or when regexp is passed in
    if use_regexp or regexp:
        res = parselogForError(stdouterr, regexp, msg="Command used: %s" % cmd)
        if len(res) > 0:
            message = "Found %s errors in command output (output: %s)" % (len(res), ", ".join([r[0] for r in res]))
            if use_regexp:
                log.error(message)
            else:
                log.warn(message)

    if simple:
        if ec:
            # If the user does not care -> will return true
            return not check_ec
        else:
            return True
    else:
        # Because we are not running in simple mode, we return the output and ec to the user
        return (stdouterr, ec)


def modifyEnv(old, new):
    """
    Compares 2 os.environ dumps. Adapts final environment.
    """
    oldKeys = old.keys()
    newKeys = new.keys()
    for key in newKeys:
        ## set them all. no smart checking for changed/identical values
        if key in oldKeys:
            ## hmm, smart checking with debug logging
            if not new[key] == old[key]:
                log.debug("Key in new environment found that is different from old one: %s (%s)" % (key, new[key]))
                env.set(key, new[key])
        else:
            log.debug("Key in new environment found that is not in old one: %s (%s)" % (key, new[key]))
            env.set(key, new[key])

    for key in oldKeys:
        if not key in newKeys:
            log.debug("Key in old environment found that is not in new one: %s (%s)" % (key, old[key]))
            os.unsetenv(key)
            del os.environ[key]

    return 'ok'


def convert_name(name, upper=False):
    """
    Converts name so it can be used as variable name
    """
    ## no regexps
    charmap = {
         '+':'plus',
         '-':'min'
        }
    for ch, new in charmap.items():
        name = name.replace(ch, new)

    if upper:
        return name.upper()
    else:
        return name


def parselogForError(txt, regExp=None, stdout=True, msg=None):
    """
    txt is multiline string.
    - in memory
    regExp is a one-line regular expression
    - default
    """
    global errorsFoundInLog

    if regExp and type(regExp) == bool:
        regExp = r"(?<![(,]|\w)(?:error|segmentation fault|failed)(?![(,]|\.?\w)"
        log.debug('Using default regular expression: %s' % regExp)
    elif type(regExp) == str:
        pass
    else:
        log.error("parselogForError no valid regExp used: %s" % regExp)

    reg = re.compile(regExp, re.I)

    res = []
    for l in txt.split('\n'):
        r = reg.search(l)
        if r:
            res.append([l, r.groups()])
            errorsFoundInLog += 1

    if stdout and res:
        if msg:
            log.info("parseLogError msg: %s" % msg)
        log.info("parseLogError (some may be harmless) regExp %s found:\n%s" % (regExp,
                                                                              '\n'.join([x[0] for x in res])
                                                                              ))

    return res


def adjust_permissions(name, permissionBits, add=True, onlyfiles=False, onlydirs=False, recursive=True,
                       group_id=None, relative=True, ignore_errors=False):
    """
    Add or remove (if add is False) permissionBits from all files (if onlydirs is False)
    and directories (if onlyfiles is False) in path
    """

    name = os.path.abspath(name)

    if recursive:
        log.info("Adjusting permissions recursively for %s" % name)
        allpaths = [name]
        for root, dirs, files in os.walk(name):
            paths = []
            if not onlydirs:
                paths += files
            if not onlyfiles:
                paths += dirs

            for path in paths:
                allpaths.append(os.path.join(root, path))

    else:
        log.info("Adjusting permissions for %s" % name)
        allpaths = [name]

    failed_paths = []
    for path in allpaths:

        try:
            if relative:

                # relative permissions (add or remove)
                perms = os.stat(path)[stat.ST_MODE]

                if add:
                    os.chmod(path, perms | permissionBits)
                else:
                    os.chmod(path, perms & ~permissionBits)

            else:
                # hard permissions bits (not relative)
                os.chmod(path, permissionBits)

            if group_id:
                os.chown(path, -1, group_id)

        except OSError, err:
            if ignore_errors:
                # ignore errors while adjusting permissions (for example caused by bad links)
                log.info("Failed to chmod/chown %s (but ignoring it): %s" % (path, err))
            else:
                failed_paths.append(path)

    if failed_paths:
        log.exception("Failed to chmod/chown several paths: %s (last error: %s)" % (failed_paths, err))

def patch_perl_script_autoflush(path):
    # patch Perl script to enable autoflush,
    # so that e.g. run_cmd_qa receives all output to answer questions

    try:
        f = open(path, "r")
        txt = f.readlines()
        f.close()

        # force autoflush for Perl print buffer
        extra=["\nuse IO::Handle qw();\n",
               "STDOUT->autoflush(1);\n\n"]

        newtxt = ''.join([txt[0]] + extra + txt[1:])

        f = open(path, "w")
        f.write(newtxt)
        f.close()

    except IOError, err:
        log.error("Failed to patch Perl configure script: %s" % err)

def mkdir(directory, parents=False):
    """
    Create a directory
    Directory is the path to create
    log is the logger to which to log debugging or error info.
    
    When parents is True then no error if directory already exists
    and make parent directories as needed (cfr. mkdir -p)
    """
    if parents:
        try:
            os.makedirs(directory)
            log.debug("Succesfully created directory %s and needed parents" % directory)
        except OSError, err:
            if err.errno == errno.EEXIST:
                log.debug("Directory %s already exitst" % directory)
            else:
                log.error("Failed to create directory %s: %s" % (directory, err))
    else:#not parrents
        try:
            os.mkdir(directory)
            log.debug("Succesfully created directory %s" % directory)
        except OSError, err:
            if err.errno == errno.EEXIST:
                log.warning("Directory %s already exitst" % directory)
            else:
                log.error("Failed to create directory %s: %s" % (directory, err))


def copytree(src, dst, symlinks=False, ignore=None):
    """
    Copied from Lib/shutil.py in python 2.7, since we need this to work for python2.4 aswell
    and this code can be improved...
    
    Recursively copy a directory tree using copy2().

    The destination directory must not already exist.
    If exception(s) occur, an Error is raised with a list of reasons.

    If the optional symlinks flag is true, symbolic links in the
    source tree result in symbolic links in the destination tree; if
    it is false, the contents of the files pointed to by symbolic
    links are copied.

    The optional ignore argument is a callable. If given, it
    is called with the `src` parameter, which is the directory
    being visited by copytree(), and `names` which is the list of
    `src` contents, as returned by os.listdir():

        callable(src, names) -> ignored_names

    Since copytree() is called recursively, the callable will be
    called once for each directory that is copied. It returns a
    list of names relative to the `src` directory that should
    not be copied.

    XXX Consider this example code rather than the ultimate tool.

    """
    class Error(EnvironmentError):
        pass
    try:
        WindowsError #@UndefinedVariable
    except NameError:
        WindowsError = None

    names = os.listdir(src)
    if ignore is not None:
        ignored_names = ignore(src, names)
    else:
        ignored_names = set()
    log.debug("copytree: skipping copy of %s" % ignored_names)
    os.makedirs(dst)
    errors = []
    for name in names:
        if name in ignored_names:
            continue
        srcname = os.path.join(src, name)
        dstname = os.path.join(dst, name)
        try:
            if symlinks and os.path.islink(srcname):
                linkto = os.readlink(srcname)
                os.symlink(linkto, dstname)
            elif os.path.isdir(srcname):
                copytree(srcname, dstname, symlinks, ignore)
            else:
                # Will raise a SpecialFileError for unsupported file types
                shutil.copy2(srcname, dstname)
        # catch the Error from the recursive copytree so that we can
        # continue with other files
        except Error, err:
            errors.extend(err.args[0])
        except EnvironmentError, why:
            errors.append((srcname, dstname, str(why)))
    try:
        shutil.copystat(src, dst)
    except OSError, why:
        if WindowsError is not None and isinstance(why, WindowsError):
            # Copying file access times may fail on Windows
            pass
        else:
            errors.extend((src, dst, str(why)))
    if errors:
        raise Error, errors

def encode_string(name):
    """
    This encoding function handles funky software names ad infinitum, like:
      example: '0_foo+0x0x#-$__'
      becomes: '0_underscore_foo_plus_0x0x_hash__minus__dollar__underscore__underscore_'
    The intention is to have a robust escaping mechanism for names like c++, C# et al

    It has been inspired by the concepts seen at, but in lowercase style:
    * http://fossies.org/dox/netcdf-4.2.1.1/escapes_8c_source.html
    * http://celldesigner.org/help/CDH_Species_01.html
    * http://research.cs.berkeley.edu/project/sbp/darcsrepo-no-longer-updated/src/edu/berkeley/sbp/misc/ReflectiveWalker.java
    and can be extended freely as per ISO/IEC 10646:2012 / Unicode 6.1 names:
    * http://www.unicode.org/versions/Unicode6.1.0/ 
    For readability of >2 words, it is suggested to use _CamelCase_ style.
    So, yes, '_GreekSmallLetterEtaWithPsiliAndOxia_' *could* indeed be a fully
    valid software name; software "electron" in the original spelling anyone? ;-)

    """

    charmap = {
               ' ': "_space_",
               '!': "_exclamation_",
               '"': "_quotation_",
               '#': "_hash_",
               '$': "_dollar_",
               '%': "_percent_",
               '&': "_ampersand_",
               '(': "_leftparen_",
               ')': "_rightparen_",
               '*': "_asterisk_",
               '+': "_plus_",
               ',': "_comma_",
               '-': "_minus_",
               '.': "_period_",
               '/': "_slash_",
               ':': "_colon_",
               ';': "_semicolon_",
               '<': "_lessthan_",
               '=': "_equals_",
               '>': "_greaterthan_",
               '?': "_question_",
               '@': "_atsign_",
               '[': "_leftbracket_",
               '\'': "_apostrophe_",
               '\\': "_backslash_",
               ']': "_rightbracket_",
               '^': "_circumflex_",
               '_': "_underscore_",
               '`': "_backquote_",
               '{': "_leftcurly_",
               '|': "_verticalbar_",
               '}': "_rightcurly_",
               '~': "_tilde_"
              }

    # do the character remapping, return same char by default
    result = ''.join(map(lambda x: charmap.get(x, x), name))
    return result

def encode_class_name(name):
    """return encoded version of class name"""
    return "EB_" + encode_string(name)
<|MERGE_RESOLUTION|>--- conflicted
+++ resolved
@@ -415,13 +415,8 @@
     # - replace whitespace
     # - replace newline
 
-<<<<<<< HEAD
-    def escape_special(string):
-        return re.sub(r"([\+\?\(\)\[\]\*\.\\])" , r"\\\1", string)
-=======
     def escapeSpecial(string):
         return re.sub(r"([\+\?\(\)\[\]\*\.\\\$])" , r"\\\1", string)
->>>>>>> 705775d1
 
     split = '[\s\n]+'
     regSplit = re.compile(r"" + split)
