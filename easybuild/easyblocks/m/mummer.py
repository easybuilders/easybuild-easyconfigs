--- conflicted
+++ resolved
@@ -1,11 +1,8 @@
 ##
-<<<<<<< HEAD
 # Copyright 2009-2013 Ghent University
 #
 # This file is part of EasyBuild,
 # originally created by the HPC team of the University of Ghent (http://ugent.be/hpc).
-=======
->>>>>>> b592dd29
 #
 # http://github.com/hpcugent/easybuild
 #
@@ -20,44 +17,32 @@
 #
 # You should have received a copy of the GNU General Public License
 # along with EasyBuild.  If not, see <http://www.gnu.org/licenses/>.
+#
+# This work implements a part of the HPCBIOS project and is a component of the policy:
+# http://hpcbios.readthedocs.org/en/latest/HPCBIOS_2012-94.html
 ##
-# This file is an EasyBuild recipe as per https://github.com/hpcugent/easybuild
-#
-# Copyright:: Copyright 2012-2013 University of Luxembourg/Luxembourg Centre for Systems Biomedicine
-# Authors::   Cedric Laczny <cedric.laczny@uni.lu>, Fotis Georgatos <fotis.georgatos@uni.lu>, Kenneth Hoste, Matt Lesko <leskomw@mail.nih.gov>
-# License::   MIT/GPL
-# $Id$
 """
 EasyBuild support for building and installing MUMmer, implemented as an easyblock
 
 @author: Cedric Laczny (Uni.Lu)
 @author: Fotis Georgatos (Uni.Lu)
 @author: Kenneth Hoste (Ghent University)
-<<<<<<< HEAD
 @author: Jens Timmerman (Ghent University)
-"""
-
-=======
 @author: Matt Lesko (NIH/NHGRI)
 """
 
 import fileinput
 import re
 import os
->>>>>>> b592dd29
 import shutil
 import sys
 
 from easybuild.easyblocks.generic.configuremake import ConfigureMake
 from easybuild.tools.filetools import run_cmd
-from easybuild.tools.modules import get_software_root, get_software_version
 
 
 class EB_MUMmer(ConfigureMake):
-<<<<<<< HEAD
-    """Support for building and installing MUMmer."""
-=======
-    """Support for building MUMmer (rapidly aligning entire genomes)."""
+    """Support for building and installing MUMmer (rapidly aligning entire genomes)."""
 
     def __init__(self, *args, **kwargs):
         """Define list of bin/aux_bin files."""
@@ -70,38 +55,15 @@
                           "run-mummer1", "run-mummer3", "nucmer2xfig", "dnadiff",]
         self.script_files = [ "Foundation.pm", ]
         self.aux_bin_files = ["postnuc", "postpro", "prenuc", "prepro"]
->>>>>>> b592dd29
 
     def configure_step(self):
         """Configure MUMmer build by running make check and setting make options."""
 
-        # make sure Perl is available
-        if not get_software_root('Perl'):
-            self.log.error("Perl module not loaded?")
-
         cmd = "%s make check %s" % (self.cfg['preconfigopts'], self.cfg['configopts'])
         run_cmd(cmd, log_all=True, simple=True, log_output=True)
 
-<<<<<<< HEAD
         self.cfg.update('makeopts', 'all')
 
-    def install_step(self):
-        """Install MUMmer by copying everything."""
-        try:
-            # remove actual installdir, shutil doesn't like it to be there
-            shutil.rmtree(self.installdir)
-            shutil.copytree(self.cfg['start_dir'], self.installdir, symlinks=True)
-        except OSError, err:
-            self.log.error("Failed to install MUMmer: %s" % err)
-
-    def make_module_extra(self):
-        """Correctly prepend $PATH and $PERLXLIB for MUMmer."""
-        txt = super(EB_MUMmer, self).make_module_extra()
-        txt += self.moduleGenerator.prepend_paths("PATH", [""])
-        perlmajver = get_software_version('Perl').split('.')[0]
-        txt += self.moduleGenerator.prepend_paths("PERL%sLIB" % perlmajver, ["scripts"])
-        return txt
-=======
     def install_step(self):
         """Patch files to avoid use of build dir, install by copying files to install dir."""
         # patch build dir out of files, replace by install dir
@@ -130,27 +92,27 @@
 
             except OSError, err:
                 self.log.error("Copying %s to installation dir %s failed: %s" % (srcfile, destdir, err))
->>>>>>> b592dd29
+
+    def make_module_extra(self):
+        """Correctly prepend $PATH and $PERLXLIB for MUMmer."""
+        # determine major version for Perl (e.g. '5'), required for e.g. $PERL5LIB
+        cmd = "perl -MConfig -e 'print $Config::Config{PERL_API_REVISION}'"
+        (perlmajver, _) = run_cmd(cmd, log_all=True, log_output=True, simple=False)
+        
+        # set $PATH and $PERLXLIB correctly
+        txt = super(EB_MUMmer, self).make_module_extra()
+        txt += self.moduleGenerator.prepend_paths("PATH", ['bin'])
+        txt += self.moduleGenerator.prepend_paths("PATH", ['bin/aux_bin'])
+        txt += self.moduleGenerator.prepend_paths("PERL%sLIB" % perlmajver, ['bin/scripts'])
+        return txt
 
     def sanity_check_step(self):
         """Custom sanity check for MUMmer."""
 
-<<<<<<< HEAD
-        custom_paths =   {
-            'files': ['mapview', 'combineMUMs', 'mgaps', 'run-mummer3', 'show-coords',
-                      'show-snps', 'show-aligns', 'dnadiff', 'mummerplot',
-                      'nucmer2xfig', 'annotate', 'promer', 'show-diff', 'nucmer',
-                      'delta-filter', 'src', 'run-mummer1', 'gaps', 'mummer',
-                      'repeat-match', 'show-tiling', 'exact-tandems'],
-            'dirs': ['scripts', 'docs', 'aux_bin'],
-        }
-
-=======
         custom_paths = {
                         'files': ['bin/%s' % x for x in self.bin_files] +
                                  ['bin/aux_bin/%s' % x for x in self.aux_bin_files] +
                                  ['bin/scripts/%s' % x for x in self.script_files],
                         'dirs': []
                        }
->>>>>>> b592dd29
         super(EB_MUMmer, self).sanity_check_step(custom_paths=custom_paths)