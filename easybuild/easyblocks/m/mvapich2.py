--- conflicted
+++ resolved
@@ -85,8 +85,7 @@
             add_configopts.append('--enable-limic2')
 
         if self.cfg['withchkpt']:
-<<<<<<< HEAD
-            add_configopts.extend(['--enable-checkpointing', '--with-hydra-ckpointlib=blcr'])
+            add_configopts.extend(['--enable-ckpt'])
 
         # --with-hwloc/--without-hwloc option is not available anymore MVAPICH2 >= 2.0. Starting this version,
         # HWLOC is apparently distributed with MVAPICH2 and always compiled with MVAPICH2, and it cannot be disabled.
@@ -100,11 +99,6 @@
 
             else:
                 add_configopts.append('--without-hwloc')
-=======
-            add_configopts.extend(['--enable-ckpt'])
-        if self.cfg['withhwloc']:
-            add_configopts.append('--with-hwloc')
->>>>>>> 69d3fe00
 
         # pass BLCR paths if specified
         if self.cfg['blcr_path']:
