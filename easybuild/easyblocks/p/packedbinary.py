##
# Copyright 2012 Jens Timmerman
#
# This file is part of EasyBuild,
# originally created by the HPC team of the University of Ghent (http://ugent.be/hpc).
#
# http://github.com/hpcugent/easybuild
#
# EasyBuild is free software: you can redistribute it and/or modify
# it under the terms of the GNU General Public License as published by
# the Free Software Foundation v2.
#
# EasyBuild is distributed in the hope that it will be useful,
# but WITHOUT ANY WARRANTY; without even the implied warranty of
# MERCHANTABILITY or FITNESS FOR A PARTICULAR PURPOSE. See the
# GNU General Public License for more details.
#
# You should have received a copy of the GNU General Public License
# along with EasyBuild. If not, see <http://www.gnu.org/licenses/>.
##
"""
EasyBlock for binary applications that need unpacking,
e.g., binary applications shipped as a .tar.gz file
"""
import os

from easybuild.framework.application import Application
from easybuild.easyblocks.binary import EB_Binary


class EB_PackedBinary(EB_Binary, Application):
<<<<<<< HEAD
    """Support for installing packed binary software.
    Just unpack the sources in the install dir
    """

    def extract_step(self):
        """Unpack the source"""
        Application.extract_step(self)
=======
    """Support for installing a packed binary package.
    Just copy unpacked sources in the installdir
    """

    def unpack_src(self):
        """Unpack packed sources."""
        Application.unpack_src(self)

    def make_install(self):
        """Copy all unpacked source directories to install directory, one-by-one."""
        try:
            os.chdir(self.builddir)
            for src in os.listdir(self.builddir):
                srcpath = os.path.join(self.builddir, src)
                if os.path.isdir(srcpath):
                    # copy files to install dir via EB_Binary
                    self.setcfg('startfrom', src)
                    EB_Binary.make_install(self)
        except OSError, err:
            self.log.error("Failed to copy unpacked sources to install directory: %s" % err)
>>>>>>> 536762aa
<|MERGE_RESOLUTION|>--- conflicted
+++ resolved
@@ -29,7 +29,6 @@
 
 
 class EB_PackedBinary(EB_Binary, Application):
-<<<<<<< HEAD
     """Support for installing packed binary software.
     Just unpack the sources in the install dir
     """
@@ -37,14 +36,6 @@
     def extract_step(self):
         """Unpack the source"""
         Application.extract_step(self)
-=======
-    """Support for installing a packed binary package.
-    Just copy unpacked sources in the installdir
-    """
-
-    def unpack_src(self):
-        """Unpack packed sources."""
-        Application.unpack_src(self)
 
     def make_install(self):
         """Copy all unpacked source directories to install directory, one-by-one."""
@@ -58,4 +49,3 @@
                     EB_Binary.make_install(self)
         except OSError, err:
             self.log.error("Failed to copy unpacked sources to install directory: %s" % err)
->>>>>>> 536762aa
