--- conflicted
+++ resolved
@@ -32,15 +32,8 @@
 """
 
 import os
-<<<<<<< HEAD
 import shutil
 import tempfile
-=======
-import random
-import re
-import string
-import sys
->>>>>>> 9ef4660b
 
 import easybuild.tools.environment as env
 from easybuild.framework.easyblock import EasyBlock
@@ -84,7 +77,6 @@
         intel_vars.extend(origvars)
         return intel_vars
 
-<<<<<<< HEAD
     def clean_home_subdir(self):
         """Remove contents of (local) 'intel' directory home subdir, where stuff is cached."""
 
@@ -129,17 +121,6 @@
 
         except OSError, err:
             self.log.error("Failed to symlink %s to %s: %s" % (self.home_subdir_local, self.home_subdir, err))
-=======
-    def clean_homedir(self):
-        """Remove 'intel' directory from home directory, where stuff is cached."""
-        intelhome = os.path.join(os.getenv('HOME'), self.home_subdir)
-        if os.path.exists(intelhome):
-            try:
-                rmtree2(intelhome)
-                self.log.info("Cleaning up intel dir %s" % intelhome)
-            except OSError, err:
-                self.log.warning("Cleaning up intel dir %s failed: %s" % (intelhome, err))
->>>>>>> 9ef4660b
 
     def configure_step(self):
         """Configure: handle license file and clean home dir."""
