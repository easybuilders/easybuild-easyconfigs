##
# Copyright 2009-2012 Stijn De Weirdt
# Copyright 2010 Dries Verdegem
# Copyright 2010-2012 Kenneth Hoste
# Copyright 2011 Pieter De Baets
# Copyright 2011-2012 Jens Timmerman
#
# This file is part of EasyBuild,
# originally created by the HPC team of the University of Ghent (http://ugent.be/hpc).
#
# http://github.com/hpcugent/easybuild
#
# EasyBuild is free software: you can redistribute it and/or modify
# it under the terms of the GNU General Public License as published by
# the Free Software Foundation v2.
#
# EasyBuild is distributed in the hope that it will be useful,
# but WITHOUT ANY WARRANTY; without even the implied warranty of
# MERCHANTABILITY or FITNESS FOR A PARTICULAR PURPOSE.  See the
# GNU General Public License for more details.
#
# You should have received a copy of the GNU General Public License
# along with EasyBuild.  If not, see <http://www.gnu.org/licenses/>.
##
"""
EasyBuild support for building and installing OpenFOAM, implemented as an easyblock
"""
import os
import stat
from distutils.version import LooseVersion

import easybuild.tools.environment as env
import easybuild.tools.toolkit as toolkit
from easybuild.framework.application import Application
from easybuild.tools.filetools import run_cmd, adjust_permissions
from easybuild.tools.modules import get_software_root


class EB_OpenFOAM(Application):
    """Support for building and installing OpenFOAM."""

    def __init__(self,*args,**kwargs):
        """Specify that OpenFOAM should be built in install dir."""

        Application.__init__(self, *args, **kwargs)

        self.build_in_installdir = True

        self.wm_compiler= None
        self.wm_mplib = None
        self.mpipath = None
        self.thrdpartydir = None

    def configure_step(self):
        """Configure OpenFOAM build by setting appropriate environment variables."""

        # installation directory
        env.set("FOAM_INST_DIR", self.installdir)

        # third party directory
        self.thrdpartydir = "ThirdParty-%s" % self.get_version()
        os.symlink(os.path.join("..", self.thrdpartydir), self.thrdpartydir)
        env.set("WM_THIRD_PARTY_DIR", os.path.join(self.installdir, self.thrdpartydir))

        # compiler
        comp_fam = self.get_toolkit().comp_family()

        if comp_fam == toolkit.GCC:
            self.wm_compiler="Gcc"

        elif comp_fam == toolkit.INTEL:
            self.wm_compiler="Icc"

            # make sure -no-prec-div is used with Intel compilers
            self.updatecfg('premakeopts', 'CFLAGS="$CFLAGS -no-prec-div" CXXFLAGS="$CXXFLAGS -no-prec-div"')

        else:
            self.log.error("Unknown compiler family, don't know how to set WM_COMPILER")

        env.set("WM_COMPILER",self.wm_compiler)

        # type of MPI
        mpi_type = self.get_toolkit().mpi_type()

        if mpi_type == toolkit.INTEL:
            self.mpipath = os.path.join(get_software_root('IMPI'),'intel64')
            self.wm_mplib = "IMPI"

        elif mpi_type == toolkit.QLOGIC:
            self.mpipath = get_software_root('QLogicMPI')
            self.wm_mplib = "MPICH"

        elif mpi_type == toolkit.OPENMPI:
            self.mpipath = get_software_root('OpenMPI')
            self.wm_mplib = "MPI-MVAPICH2"

        else:
            self.log.error("Unknown MPI, don't know how to set MPI_ARCH_PATH, WM_MPLIB or FOAM_MPI_LIBBIN")

        env.set("WM_MPLIB", self.wm_mplib)
        env.set("MPI_ARCH_PATH", self.mpipath)
        env.set("FOAM_MPI_LIBBIN", self.mpipath)

        # parallel build spec
        env.set("WM_NCOMPPROCS", str(self.getcfg('parallel')))

    def build_step(self):
        """Build OpenFOAM using make after sourcing script to set environment."""

        nameversion = "%s-%s"%(self.get_name(), self.get_version())

        precmd = "source %s" % os.path.join(self.builddir, nameversion, "etc", "bashrc")

        # make directly in install directory
        cmd="%(precmd)s && %(premakeopts)s %(makecmd)s"%{'precmd':precmd,
                                                         'premakeopts':self.getcfg('premakeopts'),
                                                         'makecmd':os.path.join(self.builddir, nameversion, "Allwmake")}
        run_cmd(cmd,log_all=True,simple=True,log_output=True)

<<<<<<< HEAD
    def install_step(self):
        """Building was performed in install dir, so just fix permissions."""

        # fix permissions of various OpenFOAM-x subdirectories (only known to be required for v1.x)
        if LooseVersion(self.get_version()) <= LooseVersion('2'):
            installPath = "%s/%s-%s"%(self.installdir, self.get_name(), self.get_version())

            for d in ["applications", "bin", "doc", "etc", "lib", "src", "tutorials"]:
                # Make directories readable and executable for others
                fullpath = os.path.join(installPath, d)
                adjust_permissions(fullpath, stat.S_IROTH|stat.S_IXOTH, add=True)
=======
    def make_install(self):
        """Building was performed in install dir, so just fix broken permissions."""

        # fix permissions of OpenFOAM dir
        fullpath = os.path.join(self.installdir, "%s-%s" % (self.name(), self.version()))
        adjust_permissions(fullpath, stat.S_IROTH, add=True, recursive=True)
        adjust_permissions(fullpath, stat.S_IXOTH, add=True, recursive=True, onlydirs=True)
>>>>>>> 96452d85

        # fix permissions of ThirdParty dir and subdirs (also for 2.x)
        fullpath = os.path.join(self.installdir, self.thrdpartydir)
        adjust_permissions(fullpath, stat.S_IROTH, add=True, recursive=True)
        adjust_permissions(fullpath, stat.S_IXOTH, add=True, recursive=True, onlydirs=True)

    def sanity_check_step(self):
        """Custom sanity check for OpenFOAM"""

        if not self.getcfg('sanityCheckPaths'):

            odir = "%s-%s" % (self.get_name(), self.get_version())

            psubdir = "linux64%sDPOpt" % self.wm_compiler

            if LooseVersion(self.get_version()) < LooseVersion("2"):
                toolsdir = os.path.join(odir, "applications", "bin", psubdir)

            else:
                toolsdir = os.path.join(odir, "platforms", psubdir, "bin")

            pdirs = []
            if LooseVersion(self.get_version()) >= LooseVersion("2"):
                pdirs = [toolsdir, os.path.join(odir, "platforms", psubdir, "lib")]

            # some randomly selected binaries
            # if one of these is missing, it's very likely something went wrong
            bins = [os.path.join(odir, "bin", x) for x in []] + \
                   [os.path.join(toolsdir, "buoyant%sSimpleFoam" % x) for x in ["", "Boussinesq"]] + \
                   [os.path.join(toolsdir, "%sFoam" % x) for x in ["bubble", "engine", "sonic"]] + \
                   [os.path.join(toolsdir, "surface%s" % x) for x in ["Add", "Find", "Smooth"]] + \
                   [os.path.join(toolsdir, x) for x in ["deformedGeom", "engineSwirl", "modifyMesh", "refineMesh", "vorticity"]]

            self.setcfg('sanityCheckPaths',{'files':["%s/etc/%s" % (odir, x) for x in ["bashrc", "cshrc"]] + bins,
                                            'dirs':pdirs
                                           })

            self.log.info("Customized sanity check paths: %s" % self.getcfg('sanityCheckPaths'))

        Application.sanity_check_step(self)

    def make_module_extra(self):
        """Define extra environment variables required by OpenFOAM"""

        txt = Application.make_module_extra(self)

        env_vars = [("WM_PROJECT_VERSION", self.get_version()),
                    ("FOAM_INST_DIR", "$root"),
                    ("WM_COMPILER", self.wm_compiler),
                    ("WM_MPLIB", self.wm_mplib),
                    ("MPI_ARCH_PATH", self.mpipath),
                    ("FOAM_BASH", "$root/%s-%s/etc/bashrc" % (self.get_name(), self.get_version())),
                    ("FOAM_CSH", "$root/%s-%s/etc/cshrc" % (self.get_name(), self.get_version())),
                    ]

        for env_var in env_vars:
            txt += "setenv\t%s\t%s\n" % env_var

        return txt<|MERGE_RESOLUTION|>--- conflicted
+++ resolved
@@ -116,28 +116,14 @@
                                                          'premakeopts':self.getcfg('premakeopts'),
                                                          'makecmd':os.path.join(self.builddir, nameversion, "Allwmake")}
         run_cmd(cmd,log_all=True,simple=True,log_output=True)
-
-<<<<<<< HEAD
+    
     def install_step(self):
         """Building was performed in install dir, so just fix permissions."""
-
-        # fix permissions of various OpenFOAM-x subdirectories (only known to be required for v1.x)
-        if LooseVersion(self.get_version()) <= LooseVersion('2'):
-            installPath = "%s/%s-%s"%(self.installdir, self.get_name(), self.get_version())
-
-            for d in ["applications", "bin", "doc", "etc", "lib", "src", "tutorials"]:
-                # Make directories readable and executable for others
-                fullpath = os.path.join(installPath, d)
-                adjust_permissions(fullpath, stat.S_IROTH|stat.S_IXOTH, add=True)
-=======
-    def make_install(self):
-        """Building was performed in install dir, so just fix broken permissions."""
 
         # fix permissions of OpenFOAM dir
         fullpath = os.path.join(self.installdir, "%s-%s" % (self.name(), self.version()))
         adjust_permissions(fullpath, stat.S_IROTH, add=True, recursive=True)
         adjust_permissions(fullpath, stat.S_IXOTH, add=True, recursive=True, onlydirs=True)
->>>>>>> 96452d85
 
         # fix permissions of ThirdParty dir and subdirs (also for 2.x)
         fullpath = os.path.join(self.installdir, self.thrdpartydir)
