##
# Copyright 2009-2013 Ghent University
#
# This file is part of EasyBuild,
# originally created by the HPC team of Ghent University (http://ugent.be/hpc/en),
# with support of Ghent University (http://ugent.be/hpc),
# the Flemish Supercomputer Centre (VSC) (https://vscentrum.be/nl/en),
# the Hercules foundation (http://www.herculesstichting.be/in_English)
# and the Department of Economy, Science and Innovation (EWI) (http://www.ewi-vlaanderen.be/en).
#
# http://github.com/hpcugent/easybuild
#
# EasyBuild is free software: you can redistribute it and/or modify
# it under the terms of the GNU General Public License as published by
# the Free Software Foundation v2.
#
# EasyBuild is distributed in the hope that it will be useful,
# but WITHOUT ANY WARRANTY; without even the implied warranty of
# MERCHANTABILITY or FITNESS FOR A PARTICULAR PURPOSE.  See the
# GNU General Public License for more details.
#
# You should have received a copy of the GNU General Public License
# along with EasyBuild.  If not, see <http://www.gnu.org/licenses/>.
##
"""
EasyBuild support for building and installing GCC, implemented as an easyblock

@author: Stijn De Weirdt (Ghent University)
@author: Dries Verdegem (Ghent University)
@author: Kenneth Hoste (Ghent University)
@author: Pieter De Baets (Ghent University)
@author: Jens Timmerman (Ghent University)
@author: Toon Willems (Ghent University)
@author: Ward Poelmans (Ghent University)
"""

import re
import os
import shutil
from copy import copy
from distutils.version import LooseVersion
from vsc.utils.missing import any

import easybuild.tools.environment as env
from easybuild.easyblocks.generic.configuremake import ConfigureMake
from easybuild.framework.easyconfig import CUSTOM
from easybuild.tools.filetools import run_cmd
from easybuild.tools.modules import get_software_root
from easybuild.tools.systemtools import check_os_dependency, get_kernel_name, get_shared_lib_ext, get_platform_name


class EB_GCC(ConfigureMake):
    """
    Self-contained build of GCC.
    Uses system compiler for initial build, then bootstraps.
    """

    def __init__(self, *args, **kwargs):
        super(EB_GCC, self).__init__(*args, **kwargs)

        self.stagedbuild = False

        # unset some environment variables that are known to may cause nasty build errors when bootstrapping
        self.cfg.update('unwanted_env_vars', ['CPATH', 'C_INCLUDE_PATH', 'CPLUS_INCLUDE_PATH', 'OBJC_INCLUDE_PATH', 'LIBRARY_PATH'])

    @staticmethod
    def extra_options():
<<<<<<< HEAD
        extra_vars = [
            ('languages', [[], "List of languages to build GCC for (--enable-languages)", CUSTOM]),
            ('withlto', [True, "Enable LTO support", CUSTOM]),
            ('withcloog', [False, "Build GCC with CLooG support", CUSTOM]),
            ('withppl', [False, "Build GCC with PPL support", CUSTOM]),
            ('pplwatchdog', [False, "Enable PPL watchdog", CUSTOM]),
            ('clooguseisl', [False, "Use ISL with CLooG or not (use PPL otherwise)", CUSTOM]),
            ('multilib', [False, "Build multilib gcc (both i386 and x86_64)", CUSTOM]),
        ]
=======
        extra_vars = {
            'languages': [[], "List of languages to build GCC for (--enable-languages)", CUSTOM],
            'withlto': [True, "Enable LTO support", CUSTOM],
            'withcloog': [False, "Build GCC with CLooG support", CUSTOM],
            'withppl': [False, "Build GCC with PPL support", CUSTOM],
            'pplwatchdog': [False, "Enable PPL watchdog", CUSTOM],
            'clooguseisl': [False, "Use ISL with CLooG or not (use PPL otherwise)", CUSTOM],
        }
>>>>>>> b5eaad0d
        return ConfigureMake.extra_options(extra_vars)

    def create_dir(self, dirname):
        """
        Create a dir to build in.
        """
        dirpath = os.path.join(self.cfg['start_dir'], dirname)
        try:
            os.mkdir(dirpath)
            os.chdir(dirpath)
            self.log.debug("Created dir at %s" % dirpath)
            return dirpath
        except OSError, err:
            self.log.error("Can't use dir %s to build in: %s" % (dirpath, err))

    def prep_extra_src_dirs(self, stage, target_prefix=None):
        """
        Prepare extra (optional) source directories, so GCC will build these as well.
        """

        known_stages = ["stage1", "stage2", "stage3"]
        if not stage in known_stages:
            self.log.error("Incorrect argument for prep_extra_src_dirs, should be one of: %s" % known_stages)

        configopts = ''
        if stage == "stage2":
            # no MPFR/MPC needed in stage 2
            extra_src_dirs = ["gmp"]
        else:
            extra_src_dirs = ["gmp", "mpfr", "mpc"]

        # add optional ones that were selected (e.g. CLooG, PPL, ...)
        for x in ["cloog", "ppl"]:
            if self.cfg['with%s' % x]:
                extra_src_dirs.append(x)

        # see if modules are loaded
        # if module is available, just use the --with-X GCC configure option
        for extra in copy(extra_src_dirs):
            envvar = get_software_root(extra)
            if envvar:
                configopts += " --with-%s=%s" % (extra, envvar)
                extra_src_dirs.remove(extra)
            elif extra in ["cloog", "ppl"] and stage in ["stage1", "stage3"]:
                # building CLooG or PPL requires a recent compiler
                # our best bet is to do a 3-staged build of GCC, and
                # build CLooG/PPL with the GCC we're building in stage 2
                # then (bootstrap) build GCC in stage 3
                # also, no need to stage cloog/ppl in stage3 (may even cause troubles)
                self.stagedbuild = True
                extra_src_dirs.remove(extra)

        # try and find source directories with given prefixes
        # these sources should be included in list of sources in .eb spec file,
        # so EasyBuild can unpack them in the build dir
        found_src_dirs = []
        versions = {}
        names = {}
        all_dirs = os.listdir(self.builddir)
        for d in all_dirs:
            for sd in extra_src_dirs:
                if d.startswith(sd):
                    found_src_dirs.append({
                        'source_dir': d,
                        'target_dir': sd
                    })
                    # expected format: get_name[-subname]-get_version
                    ds = os.path.basename(d).split('-')
                    name = '-'.join(ds[0:-1])
                    names.update({sd: name})
                    ver = ds[-1]
                    versions.update({sd: ver})

        # we need to find all dirs specified, or else...
        if not len(found_src_dirs) == len(extra_src_dirs):
            self.log.error("Couldn't find all source dirs %s: found %s from %s" % (extra_src_dirs, found_src_dirs, all_dirs))

        # copy to a dir with name as expected by GCC build framework
        for d in found_src_dirs:
            src = os.path.join(self.builddir, d['source_dir'])
            if target_prefix:
                dst = os.path.join(target_prefix, d['target_dir'])
            else:
                dst = os.path.join(self.cfg['start_dir'], d['target_dir'])
            if not os.path.exists(dst):
                try:
                    shutil.copytree(src, dst)
                except OSError, err:
                    self.log.error("Failed to copy src %s to dst %s: %s" % (src, dst, err))
                self.log.debug("Copied %s to %s, so GCC can build %s" % (src, dst, d['target_dir']))
            else:
                self.log.debug("No need to copy %s to %s, it's already there." % (src, dst))

        self.log.debug("Prepared extra src dirs for %s: %s (configopts: %s)" % (stage, found_src_dirs, configopts))

        return {
            'configopts': configopts,
            'names': names,
            'versions': versions
        }

    def run_configure_cmd(self, cmd):
        """
        Run a configure command, with some extra checking (e.g. for unrecognized options).
        """
        (out, ec) = run_cmd("%s %s" % (self.cfg['preconfigopts'], cmd), log_all=True, simple=False)

        if ec != 0:
            self.log.error("Command '%s' exited with exit code != 0 (%s)" % (cmd, ec))

        # configure scripts tend to simply ignore unrecognized options
        # we should be more strict here, because GCC is very much a moving target
        unknown_re = re.compile("WARNING: unrecognized options")

        unknown_options = unknown_re.findall(out)
        if unknown_options:
            self.log.error("Unrecognized options found during configure: %s" % unknown_options)

    def configure_step(self):
        """
        Configure for GCC build:
        - prepare extra source dirs (GMP, MPFR, MPC, ...)
        - create obj dir to build in (GCC doesn't like to be built in source dir)
        - add configure and make options, according to .eb spec file
        - decide whether or not to do a staged build (which is required to enable PPL/CLooG support)
        - set platform_lib based on config.guess output
        """

        # self.configopts will be reused in a 3-staged build,
        # configopts is only used in first configure
        self.configopts = self.cfg['configopts']

        # I) prepare extra source dirs, e.g. for GMP, MPFR, MPC (if required), so GCC can build them
        stage1_info = self.prep_extra_src_dirs("stage1")
        configopts = stage1_info['configopts']

        # II) update config options

        # enable specified language support
        if self.cfg['languages']:
            self.configopts += " --enable-languages=%s" % ','.join(self.cfg['languages'])

        # enable link-time-optimization (LTO) support, if desired
        if self.cfg['withlto']:
            self.configopts += " --enable-lto"

        # configure for a release build
        self.configopts += " --enable-checking=release "
        # enable multilib: allow both 32 and 64 bit
        if self.cfg['multilib']:
            if not any([check_os_dependency(dep) for dep in ["glibc.i686", "libc6-dev-i386"]]):
                self.log.error("To use multilib, we need a 32bit glibc. Install glibc.i686 (rpm) or libc6-dev-i386 (deb).")
            self.configopts += " --enable-multilib --with-multilib-list=m32,m64"
        else:
            self.configopts += " --disable-multilib"
        # build both static and dynamic libraries (???)
        self.configopts += " --enable-shared=yes --enable-static=yes "
        # use POSIX threads
        self.configopts += " --enable-threads=posix "
        # use GOLD as default linker, enable plugin support
        self.configopts += " --enable-gold=default --enable-plugins "
        self.configopts += " --enable-ld --with-plugin-ld=ld.gold"

        # enable bootstrap build for self-containment (unless for staged build)
        if not self.stagedbuild:
            configopts += " --enable-bootstrap"
        else:
            configopts += " --disable-bootstrap"

        if self.stagedbuild:
            #
            # STAGE 1: configure GCC build that will be used to build PPL/CLooG
            #
            self.log.info("Starting with stage 1 of 3-staged build to enable CLooG and/or PPL support...")
            self.stage1installdir = os.path.join(self.builddir, 'GCC_stage1_eb')
            configopts += " --prefix=%(p)s --with-local-prefix=%(p)s" % {'p': self.stage1installdir}

        else:
            # unstaged build, so just run standard configure/make/make install
            # set prefixes
            self.log.info("Performing regular GCC build...")
            configopts += " --prefix=%(p)s --with-local-prefix=%(p)s" % {'p': self.installdir}

        # III) create obj dir to build in, and change to it
        #     GCC doesn't like to be built in the source dir
        if self.stagedbuild:
            self.stage1prefix = self.create_dir("stage1_obj")
        else:
            self.create_dir("obj")

        # IV) actual configure, but not on default path
        cmd = "../configure  %s %s" % (self.configopts, configopts)

        # instead of relying on uname, we run the same command GCC uses to
        # determine the platform
        out, ec = run_cmd("../config.guess", simple=False)
        if ec == 0:
            self.platform_lib = out.rstrip()
        else:
            self.platform_lib = get_platform_name(withversion=True)

        self.run_configure_cmd(cmd)

    def build_step(self):

        if self.stagedbuild:

            # make and install stage 1 build of GCC
            paracmd = ''
            if self.cfg['parallel']:
                paracmd = "-j %s" % self.cfg['parallel']

            cmd = "%s make %s %s" % (self.cfg['premakeopts'], paracmd, self.cfg['makeopts'])
            run_cmd(cmd, log_all=True, simple=True)

            cmd = "make install %s" % (self.cfg['installopts'])
            run_cmd(cmd, log_all=True, simple=True)

            # register built GCC as compiler to use for stage 2/3
            path = "%s/bin:%s" % (self.stage1installdir, os.getenv('PATH'))
            env.setvar('PATH', path)

            ld_lib_path = "%(dir)s/lib64:%(dir)s/lib:%(val)s" % {
                'dir': self.stage1installdir,
                'val': os.getenv('LD_LIBRARY_PATH')
            }
            env.setvar('LD_LIBRARY_PATH', ld_lib_path)

            #
            # STAGE 2: build GMP/PPL/CLooG for stage 3
            #

            # create dir to build GMP/PPL/CLooG in
            stage2dir = "stage2_stuff"
            stage2prefix = self.create_dir(stage2dir)

            # prepare directories to build GMP/PPL/CLooG
            stage2_info = self.prep_extra_src_dirs("stage2", target_prefix=stage2prefix)
            configopts = stage2_info['configopts']

            # build PPL and CLooG (GMP as dependency)

            for lib in ["gmp", "ppl", "cloog"]:

                self.log.debug("Building %s in stage 2" % lib)

                if lib == "gmp" or self.cfg['with%s' % lib]:

                    libdir = os.path.join(stage2prefix, lib)
                    try:
                        os.chdir(libdir)
                    except OSError, err:
                        self.log.error("Failed to change to %s: %s" % (libdir, err))

                    if lib == "gmp":

                        cmd = "./configure --prefix=%s " % stage2prefix
                        cmd += "--with-pic --disable-shared --enable-cxx"

                    elif lib == "ppl":

                        self.pplver = LooseVersion(stage2_info['versions']['ppl'])

                        cmd = "./configure --prefix=%s --with-pic -disable-shared " % stage2prefix

                        # only enable C/C++ interfaces (Java interface is sometimes troublesome)
                        cmd += "--enable-interfaces='c c++' "

                        # enable watchdog (or not)
                        if self.pplver <= LooseVersion("0.11"):
                            if self.cfg['pplwatchdog']:
                                cmd += "--enable-watchdog "
                            else:
                                cmd += "--disable-watchdog "
                        elif self.cfg['pplwatchdog']:
                            self.log.error("Enabling PPL watchdog only supported in PPL <= v0.11 .")

                        # make sure GMP we just built is found
                        cmd += "--with-gmp=%s " % stage2prefix

                    elif lib == "cloog":

                        self.cloogname = stage2_info['names']['cloog']
                        self.cloogver = LooseVersion(stage2_info['versions']['cloog'])
                        v0_15 = LooseVersion("0.15")
                        v0_16 = LooseVersion("0.16")

                        cmd = "./configure --prefix=%s --with-pic --disable-shared " % stage2prefix

                        # use isl or PPL
                        if self.cfg['clooguseisl']:
                            if self.cloogver >= v0_16:
                                cmd += "--with-isl=bundled "
                            else:
                                self.log.error("Using ISL is only supported in CLooG >= v0.16 (detected v%s)." % self.cloogver)
                        else:
                            if self.cloogname == "cloog-ppl" and self.cloogver >= v0_15 and self.cloogver < v0_16:
                                cmd += "--with-ppl=%s " % stage2prefix
                            else:
                                errormsg = "PPL only supported with CLooG-PPL v0.15.x (detected v%s)" % self.cloogver
                                errormsg += "\nNeither using PPL or ISL-based ClooG, I'm out of options..."
                                self.log.error(errormsg)

                        # make sure GMP is found
                        if self.cloogver >= v0_15 and self.cloogver < v0_16:
                            cmd += "--with-gmp=%s " % stage2prefix
                        elif self.cloogver >= v0_16:
                            cmd += "--with-gmp=system --with-gmp-prefix=%s " % stage2prefix
                        else:
                            self.log.error("Don't know how to specify location of GMP to configure of CLooG v%s." % self.cloogver)

                    else:
                        self.log.error("Don't know how to configure for %s" % lib)

                    # configure
                    self.run_configure_cmd(cmd)

                    # build and 'install'
                    cmd = "make %s" % paracmd
                    run_cmd(cmd, log_all=True, simple=True)

                    cmd = "make install"
                    run_cmd(cmd, log_all=True, simple=True)

                    if lib == "gmp":
                        # make sure correct GMP is found
                        libpath = os.path.join(stage2prefix, 'lib')
                        incpath = os.path.join(stage2prefix, 'include')

                        cppflags = os.getenv('CPPFLAGS', '')
                        env.setvar('CPPFLAGS', "%s -L%s -I%s " % (cppflags, libpath, incpath))

            #
            # STAGE 3: bootstrap build of final GCC (with PPL/CLooG support)
            #

            # create new obj dir and change into it
            self.create_dir("stage3_obj")

            # reconfigure for stage 3 build
            self.log.info("Stage 2 of 3-staged build completed, continuing with stage 2 (with CLooG and/or PPL support enabled)...")

            stage3_info = self.prep_extra_src_dirs("stage3")
            configopts = stage3_info['configopts']
            configopts += " --prefix=%(p)s --with-local-prefix=%(p)s" % {'p': self.installdir}

            # enable bootstrapping for self-containment
            configopts += " --enable-bootstrap "

            # PPL config options
            if self.cfg['withppl']:
                # for PPL build and CLooG-PPL linking
                for lib in ["lib64", "lib"]:
                    path = os.path.join(self.stage1installdir, lib, "libstdc++.a")
                    if os.path.exists(path):
                        libstdcxxpath = path
                        break
                configopts += "--with-host-libstdcxx='-static-libgcc %s -lm' " % libstdcxxpath

                configopts += "--with-ppl=%s " % stage2prefix

                if self.pplver <= LooseVersion("0.11"):
                    if self.cfg['pplwatchdog']:
                        configopts += "--enable-watchdog "
                    else:
                        configopts += "--disable-watchdog "

            # CLooG config options
            if self.cfg['withcloog']:
                configopts += "--with-cloog=%s " % stage2prefix

                if self.cfg['clooguseisl'] and self.cloogver >= LooseVersion("0.16"):
                    configopts += "--enable-cloog-backend=isl "

            # configure
            cmd = "../configure %s %s" % (self.configopts, configopts)
            self.run_configure_cmd(cmd)

        # build with bootstrapping for self-containment
        self.cfg.update('makeopts', 'bootstrap')

        # call standard build_step
        super(EB_GCC, self).build_step()

    # make install is just standard install_step, nothing special there

    def sanity_check_step(self):
        """
        Custom sanity check for GCC
        """

        kernel_name = get_kernel_name()

        sharedlib_ext = get_shared_lib_ext()

        common_infix = 'gcc/%s/%s' % (self.platform_lib, self.version)

        bin_files = ["gcov"]
        lib_files = ["libgomp.%s" % sharedlib_ext, "libgomp.a"]
        if kernel_name == 'Linux':
            lib_files.extend(["libgcc_s.%s" % sharedlib_ext, "libmudflap.%s" % sharedlib_ext, "libmudflap.a"])
        libexec_files = []
        dirs = ['lib/%s' % common_infix]
        if kernel_name == 'Linux':
            dirs.append('lib64')

        if not self.cfg['languages']:
            # default languages are c, c++, fortran
            bin_files = ["c++", "cpp", "g++", "gcc", "gcov", "gfortran"]
            lib_files.extend(["libstdc++.%s" % sharedlib_ext, "libstdc++.a"])
            libexec_files = ['cc1', 'cc1plus', 'collect2', 'f951']

        if 'c' in self.cfg['languages']:
            bin_files.extend(['cpp', 'gcc'])

        if 'c++' in self.cfg['languages']:
            bin_files.extend(['c++', 'g++'])
            dirs.append('include/c++/%s' % self.version)
            lib_files.extend(["libstdc++.%s" % sharedlib_ext, "libstdc++.a"])

        if 'fortran' in self.cfg['languages']:
            bin_files.append('gfortran')
            lib_files.extend(['libgfortran.%s' % sharedlib_ext, 'libgfortran.a'])

        if 'lto' in self.cfg['languages']:
            libexec_files.extend(['lto1', 'lto-wrapper'])
            if kernel_name in ['Linux']:
                libexec_files.append('liblto_plugin.%s' % sharedlib_ext)

        bin_files = ["bin/%s" % x for x in bin_files]
        if kernel_name in ['Darwin']:
            lib_files = ["lib/%s" % x for x in lib_files]
        else:
            lib_files = ["lib64/%s" % x for x in lib_files]
        libexec_files = ["libexec/%s/%s" % (common_infix, x) for x in libexec_files]

        custom_paths = {
            'files': bin_files + lib_files + libexec_files,
            'dirs': dirs
        }

        super(EB_GCC, self).sanity_check_step(custom_paths=custom_paths)

    def make_module_req_guess(self):
        """
        Make sure all GCC libs are in LD_LIBRARY_PATH
        """
        guesses = super(EB_GCC, self).make_module_req_guess()
        guesses.update({
            'PATH': ['bin'],
            'LD_LIBRARY_PATH': ['lib', 'lib64',
                                'lib/gcc/%s/%s' % (self.platform_lib, self.cfg['version'])],
            'MANPATH': ['man', 'share/man']
        })
        return guesses<|MERGE_RESOLUTION|>--- conflicted
+++ resolved
@@ -65,17 +65,6 @@
 
     @staticmethod
     def extra_options():
-<<<<<<< HEAD
-        extra_vars = [
-            ('languages', [[], "List of languages to build GCC for (--enable-languages)", CUSTOM]),
-            ('withlto', [True, "Enable LTO support", CUSTOM]),
-            ('withcloog', [False, "Build GCC with CLooG support", CUSTOM]),
-            ('withppl', [False, "Build GCC with PPL support", CUSTOM]),
-            ('pplwatchdog', [False, "Enable PPL watchdog", CUSTOM]),
-            ('clooguseisl', [False, "Use ISL with CLooG or not (use PPL otherwise)", CUSTOM]),
-            ('multilib', [False, "Build multilib gcc (both i386 and x86_64)", CUSTOM]),
-        ]
-=======
         extra_vars = {
             'languages': [[], "List of languages to build GCC for (--enable-languages)", CUSTOM],
             'withlto': [True, "Enable LTO support", CUSTOM],
@@ -83,8 +72,8 @@
             'withppl': [False, "Build GCC with PPL support", CUSTOM],
             'pplwatchdog': [False, "Enable PPL watchdog", CUSTOM],
             'clooguseisl': [False, "Use ISL with CLooG or not (use PPL otherwise)", CUSTOM],
+            'multilib': [False, "Build multilib gcc (both i386 and x86_64)", CUSTOM],
         }
->>>>>>> b5eaad0d
         return ConfigureMake.extra_options(extra_vars)
 
     def create_dir(self, dirname):
