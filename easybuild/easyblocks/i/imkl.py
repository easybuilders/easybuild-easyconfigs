--- conflicted
+++ resolved
@@ -144,11 +144,7 @@
             txt += self.module_generator.prepend_paths('NLSPATH', '$root/idb/32/locale/%l_%t/%N')
         else:
             txt += self.module_generator.prepend_paths('NLSPATH', '$root/idb/intel64/locale/%l_%t/%N')
-<<<<<<< HEAD
-        txt += self.module_generator.set_environment('MKLROOT', self.installdir)
-=======
         txt += self.module_generator.set_environment('MKLROOT', os.path.join(self.installdir, 'mkl'))
->>>>>>> 358e177b
         return txt
 
     def post_install_step(self):
