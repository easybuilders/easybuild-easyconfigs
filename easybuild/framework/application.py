--- conflicted
+++ resolved
@@ -826,16 +826,6 @@
         # run sanity check command
         command = self.getcfg('sanityCheckCommand')
         if command:
-<<<<<<< HEAD
-            # load the module before running the command
-            mod_path = [self.moduleGenerator.module_path]
-            m = Modules(mod_path)
-            self.log.debug("created module instance")
-            m.addModule([[self.name(), self.installversion()]])
-            m.load()
-=======
->>>>>>> a367fd77
-
             # set command to default. This allows for config files with
             # sanityCheckCommand = True
             if not isinstance(command, tuple):
@@ -1547,13 +1537,12 @@
         """
         pass
 
-<<<<<<< HEAD
     def toolkit(self):
         """
         Toolkit used to build this package
         """
         return self.master.toolkit()
-=======
+
     def sanitycheck(self):
         """
         sanity check to run after installing
@@ -1585,4 +1574,3 @@
             return False
         else:
             return True
->>>>>>> a367fd77
