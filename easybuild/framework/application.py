--- conflicted
+++ resolved
@@ -90,11 +90,6 @@
         """
         Build the software package described by cfg.
         """
-<<<<<<< HEAD
-=======
-        self.process_ebfile(ebfile, regtest_online)
->>>>>>> 5ff1f14d
-
         if self.getcfg('stop') and self.getcfg('stop') == 'cfg':
             return True
         self.log.info('Read easyconfig %s' % ebfile)
@@ -252,62 +247,6 @@
         prepare for building
         TODO: this should be consolidated with ready2build
         """
-<<<<<<< HEAD
-=======
-        result = {'name': '', 'version': '', 'prefix': '', 'suffix': ''}
-
-        if type(dep) == dict:
-            ## check for name and version key
-            if not 'name' in dep:
-                self.log.error('Dependency without name.')
-                return
-            result.update(dep)
-        elif type(dep) in [list, tuple]:
-            result['name'] = dep[0]
-            if len(dep) >= 2:
-                result['version'] = dep[1]
-            if len(dep) >= 3:
-                result['suffix'] = dep[2]
-            if len(dep) >= 4:
-                result['dummy'] = dep[3]
-        else:
-            self.log.error('Dependency %s from unsupported type: %s.' % (dep, type(dep)))
-            return
-
-        if not 'version' in result:
-            self.log.warning('Dependency without version.')
-
-        if not 'tk' in result:
-            result['tk'] = self.tk.getDependencyVersion(result)
-
-        return result
-
-    ## process EasyBuild spec file
-
-    def process_ebfile(self, fn, regtest_online=False):
-        """
-        Read file fn, eval and add info
-        - assume certain predefined variable names
-        """
-        if not os.path.isfile(fn) and self.log:
-            self.log.error("Can't import config from unknown filename %s" % fn)
-
-        try:
-            locs = {"self": self}
-            execfile(fn, {}, locs)
-        except (IOError, SyntaxError), err:
-            msg = "Parsing eb file %s failed: %s" % (fn, err)
-            if self.log:
-                self.log.exception(msg)
-            else:
-                raise EasyBuildError("%s: %s" % (msg, err))
-
-        ## initialize logger
-        if 'name' in locs and 'version' in locs:
-            self.set_name_version(locs['name'], locs['version'])
-        else:
-            self.setlogger()
->>>>>>> 5ff1f14d
 
         ## check EasyBuild version
         easybuildVersion = self.getcfg('easybuildVersion')
@@ -319,29 +258,6 @@
             elif LooseVersion(easybuildVersion) > easybuild.VERSION:
                 self.log.error("EasyBuild-version %s is newer than the currently running one. Aborting!" % easybuildVersion)
 
-<<<<<<< HEAD
-=======
-        ## check for typos in eb file
-        for variable in locs.keys():
-            guess = get_close_matches(variable, self.cfg.keys(), 1, 0.85)
-            if len(guess) == 1 and variable not in self.cfg.keys():
-                # We might have a typo here
-                self.log.error("Don't you mean '%s' instead of '%s' as eb file variable." % (guess[0], variable))
-
-        for k in self.cfg.keys():
-            if k in locs:
-                self.setcfg(k, locs[k])
-                self.log.info("Using cfg option %s: value %s" % (k, self.getcfg(k)))
-
-        # NOTE: this option ('cfg') cannot be provided on the commandline because it will not yet be set by Easybuild
-        if self.getcfg('stop') == 'cfg':
-            self.log.info("Stopping in parsing cfg")
-            return
-
-        if self.getcfg('osdependencies'):
-            self.check_osdeps(self.getcfg('osdependencies'))
-
->>>>>>> 5ff1f14d
         if self.getcfg('sources'):
             self.addsource(self.getcfg('sources'))
         else:
@@ -352,56 +268,8 @@
         else:
             self.log.info('no patches provided')
 
-<<<<<<< HEAD
         self.setparallelism()
 
-=======
-        if self.getcfg('toolkit'):
-            self.log.debug("toolkit: %s" % self.getcfg('toolkit'))
-            tk = self.getcfg('toolkit')
-            self.settoolkit(tk['name'], tk['version'])
-
-        if self.getcfg('toolkitopts'):
-            self.tk.setOptions(self.getcfg('toolkitopts'))
-
-        if self.getcfg('dependencies'):
-            self.add_dependency(self.getcfg('dependencies'))
-        else:
-            self.log.info('no dependencies provided')
-
-        # Build dependencies
-        builddeps = [self.parse_dependency(d) for d in self.getcfg('builddependencies')]
-        self.add_dependency(builddeps)
-        self.setcfg('builddependencies', builddeps)
-
-        self.setparallelism()
-
-        self.make_installversion()
-        self.verify_config(regtest_online)
-
-    def verify_config(self, regtest_online=False):
-        """
-        verify the config settings
-        """
-        for k in self.mandatory:
-            if not self.getcfg(k):
-                self.log.error("No cfg option %s provided" % k)
-
-        if self.getcfg('stop') and not (self.getcfg('stop') in self.validstops):
-            self.log.error("Stop provided %s is not valid: %s" % (self.cfg['stop'], self.validstops))
-
-        if not (self.getcfg('moduleclass') in self.validmoduleclasses):
-            self.log.error("Moduleclass provided %s is not valid: %s" % (self.cfg['moduleclass'], self.validmoduleclasses))
-
-        if not self.getcfg('toolkit'):
-            self.log.error('no toolkit defined')
-
-        if regtest_online and not self.verify_homepage():
-            self.log.error("Homepage (%s) does not seem to contain anything relevant to %s" % (self.getcfg("homepage"),
-                                                                                               self.name()))
-
-
->>>>>>> 5ff1f14d
     def getcfg(self, key):
         """
         Get a configuration item.
@@ -426,44 +294,6 @@
 
         self.setcfg(key, new_value)
 
-<<<<<<< HEAD
-=======
-    def check_osdeps(self, osdeps):
-        """
-        Check if packages are available from OS. osdeps should be a list of dependencies.
-        If an element of osdeps is a list, checks will pass if one of the elements of the list is found
-        """
-        not_found = []
-        for check in osdeps:
-            if type(check) != list:
-                check = [check]
-
-            # find at least one element of check
-            # - using rpm -q and dpkg -s --> can be run as non-root!!
-            # - fallback on which
-            # - should be extended to files later?
-            for d in check:
-                if run_cmd('which rpm', simple=True):
-                    cmd = "rpm -q %s" % d
-                elif run_cmd('which dpkg', simple=True):
-                    cmd = "dpkg -s %s" % d
-                else:
-                    # fallback for when os-Dependency is a binary
-                    cmd = "which %s" % d
-
-                (rpmout, ec) = run_cmd(cmd, simple=False, log_all=False, log_ok=False)
-                if ec == 0:
-                    self.log.debug("Found osdep %s" % d)
-                else:
-                    not_found.append(d)
-                    self.log.info("Couldn't find OS dependency check %s: %s" % (check, rpmout))
-
-        if not not_found:
-            self.log.info("OS dependencies ok: %s" % osdeps)
-        else:
-            self.log.error("One or more OS dependencies were not found: %s" % not_found)
-
->>>>>>> 5ff1f14d
     ## BUILD
 
     def ready2build(self):
@@ -1022,11 +852,7 @@
         if not self.build_in_installdir:
             # make a unique build dir
             ## if a tookitversion starts with a -, remove the - so prevent a -- in the path name
-<<<<<<< HEAD
             tkversion = self.cfg.toolkit().version
-=======
-            tkversion = self.tk.version
->>>>>>> 5ff1f14d
             if tkversion.startswith('-'):
                 tkversion = tkversion[1:]
 
