--- conflicted
+++ resolved
@@ -1279,11 +1279,7 @@
                     if os.path.exists(fullpath):
                         installsize += os.path.getsize(fullpath)
         except OSError, err:
-<<<<<<< HEAD
-            self.log.warn("could not determine installsize: %s" % err)
-=======
             self.log.warn("Could not determine install size: %s" % err)
->>>>>>> ce637b2b
 
         return installsize
 
