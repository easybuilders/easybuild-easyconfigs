--- conflicted
+++ resolved
@@ -53,11 +53,7 @@
   - add extensions to R-bundle-Bioconductor 3.14 easyconfig: DNABarcodes (#15405)
   - use redist source_urls for cuDNN > 7.5 (#15411)
   - add download_instructions to Java 1.8 > 200 (#15412)
-<<<<<<< HEAD
-  - update Arrow to use EB versions of some dependencies and enable all compression codecs (#15512)
-=======
   - update Arrow to use EasyBuild-provided versions of some dependencies and enable all compression codecs (#15512)
->>>>>>> aba9caf8
   - add csh -> tcsh symlink in recent tcsh easyconfigs (#15571)
   - allow external tools to be located elsewhere for ETE (#15578)
   - add additional sanity check commands for IQ-TREE v2.2.1 (#15596)
