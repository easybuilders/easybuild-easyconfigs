This file contains a description of the major changes to the easybuild-easyblocks EasyBuild package.
For more detailed information, please see the git log.

The latest version of easybuild-easyblocks provides 115 software-specific easyblocks and 15 generic easyblocks.

<<<<<<< HEAD
v1.5.0 (June 1st 2013)
---------------------
=======
v1.6.0 (July 11th 2013)
-----------------------

feature + bugfix release
- added support for 2 new software packages that require customized support:
    - BamTools (#224), BLAT (#214)
- various enhancements, including:
    - update impi easyblock to allow installing impi v4.1.1, which features a slight change in build procedure (refs #217)
    - enhance PackedBinary easyblock to copy both files and directories (refs #212)
    - added get sitearch_suffix to Perl search path and use it in PerlModule easyblock (refs #209)
- various bug fixes:
    - make sure EasyBuild configuration is initialized when running unit tests (refs #220)
    - make Boost easyblock pick up configopts easyconfig parameter (refs #221)
    - add '-DMPICH_IGNORE_CXX_SEEK' compiler flag for Mothur when MPI support is enabled (refs #222)
    - fix Boost sanity check, only check for libboost_python.so if Python module is loaded (refs #223)
    - enhance Trinity support w.r.t. jellyfish (refs #225, #227)
    - fix checking for beagle-lib dep (deprecate checking for BEAGLE) for MrBayes (refs #228)

v1.5.0 (June 1st 2013)
----------------------
>>>>>>> 732f426b

feature + bugfix release
- added one new generic easyblock: MakeCp (#208)
- added support for 5 new software packages that require customized support:
    - CBLAS (#192), FreeSurfer (#194), Mothur (#206), OpenIFS (#200), PSI (#191)
- various enhancements, including:
    - add support for building ScaLAPACK 2.x on top of QLogic MPI (#195)
    - support newer BWA versions (#199)
    - explicitly list license server type in ABAQUS install options, required for correct installation of v6.12 (#198)
    - update SCOTCH and OpenFOAM easyblock for recent versions (#201)
- various bug fixes:
    - fix numpy easyblock to get an optimal build (w.r.t. numpy.dot performance) (#192)
    - correct build procedure for MUMmer to yield a complete installation (#196, #197)
    - make unit tests clean up after themselves more thoroughly (#203, #204)
    - fix getting Perl version for extensions (#205)

v1.4.0 (May 2nd 2013)
---------------------

feature + bugfix release
- added a unit test suite for easyblocks (#175, #177, #178)
    - every easyblock is parsed and instantiated as a sanity check
- added one new generic easyblock: PerlModule (#183)
- added support for 8 new software packages that require customized support:
    ABAQUS (#179), Bowtie (#174, #185, #186), Clang (#151), DL_POLY Classic (#118), ESMF (#171), Perl (#183),
    Intel VTune and Intel Inspector (#180)
- the CMakeMake.configure_step() parameter 'builddir' was renamed to 'srcdir', because the name 'builddir' is incorrect (#151)
    - 'builddir' will remain supported for legacy purposes up until v2.0
- various enhancements, including:
    - reverted back to hardcoding Python library path, since it's hardcoded by setuptools too (#184)
    - added MPICH support in ScaLAPACK easyblock (#172)
    - enhanced NCL easyblock: add support UDUNITS and ESMF dependencies (#171)
    - enhanced MATLAB easyblock: avoid hardcoding Java options, make sure $DISPLAY is unset, extend list of sanity check paths (#181)
    - enhanced TotalView easyblock: add support for license file (#146)

v1.3.0 (April 1st 2013)
-----------------------

feature + bugfix release
- added support for 2 new software packages that require customized support:
    - CUDA (#145), Ferret (#160, #163)
- remove 'license' easyconfig parameter from IntelBase, since it clashes with generic 'license' parameter (#153, #158)
    - 'license_file' should be used instead (see https://github.com/hpcugent/easybuild-framework/pull/569/files)
    - using 'license' instead of 'license_file' will be supported until v2.x for legacy purposes
- various enhancements, including:
    - stop hardcoding Python site-packages library dir, obtain it via distutils.sysconfig instead (#141, #156, #159, #161)
    - stop hardcoding list of libraries for BLAS libs, ask toolchain modules or use LIBBLAS instead (#150, #155)
    - enhanced CP2K easyblock, following Intel guidelines for ictce builds (#138)
    - added setup.cfg for setup.py to allow creating RPMs (#140)
    - clean up specifying BLAS/LAPACK libs for building numpy, check whether requires patch is being used for IMKL builds (refs #155, #161)
- various bug fixes, including:
    - added zip_safe flag to setup.py, to silence multitude of warnings (#135)
    - install EasyBuild packages in reversed order to avoid funky setuptools issues (#139)
    - fixed a typo in the ScaLAPACK easyblock, and set CCFLAGS and FCFLAGS for v2.x (#149, #162)
    - fix sanity check for python-meep (#159)
    - exclude Python tests from DOLFIN sanity check, since they hang sometimes (#161)
    - add support in ALADIN easyblock for answering question on location of libgrib_api.a (#165)

v1.2.0 (February 28th 2013)
---------------------------

feature + bugfix release
- added 1 new generic easyblock: Rpm
- added support for 6 new software packages that require customized support:
    - EasyBuild, EPD (Enthought Python Distribution), freetype, MATLAB, QLogic MPI (RPM), TotalView
    - support for installing EasyBuild with EasyBuild enables bootstrapping an EasyBuild installation!
- various enhancements, including:
    - corrections in WRF/WPS to also enable building with iqacml toolchain
        - use mpi_cmd_for instead of hardcoding test commands, using correct Fortran compilers (F90)
    - fix NCL easyblock to also support v6.1.x
        - use correct Fortran compiler (F90), set correct lib/include paths for dependencies (netCDF-Fortran, GDAL)
    - cleanup sweep of license headers and authors list in easyblock module docstrings
    - use new 'ext_name' template name in 'exts_filter' in Python and R easyblocks
- various bug fixes, including:
    - general code cleanup
        - don't set sanityCheckOK in Toolchain easyblock
        - get rid of using os.putenv
    - NEURON easyblock: don't hardcode number of processes used in test cases
    - make sure easybuild.easyblocks.generic namespace is extendable

v1.1.0 (January 27th 2013)
--------------------------

feature + bugfix release
- added 3 new generic easyblocks: CMakePythonPackage, JAR, RPackage
- added support for 23 new software packages that require customized support:
    - ACML, ALADIN, ant, Bioconductor (R packages), Chapel, Cufflinks, ESPResSo, FLUENT, Geant4, GHC, Java, NEURON,
      NWChem, PyZMQ, QuantumESPRESSO, R, Rmpi, ROOT, Rserve, SCOOP, Trinity, VSC-tools, XML
- various enhancements, including:
    - clean up of python.py module:
        - merge EB_DefaultPythonPackage and PythonPackage easyblocks into generic easyblock PythonPackage, which derives from ExtensionEasyblock
        - move EB_FortranPythonPackage into dedicated generic FortranPythonPackage easyblock module
        - split off support for building/installing nose, numpy, scipy into dedicated EB_* easyblock modules,
          which allows them to be built as stand-alone modules as well
    - clean up testing of Python packages (PythonPackage easyblock)
    - make sure there is no site.cfg in home dir when building Python packages, because e.g. scipy will pick it up
    - added support for building Intel MKL wrappers with OpenMPI toolchain
    - cleaning up of fake module that was loaded for running tests
    - move calls to functions that rely on environment up in the chain of steps (mostly for cleanup reasons)
    - use better module name for UFC sanity check, minor change to sanity check paths for UFC
- various bug fixes, including:
    - only call 'make ptcheck' for ATLAS when multi-threading support is enabled
    - use a symbolic link for $HOME/intel instead of a randomly suffixed subdirectory in home + patching of Intel install scripts
        - latter does not work anymore with recent versions of Intel tools (2013.x)

v1.0.2 (December 8th 2012)
--------------------------

bugfix release
- fix typos in WIEN2k easyblock (missing commas after list elements)

v1.0.1 (November 24th 2012)
---------------------------

bugfix release
- fix support for installing easybuild-easyblocks with distutils (broken import in setup.py)
- only build GMP/CLooG/PPL libraries during GCC build in parallel, don't install in parallel
    - 'make -j N install' doesn't work consistently for GMP
- fix GCC build on OS X
    - location of libraries is slightly different (lib vs lib64 dir)
- add support to ConfigureMake easyblock for pre-passing tar options to configure
    - see tar_config_opts easyconfig parameter
    - workaround for issue with pax hanging configure with an interactive prompt
- enhance Q&A for WRF and WIEN2k by adding entries to qa dict and no_qa list
- use rmtree2 from tools/filetools.py as more (NFS) robust replacement for shutil.rmtree

v1.0 (November 13th 2012)
-------------------------

- split up EasyBuild across three repositories: framework, easyblocks and easyconfigs
- packaged EasyBuild, different parts can now be installed easily using easy_install
- implement class name encoding scheme, see wiki http://github.com/hpcugent/easybuild/wiki/Encode-class-names
    - (non-generic) easyblock class names are now prefixed with EB and non-alphanumeric characters are escaped
- split off generic easyblocks into separate package easyblocks.generic
- added custom support for 39 software packages:
    Armadillo, BiSearch, Boost, Bowtie2, BWA, bzip2, CGAL, CPLEX, DOLFIN, Eigen, flex, FSL, Hypre, libxml2, MetaVelvet,
    METIS, MTL4, MUMmer, ncurses, OpenFOAM, OpenSSL, ParMETIS, Pasha, PETSc, Primer3, python-meep, SAMtools, SCOTCH,
    SHRiMP, SLEPc, SOAPdenovo, SuiteSparse, SWIG, Tornado, Trilinos, UFC, Velvet, WIEN2k, XCrySDen
- various enhancements and bug fixes to existing easyblocks

v0.8 (June 29th 2012)
---------------------

- added support for building/installing 17 additional software packages:
    - BEAGLE, Doxygen, g2clib, g2lib, HDF, HDF5, JasPer, libpng, Maple, 
      MrBayes, NCL, netCDF, netCDF-Fortran, Szip, WPS, WRF, zlib
- the build procedure for WRF and WPS includes running the tests available for these packages
- various bug fixes and enhancements:
    - made support for interactive installers (run_cmd_qa) more robust
    - fixed Python git package check
    - implemented toolkit functions for determine compiler family, MPI type, MPI run command, ...

v0.7 (June 18th 2012)
---------------------

- fixed BLACS build
    - diagnostic tools to determine INTERFACE and TRANSCOMM values are now used
- added support for building Bison, CP2K, flex
    - with regression test enabled for CP2K as part of build process
    - note: BLACS built with EasyBuild prior to v0.7 needs to be rebuilt for CP2K to work correctly
- added --enable-mpi-threads to OpenMPI example easyconfigs
    - required for correct CP2K psmp build
- adjusted libsmm example easyconfig for lower build time
    - to make the full regression test finish in a reasonable amount of time
- added script to make porting of easyblocks from old to new EasyBuild codebase easier
    - takes care of refactoring, checks for PyLint warnings/errors, ...
- fixed several small bugs
- prefixed EasyBuild messages with "=="
- full regression test passed (58 easyconfigs tested)

v0.6 (May 11th 2012)
---------------------

- added support for Intel compiler toolkit (ictce)
    - which included the Intel compilers, Intel Math Kernel Library (imkl) and Intel MPI library (impi)
- added support for building Python with nose/numpy/scipy packages
- added simple regression test
- this version is able to build all supplied example easyconfigs

v0.5 (April 6th 2012)
----------------------

- first public release of EasyBuild
    - after a thorough cleanup of the EasyBuild framework of the in-house version
- supports building HPL with goalf compiler toolkit
    - the goalf toolkit consists of the GCC compilers, and the OpenMPI, ATLAS, LAPACK, FFTW and ScaLAPACK libraries
- also support build and installation of MVAPICH2<|MERGE_RESOLUTION|>--- conflicted
+++ resolved
@@ -3,10 +3,6 @@
 
 The latest version of easybuild-easyblocks provides 115 software-specific easyblocks and 15 generic easyblocks.
 
-<<<<<<< HEAD
-v1.5.0 (June 1st 2013)
----------------------
-=======
 v1.6.0 (July 11th 2013)
 -----------------------
 
@@ -27,7 +23,6 @@
 
 v1.5.0 (June 1st 2013)
 ----------------------
->>>>>>> 732f426b
 
 feature + bugfix release
 - added one new generic easyblock: MakeCp (#208)
