--- conflicted
+++ resolved
@@ -3,11 +3,6 @@
 
 These release notes can also be consulted at http://easybuild.readthedocs.org/en/latest/Release_notes.html.
 
-<<<<<<< HEAD
-The latest version of easybuild-easyconfig provides 7,313 easyconfig files, for 1,262 different software packages,
-25 different (compiler) toolchains, 13 software bundles and 1 meta-package.
-
-=======
 The latest version of easybuild-easyconfig provides 7,566 easyconfig files, for 1,293 different software packages,
 25 different (compiler) toolchains, 13 software bundles and 1 meta-package.
 
@@ -49,7 +44,6 @@
   - add missing binutils build dep for texinfo (#5099)
 
 
->>>>>>> dd3a496e
 v3.3.1 (July 12th 2017)
 -----------------------
 
